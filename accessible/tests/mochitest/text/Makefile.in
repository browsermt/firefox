--- conflicted
+++ resolved
@@ -50,13 +50,8 @@
 		test_doc.html \
 		test_hypertext.html \
 		test_passwords.html \
-<<<<<<< HEAD
-		$(warning test_singleline.html disabled due to bug 652459) \
-		$(warning test_whitespaces.html disabled due to bug 652459) \
-=======
 		test_singleline.html \
 		test_whitespaces.html \
->>>>>>> 9d540ee8
 		test_words.html \
 		$(NULL)
 
