--- conflicted
+++ resolved
@@ -2004,39 +2004,6 @@
     return nbytes;
 }
 
-<<<<<<< HEAD
-JS_PUBLIC_API(uint32)
-JS_GetTopScriptFilenameFlags(JSContext *cx, JSStackFrame *fp)
-{
-    if (!fp)
-        fp = js_GetTopStackFrame(cx, FRAME_EXPAND_TOP);
-    while (fp) {
-        if (fp->isScriptFrame())
-            return JS_GetScriptFilenameFlags(fp->script());
-        fp = fp->prev();
-    }
-    return 0;
- }
-
-JS_PUBLIC_API(uint32)
-JS_GetScriptFilenameFlags(JSScript *script)
-{
-    JS_ASSERT(script);
-    if (!script->filename)
-        return JSFILENAME_NULL;
-    return js_GetScriptFilenameFlags(script->filename);
-}
-
-JS_PUBLIC_API(JSBool)
-JS_FlagScriptFilenamePrefix(JSRuntime *rt, const char *prefix, uint32 flags)
-{
-    if (!js_SaveScriptFilenameRT(rt, prefix, flags))
-        return JS_FALSE;
-    return JS_TRUE;
-}
-
-=======
->>>>>>> e3b955fc
 JS_PUBLIC_API(JSBool)
 JS_IsSystemObject(JSContext *cx, JSObject *obj)
 {
