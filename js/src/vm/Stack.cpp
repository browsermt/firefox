/* -*- Mode: C; tab-width: 4; indent-tabs-mode: nil; c-basic-offset: 4 -*-
 * vim: set ts=4 sw=4 et tw=79 ft=cpp:
 *
 * This Source Code Form is subject to the terms of the Mozilla Public
 * License, v. 2.0. If a copy of the MPL was not distributed with this
 * file, You can obtain one at http://mozilla.org/MPL/2.0/. */

#include "mozilla/DebugOnly.h"

#include "jscntxt.h"
#include "gc/Marking.h"
#include "methodjit/MethodJIT.h"
#ifdef JS_ION
#include "ion/BaselineFrame.h"
#include "ion/IonFrames.h"
#include "ion/IonCompartment.h"
#include "ion/Bailouts.h"
#endif
#include "Stack.h"
#include "ForkJoin.h"

#include "jsgcinlines.h"
#include "jsobjinlines.h"
#include "jsinterpinlines.h"

#include "jsopcode.h"

#include "Stack-inl.h"

/* Includes to get to low-level memory-mapping functionality. */
#ifdef XP_WIN
# include "jswin.h"
#elif defined(XP_OS2)
# define INCL_DOSMEMMGR
# include <os2.h>
#else
# include <unistd.h>
# include <sys/mman.h>
# if !defined(MAP_ANONYMOUS)
#  if defined(MAP_ANON)
#   define MAP_ANONYMOUS MAP_ANON
#  else
#   define MAP_ANONYMOUS 0
#  endif
# endif
#endif

using namespace js;

using mozilla::DebugOnly;

/*****************************************************************************/

void
StackFrame::initExecuteFrame(UnrootedScript script, StackFrame *prevLink, AbstractFramePtr prev,
                             FrameRegs *regs, const Value &thisv, JSObject &scopeChain,
                             ExecuteType type)
{
     /*
     * If |prev| is an interpreter frame, we can always prev-link to it.
     * If |prev| is a baseline JIT frame, we prev-link to its entry frame.
     */
    JS_ASSERT_IF(prev.isStackFrame(), prev.asStackFrame() == prevLink);
    JS_ASSERT_IF(prev, prevLink != NULL);

    /*
     * See encoding of ExecuteType. When GLOBAL isn't set, we are executing a
     * script in the context of another frame and the frame type is determined
     * by the context.
     */
    flags_ = type | HAS_SCOPECHAIN | HAS_BLOCKCHAIN | HAS_PREVPC;
    if (!(flags_ & GLOBAL)) {
        JS_ASSERT(prev.isFunctionFrame() || prev.isGlobalFrame());
        flags_ |= prev.isFunctionFrame() ? FUNCTION : GLOBAL;
    }

    Value *dstvp = (Value *)this - 2;
    dstvp[1] = thisv;

    if (isFunctionFrame()) {
        dstvp[0] = prev.calleev();
        exec.fun = prev.fun();
        u.evalScript = script;
    } else {
        JS_ASSERT(isGlobalFrame());
        dstvp[0] = NullValue();
        exec.script = script;
#ifdef DEBUG
        u.evalScript = (RawScript)0xbad;
#endif
    }

    scopeChain_ = &scopeChain;
    prev_ = prevLink;
    prevpc_ = regs ? regs->pc : (jsbytecode *)0xbad;
    prevInline_ = regs ? regs->inlined() : NULL;
    blockChain_ = NULL;

#ifdef JS_ION
    /* Set prevBaselineFrame_ if this is an eval frame. */
    JS_ASSERT_IF(isDebuggerFrame(), isEvalFrame());
    prevBaselineFrame_ = (isEvalFrame() && prev.isBaselineFrame()) ? prev.asBaselineFrame() : NULL;
#endif

#ifdef DEBUG
    ncode_ = (void *)0xbad;
    Debug_SetValueRangeToCrashOnTouch(&rval_, 1);
    hookData_ = (void *)0xbad;
#endif
}

template <StackFrame::TriggerPostBarriers doPostBarrier>
void
StackFrame::copyFrameAndValues(JSContext *cx, Value *vp, StackFrame *otherfp,
                               const Value *othervp, Value *othersp)
{
    JS_ASSERT(vp == (Value *)this - ((Value *)otherfp - othervp));
    JS_ASSERT(othervp == otherfp->generatorArgsSnapshotBegin());
    JS_ASSERT(othersp >= otherfp->slots());
    JS_ASSERT(othersp <= otherfp->generatorSlotsSnapshotBegin() + otherfp->script()->nslots);
    JS_ASSERT((Value *)this - vp == (Value *)otherfp - othervp);

    /* Copy args, StackFrame, and slots. */
    const Value *srcend = otherfp->generatorArgsSnapshotEnd();
    Value *dst = vp;
    for (const Value *src = othervp; src < srcend; src++, dst++) {
        *dst = *src;
        if (doPostBarrier)
            HeapValue::writeBarrierPost(*dst, dst);
    }

    *this = *otherfp;
    if (doPostBarrier)
        writeBarrierPost();

    srcend = othersp;
    dst = slots();
    for (const Value *src = otherfp->slots(); src < srcend; src++, dst++) {
        *dst = *src;
        if (doPostBarrier)
            HeapValue::writeBarrierPost(*dst, dst);
    }

    if (cx->compartment->debugMode())
        DebugScopes::onGeneratorFrameChange(otherfp, this, cx);
}

/* Note: explicit instantiation for js_NewGenerator located in jsiter.cpp. */
template
void StackFrame::copyFrameAndValues<StackFrame::NoPostBarrier>(
                                    JSContext *, Value *, StackFrame *, const Value *, Value *);
template
void StackFrame::copyFrameAndValues<StackFrame::DoPostBarrier>(
                                    JSContext *, Value *, StackFrame *, const Value *, Value *);

void
StackFrame::writeBarrierPost()
{
    /* This needs to follow the same rules as in StackFrame::mark. */
    if (scopeChain_)
        JSObject::writeBarrierPost(scopeChain_, (void *)&scopeChain_);
    if (flags_ & HAS_ARGS_OBJ)
        JSObject::writeBarrierPost(argsObj_, (void *)&argsObj_);
    if (isFunctionFrame()) {
        JSFunction::writeBarrierPost(exec.fun, (void *)&exec.fun);
        if (isEvalFrame())
            JSScript::writeBarrierPost(u.evalScript, (void *)&u.evalScript);
    } else {
        JSScript::writeBarrierPost(exec.script, (void *)&exec.script);
    }
    if (hasReturnValue())
        HeapValue::writeBarrierPost(rval_, &rval_);
}

JSGenerator *
StackFrame::maybeSuspendedGenerator(JSRuntime *rt)
{
    /*
     * A suspended generator's frame is embedded inside the JSGenerator object
     * instead of on the contiguous stack like all active frames.
     */
    if (!isGeneratorFrame() || rt->stackSpace.containsFast(this))
        return NULL;

    /*
     * Once we know we have a suspended generator frame, there is a static
     * offset from the frame's snapshot to beginning of the JSGenerator.
     */
    char *vp = reinterpret_cast<char *>(generatorArgsSnapshotBegin());
    char *p = vp - offsetof(JSGenerator, stackSnapshot);
    JSGenerator *gen = reinterpret_cast<JSGenerator *>(p);
    JS_ASSERT(gen->fp == this);
    return gen;
}

jsbytecode *
StackFrame::prevpcSlow(InlinedSite **pinlined)
{
    JS_ASSERT(!(flags_ & HAS_PREVPC));
#if defined(JS_METHODJIT) && defined(JS_MONOIC)
    StackFrame *p = prev();
    mjit::JITScript *jit = p->script()->getJIT(p->isConstructing(),
                                               p->compartment()->zone()->compileBarriers());
    prevpc_ = jit->nativeToPC(ncode_, &prevInline_);
    flags_ |= HAS_PREVPC;
    if (pinlined)
        *pinlined = prevInline_;
    return prevpc_;
#else
    JS_NOT_REACHED("Unknown PC for frame");
    return NULL;
#endif
}

jsbytecode *
StackFrame::pcQuadratic(const ContextStack &stack, size_t maxDepth)
{
    StackSegment &seg = stack.space().containingSegment(this);
    FrameRegs &regs = seg.regs();

    /*
     * This isn't just an optimization; seg->computeNextFrame(fp) is only
     * defined if fp != seg->regs->fp.
     */
    if (regs.fp() == this)
        return regs.pc;

    /*
     * To compute fp's pc, we need the next frame (where next->prev == fp).
     * This requires a linear search which we allow the caller to limit (in
     * cases where we do not have a hard requirement to find the correct pc).
     */
    if (StackFrame *next = seg.computeNextFrame(this, maxDepth))
        return next->prevpc();

    /* If we hit the limit, just return the beginning of the script. */
    return regs.fp()->script()->code;
}

bool
StackFrame::copyRawFrameSlots(AutoValueVector *vec)
{
    if (!vec->resize(numFormalArgs() + script()->nfixed))
        return false;
    PodCopy(vec->begin(), formals(), numFormalArgs());
    PodCopy(vec->begin() + numFormalArgs(), slots(), script()->nfixed);
    return true;
}

static void
CleanupTornValue(StackFrame *fp, Value *vp)
{
    if (vp->isObject() && !vp->toGCThing())
        vp->setObject(fp->global());
    if (vp->isString() && !vp->toGCThing())
        vp->setString(fp->compartment()->rt->emptyString);
}

void
StackFrame::cleanupTornValues()
{
    for (size_t i = 0; i < numFormalArgs(); i++)
        CleanupTornValue(this, &formals()[i]);
    for (size_t i = 0; i < script()->nfixed; i++)
        CleanupTornValue(this, &slots()[i]);
}

static inline void
AssertDynamicScopeMatchesStaticScope(JSContext *cx, JSScript *script, JSObject *scope)
{
#ifdef DEBUG
    RootedObject enclosingScope(cx, script->enclosingStaticScope());
    for (StaticScopeIter i(cx, enclosingScope); !i.done(); i++) {
        if (i.hasDynamicScopeObject()) {
            /*
             * 'with' does not participate in the static scope of the script,
             * but it does in the dynamic scope, so skip them here.
             */
            while (scope->isWith())
                scope = &scope->asWith().enclosingScope();

            switch (i.type()) {
              case StaticScopeIter::BLOCK:
                JS_ASSERT(i.block() == scope->asClonedBlock().staticBlock());
                scope = &scope->asClonedBlock().enclosingScope();
                break;
              case StaticScopeIter::FUNCTION:
                JS_ASSERT(scope->asCall().callee().nonLazyScript() == i.funScript());
                scope = &scope->asCall().enclosingScope();
                break;
              case StaticScopeIter::NAMED_LAMBDA:
                scope = &scope->asDeclEnv().enclosingScope();
                break;
            }
        }
    }

    /*
     * Ideally, we'd JS_ASSERT(!scope->isScope()) but the enclosing lexical
     * scope chain stops at eval() boundaries. See StaticScopeIter comment.
     */
#endif
}

bool
StackFrame::initFunctionScopeObjects(JSContext *cx)
{
    CallObject *callobj = CallObject::createForFunction(cx, this);
    if (!callobj)
        return false;
    pushOnScopeChain(*callobj);
    flags_ |= HAS_CALL_OBJ;
    return true;
}

bool
StackFrame::prologue(JSContext *cx, bool newType)
{
    RootedScript script(cx, this->script());

    JS_ASSERT(!isGeneratorFrame());
    JS_ASSERT(cx->regs().pc == script->code);

    if (isEvalFrame()) {
        if (script->strict) {
            CallObject *callobj = CallObject::createForStrictEval(cx, this);
            if (!callobj)
                return false;
            pushOnScopeChain(*callobj);
            flags_ |= HAS_CALL_OBJ;
        }
        Probes::enterScript(cx, script, NULL, this);
        return true;
    }

    if (isGlobalFrame()) {
        Probes::enterScript(cx, script, NULL, this);
        return true;
    }

    JS_ASSERT(isNonEvalFunctionFrame());
    AssertDynamicScopeMatchesStaticScope(cx, script, scopeChain());

    if (fun()->isHeavyweight() && !initFunctionScopeObjects(cx))
        return false;

    if (isConstructing()) {
        RootedObject callee(cx, &this->callee());
        JSObject *obj = CreateThisForFunction(cx, callee, newType);
        if (!obj)
            return false;
        functionThis() = ObjectValue(*obj);
    }

    Probes::enterScript(cx, script, script->function(), this);
    return true;
}

void
StackFrame::epilogue(JSContext *cx)
{
    JS_ASSERT(!isYielding());
    JS_ASSERT(!hasBlockChain());

    RootedScript script(cx, this->script());
    Probes::exitScript(cx, script, script->function(), this);

    if (isEvalFrame()) {
        if (isStrictEvalFrame()) {
            JS_ASSERT_IF(hasCallObj(), scopeChain()->asCall().isForEval());
            if (cx->compartment->debugMode())
                DebugScopes::onPopStrictEvalScope(this);
        } else if (isDirectEvalFrame()) {
            if (isDebuggerFrame()) {
                JS_ASSERT(!scopeChain()->isScope());
<<<<<<< HEAD
            } else {
#ifdef DEBUG
                ScriptFrameIter iter(cx);
                JS_ASSERT(iter.abstractFramePtr() == AbstractFramePtr(this));
                ++iter;
                JS_ASSERT(scopeChain() == iter.scopeChain());
#endif
            }
=======
>>>>>>> 1e2e91e1
        } else {
            /*
             * Debugger.Object.prototype.evalInGlobal creates indirect eval
             * frames scoped to the given global;
             * Debugger.Object.prototype.evalInGlobalWithBindings creates
             * indirect eval frames scoped to an object carrying the introduced
             * bindings.
             */
            if (isDebuggerFrame())
                JS_ASSERT(scopeChain()->isGlobal() || scopeChain()->enclosingScope()->isGlobal());
            else
                JS_ASSERT(scopeChain()->isGlobal());
        }
        return;
    }

    if (isGlobalFrame()) {
        JS_ASSERT(!scopeChain()->isScope());
        return;
    }

    JS_ASSERT(isNonEvalFunctionFrame());

    if (fun()->isHeavyweight())
        JS_ASSERT_IF(hasCallObj(), scopeChain()->asCall().callee().nonLazyScript() == script);
    else
        AssertDynamicScopeMatchesStaticScope(cx, script, scopeChain());

    if (cx->compartment->debugMode())
        DebugScopes::onPopCall(this, cx);


    if (isConstructing() && returnValue().isPrimitive())
        setReturnValue(ObjectValue(constructorThis()));
}

bool
StackFrame::jitStrictEvalPrologue(JSContext *cx)
{
    JS_ASSERT(isStrictEvalFrame());
    CallObject *callobj = CallObject::createForStrictEval(cx, this);
    if (!callobj)
        return false;

    pushOnScopeChain(*callobj);
    flags_ |= HAS_CALL_OBJ;
    return true;
}

bool
StackFrame::pushBlock(JSContext *cx, StaticBlockObject &block)
{
    JS_ASSERT_IF(hasBlockChain(), blockChain_ == block.enclosingBlock());

    if (block.needsClone()) {
        Rooted<StaticBlockObject *> blockHandle(cx, &block);
        ClonedBlockObject *clone = ClonedBlockObject::create(cx, blockHandle, this);
        if (!clone)
            return false;

        pushOnScopeChain(*clone);

        blockChain_ = blockHandle;
    } else {
        blockChain_ = &block;
    }

    flags_ |= HAS_BLOCKCHAIN;
    return true;
}

void
StackFrame::popBlock(JSContext *cx)
{
    JS_ASSERT(hasBlockChain());

    if (cx->compartment->debugMode())
        DebugScopes::onPopBlock(cx, this);

    if (blockChain_->needsClone()) {
        JS_ASSERT(scopeChain_->asClonedBlock().staticBlock() == *blockChain_);
        popOffScopeChain();
    }

    blockChain_ = blockChain_->enclosingBlock();
}

void
StackFrame::popWith(JSContext *cx)
{
    if (cx->compartment->debugMode())
        DebugScopes::onPopWith(this);

    JS_ASSERT(scopeChain()->isWith());
    popOffScopeChain();
}

void
StackFrame::mark(JSTracer *trc)
{
    /*
     * Normally we would use MarkRoot here, except that generators also take
     * this path. However, generators use a special write barrier when the stack
     * frame is copied to the floating frame. Therefore, no barrier is needed.
     */
    if (flags_ & HAS_SCOPECHAIN)
        gc::MarkObjectUnbarriered(trc, &scopeChain_, "scope chain");
    if (flags_ & HAS_ARGS_OBJ)
        gc::MarkObjectUnbarriered(trc, &argsObj_, "arguments");
    if (isFunctionFrame()) {
        gc::MarkObjectUnbarriered(trc, &exec.fun, "fun");
        if (isEvalFrame())
            gc::MarkScriptUnbarriered(trc, &u.evalScript, "eval script");
    } else {
        gc::MarkScriptUnbarriered(trc, &exec.script, "script");
    }
    if (IS_GC_MARKING_TRACER(trc))
        script()->compartment()->active = true;
    gc::MarkValueUnbarriered(trc, &returnValue(), "rval");
}

/*****************************************************************************/

bool
StackSegment::contains(const StackFrame *fp) const
{
    /* NB: this depends on the continuity of segments in memory. */
    return (Value *)fp >= slotsBegin() && (Value *)fp <= (Value *)maybefp();
}

bool
StackSegment::contains(const FrameRegs *regs) const
{
    return regs && contains(regs->fp());
}

bool
StackSegment::contains(const CallArgsList *call) const
{
    if (!call || !calls_)
        return false;

    /* NB: this depends on the continuity of segments in memory. */
    Value *vp = call->array();
    return vp > slotsBegin() && vp <= calls_->array();
}

StackFrame *
StackSegment::computeNextFrame(const StackFrame *f, size_t maxDepth) const
{
    JS_ASSERT(contains(f) && f != fp());

    StackFrame *next = fp();
    for (size_t i = 0; i <= maxDepth; ++i) {
        if (next->prev() == f)
            return next;
        next = next->prev();
    }

    return NULL;
}

Value *
StackSegment::end() const
{
    /* NB: this depends on the continuity of segments in memory. */
    JS_ASSERT_IF(calls_ || regs_, contains(calls_) || contains(regs_));
    Value *p = calls_
               ? regs_
                 ? Max(regs_->sp, calls_->end())
                 : calls_->end()
               : regs_
                 ? regs_->sp
                 : slotsBegin();
    JS_ASSERT(p >= slotsBegin());
    return p;
}

FrameRegs *
StackSegment::pushRegs(FrameRegs &regs)
{
    JS_ASSERT_IF(contains(regs_), regs.fp()->prev() == regs_->fp());
    FrameRegs *prev = regs_;
    regs_ = &regs;
    return prev;
}

void
StackSegment::popRegs(FrameRegs *regs)
{
    JS_ASSERT_IF(regs && contains(regs->fp()), regs->fp() == regs_->fp()->prev());
    regs_ = regs;
}

void
StackSegment::pushCall(CallArgsList &callList)
{
    callList.prev_ = calls_;
    calls_ = &callList;
}

void
StackSegment::pointAtCall(CallArgsList &callList)
{
    calls_ = &callList;
}

void
StackSegment::popCall()
{
    calls_ = calls_->prev_;
}

/*****************************************************************************/

StackSpace::StackSpace()
  : seg_(NULL),
    base_(NULL),
    conservativeEnd_(NULL),
#ifdef XP_WIN
    commitEnd_(NULL),
#endif
    defaultEnd_(NULL),
    trustedEnd_(NULL)
{
    assertInvariants();
}

bool
StackSpace::init()
{
    void *p;
#ifdef XP_WIN
    p = VirtualAlloc(NULL, CAPACITY_BYTES, MEM_RESERVE, PAGE_READWRITE);
    if (!p)
        return false;
    void *check = VirtualAlloc(p, COMMIT_BYTES, MEM_COMMIT, PAGE_READWRITE);
    if (p != check)
        return false;
    base_ = reinterpret_cast<Value *>(p);
    conservativeEnd_ = commitEnd_ = base_ + COMMIT_VALS;
    trustedEnd_ = base_ + CAPACITY_VALS;
    defaultEnd_ = trustedEnd_ - BUFFER_VALS;
    Debug_SetValueRangeToCrashOnTouch(base_, commitEnd_);
#elif defined(XP_OS2)
    if (DosAllocMem(&p, CAPACITY_BYTES, PAG_COMMIT | PAG_READ | PAG_WRITE | OBJ_ANY) &&
        DosAllocMem(&p, CAPACITY_BYTES, PAG_COMMIT | PAG_READ | PAG_WRITE))
        return false;
    base_ = reinterpret_cast<Value *>(p);
    trustedEnd_ = base_ + CAPACITY_VALS;
    conservativeEnd_ = defaultEnd_ = trustedEnd_ - BUFFER_VALS;
    Debug_SetValueRangeToCrashOnTouch(base_, trustedEnd_);
#else
    JS_ASSERT(CAPACITY_BYTES % getpagesize() == 0);
    p = mmap(NULL, CAPACITY_BYTES, PROT_READ | PROT_WRITE, MAP_PRIVATE | MAP_ANONYMOUS, -1, 0);
    if (p == MAP_FAILED)
        return false;
    base_ = reinterpret_cast<Value *>(p);
    trustedEnd_ = base_ + CAPACITY_VALS;
    conservativeEnd_ = defaultEnd_ = trustedEnd_ - BUFFER_VALS;
    Debug_SetValueRangeToCrashOnTouch(base_, trustedEnd_);
#endif
    assertInvariants();
    return true;
}

StackSpace::~StackSpace()
{
    assertInvariants();
    JS_ASSERT(!seg_);
    if (!base_)
        return;
#ifdef XP_WIN
    VirtualFree(base_, (commitEnd_ - base_) * sizeof(Value), MEM_DECOMMIT);
    VirtualFree(base_, 0, MEM_RELEASE);
#elif defined(XP_OS2)
    DosFreeMem(base_);
#else
#ifdef SOLARIS
    munmap((caddr_t)base_, CAPACITY_BYTES);
#else
    munmap(base_, CAPACITY_BYTES);
#endif
#endif
}

StackSegment &
StackSpace::containingSegment(const StackFrame *target) const
{
    for (StackSegment *s = seg_; s; s = s->prevInMemory()) {
        if (s->contains(target))
            return *s;
    }
    JS_NOT_REACHED("frame not in stack space");
    return *(StackSegment *)NULL;
}

void
StackSpace::markFrame(JSTracer *trc, StackFrame *fp, Value *slotsEnd)
{
    /*
     * JM may leave values with object/string type but a null payload on the
     * stack. This can happen if the script was initially compiled by Ion,
     * which replaced dead values with undefined, and later ran under JM which
     * assumed values were of the original type.
     */
    Value *slotsBegin = fp->slots();
    gc::MarkValueRootRangeMaybeNullPayload(trc, slotsEnd - slotsBegin, slotsBegin, "vm_stack");
}

void
StackSpace::mark(JSTracer *trc)
{
    /* NB: this depends on the continuity of segments in memory. */
    Value *nextSegEnd = firstUnused();
    for (StackSegment *seg = seg_; seg; seg = seg->prevInMemory()) {
        /*
         * A segment describes a linear region of memory that contains a stack
         * of native and interpreted calls. For marking purposes, though, we
         * only need to distinguish between frames and values and mark
         * accordingly. Since native calls only push values on the stack, we
         * can effectively lump them together and just iterate over interpreted
         * calls. Thus, marking can view the stack as the regex:
         *   (segment slots (frame slots)*)*
         * which gets marked in reverse order.
         */
        Value *slotsEnd = nextSegEnd;
        for (StackFrame *fp = seg->maybefp(); (Value *)fp > (Value *)seg; fp = fp->prev()) {
            /* Mark from fp->slots() to slotsEnd. */
            markFrame(trc, fp, slotsEnd);

            fp->mark(trc);
            slotsEnd = (Value *)fp;

            InlinedSite *site;
            fp->prevpc(&site);
            JS_ASSERT_IF(fp->prev(), !site);
        }
        gc::MarkValueRootRange(trc, seg->slotsBegin(), slotsEnd, "vm_stack");
        nextSegEnd = (Value *)seg;
    }
}

void
StackSpace::markActiveCompartments()
{
    for (StackSegment *seg = seg_; seg; seg = seg->prevInMemory()) {
        for (StackFrame *fp = seg->maybefp(); (Value *)fp > (Value *)seg; fp = fp->prev())
            MarkCompartmentActive(fp);
    }
}

JS_FRIEND_API(bool)
StackSpace::ensureSpaceSlow(JSContext *cx, MaybeReportError report, Value *from, ptrdiff_t nvals) const
{
    mozilla::Maybe<AutoAssertNoGC> maybeNoGC;
    if (report)
        AssertCanGC();
    else
        maybeNoGC.construct();

    assertInvariants();

    JSCompartment *dest = cx->compartment;
    bool trusted = dest->principals == cx->runtime->trustedPrincipals();
    Value *end = trusted ? trustedEnd_ : defaultEnd_;

    /*
     * conservativeEnd_ must stay below defaultEnd_: if conservativeEnd_ were
     * to be bumped past defaultEnd_, untrusted JS would be able to consume the
     * buffer space at the end of the stack reserved for trusted JS.
     */

    if (end - from < nvals) {
        if (report)
            js_ReportOverRecursed(cx);
        return false;
    }

#ifdef XP_WIN
    if (commitEnd_ - from < nvals) {
        Value *newCommit = commitEnd_;
        Value *request = from + nvals;

        /* Use a dumb loop; will probably execute once. */
        JS_ASSERT((trustedEnd_ - newCommit) % COMMIT_VALS == 0);
        do {
            newCommit += COMMIT_VALS;
            JS_ASSERT((trustedEnd_ - newCommit) >= 0);
        } while (newCommit < request);

        /* The cast is safe because CAPACITY_BYTES is small. */
        int32_t size = static_cast<int32_t>(newCommit - commitEnd_) * sizeof(Value);

        if (!VirtualAlloc(commitEnd_, size, MEM_COMMIT, PAGE_READWRITE)) {
            if (report)
                js_ReportOverRecursed(cx);
            return false;
        }

        Debug_SetValueRangeToCrashOnTouch(commitEnd_, newCommit);

        commitEnd_ = newCommit;
        conservativeEnd_ = Min(commitEnd_, defaultEnd_);
        assertInvariants();
    }
#endif

    return true;
}

bool
StackSpace::tryBumpLimit(JSContext *cx, Value *from, unsigned nvals, Value **limit)
{
    if (!ensureSpace(cx, REPORT_ERROR, from, nvals))
        return false;
    *limit = conservativeEnd_;
    return true;
}

size_t
StackSpace::sizeOf()
{
#if defined(XP_UNIX)
    /*
     * Measure how many of our pages are resident in RAM using mincore, and
     * return that as our size.  This is slow, but hopefully nobody expects
     * this method to be fast.
     *
     * Note that using mincore means that we don't count pages of the stack
     * which are swapped out to disk.  We really should, but what we have here
     * is better than counting the whole stack!
     */

    const int pageSize = getpagesize();
    size_t numBytes = (trustedEnd_ - base_) * sizeof(Value);
    size_t numPages = (numBytes + pageSize - 1) / pageSize;

    // On Linux, mincore's third argument has type unsigned char*.
#ifdef __linux__
    typedef unsigned char MincoreArgType;
#else
    typedef char MincoreArgType;
#endif

    MincoreArgType *vec = (MincoreArgType *) js_malloc(numPages);
    int result = mincore(base_, numBytes, vec);
    if (result) {
        js_free(vec);
        /*
         * If mincore fails us, return the vsize (like we do below if we're not
         * on Windows or Unix).
         */
        return (trustedEnd_ - base_) * sizeof(Value);
    }

    size_t residentBytes = 0;
    for (size_t i = 0; i < numPages; i++) {
        /* vec[i] has its least-significant bit set iff page i is in RAM. */
        if (vec[i] & 0x1)
            residentBytes += pageSize;
    }
    js_free(vec);
    return residentBytes;

#elif defined(XP_WIN)
    return (commitEnd_ - base_) * sizeof(Value);
#else
    /*
     * Return the stack's virtual size, which is at least an upper bound on its
     * resident size.
     */
    return (trustedEnd_ - base_) * sizeof(Value);
#endif
}

#ifdef DEBUG
bool
StackSpace::containsSlow(StackFrame *fp)
{
    if (!seg_)
        return false;
    for (AllFramesIter i(seg_->cx()->runtime); !i.done(); ++i) {
        /*
         * Debug-mode currently disables Ion compilation in the compartment of
         * the debuggee.
         */
        if (i.isIon())
            continue;
        if (i.interpFrame() == fp)
            return true;
    }
    return false;
}
#endif

/*****************************************************************************/

ContextStack::ContextStack(JSContext *cx)
  : seg_(NULL),
    space_(&cx->runtime->stackSpace),
    cx_(cx)
{}

ContextStack::~ContextStack()
{
    JS_ASSERT(!seg_);
}

bool
ContextStack::onTop() const
{
    return seg_ && seg_ == space().seg_;
}

/*
 * This helper function brings the ContextStack to the top of the thread stack
 * (so that it can be extended to push a frame and/or arguments) by potentially
 * pushing a StackSegment. The 'pushedSeg' outparam indicates whether such a
 * segment was pushed (and hence whether the caller needs to call popSegment).
 *
 * Additionally, to minimize calls to ensureSpace, ensureOnTop ensures that
 * there is space for nvars slots on top of the stack.
 */
Value *
ContextStack::ensureOnTop(JSContext *cx, MaybeReportError report, unsigned nvars,
                          MaybeExtend extend, bool *pushedSeg)
{
    mozilla::Maybe<AutoAssertNoGC> maybeNoGC;
    if (report)
        AssertCanGC();
    else
        maybeNoGC.construct();

    Value *firstUnused = space().firstUnused();
    FrameRegs *regs = cx->maybeRegs();

#ifdef JS_METHODJIT
    /*
     * The only calls made by inlined methodjit frames can be to other JIT
     * frames associated with the same VMFrame. If we try to Invoke(),
     * Execute() or so forth, any topmost inline frame will need to be
     * expanded (along with other inline frames in the compartment).
     * To avoid pathological behavior here, make sure to mark any topmost
     * function as uninlineable, which will expand inline frames if there are
     * any and prevent the function from being inlined in the future.
     *
     * Note: When called from pushBailoutFrame, error = DONT_REPORT_ERROR. Use
     * this to deny potential invalidation, which would read from
     * runtime->ionTop.
     */
    if (regs && report != DONT_REPORT_ERROR) {
        RootedFunction fun(cx);
        if (InlinedSite *site = regs->inlined()) {
            mjit::JITChunk *chunk = regs->fp()->jit()->chunk(regs->pc);
            fun = chunk->inlineFrames()[site->inlineIndex].fun;
        } else {
            StackFrame *fp = regs->fp();
            if (fp->isFunctionFrame()) {
                JSFunction *f = fp->fun();
                if (f->isInterpreted())
                    fun = f;
            }
        }

        if (fun) {
            AutoCompartment ac(cx, fun);
            fun->nonLazyScript()->uninlineable = true;
            types::MarkTypeObjectFlags(cx, fun, types::OBJECT_FLAG_UNINLINEABLE);
        }
    }
    JS_ASSERT_IF(cx->hasfp(), !cx->regs().inlined());
#endif

    if (onTop() && extend) {
        if (!space().ensureSpace(cx, report, firstUnused, nvars))
            return NULL;
        return firstUnused;
    }

    if (!space().ensureSpace(cx, report, firstUnused, VALUES_PER_STACK_SEGMENT + nvars))
        return NULL;

    CallArgsList *calls;
    if (seg_ && extend) {
        regs = seg_->maybeRegs();
        calls = seg_->maybeCalls();
    } else {
        regs = NULL;
        calls = NULL;
    }

    seg_ = new(firstUnused) StackSegment(cx, seg_, space().seg_, regs, calls);
    space().seg_ = seg_;
    *pushedSeg = true;
    return seg_->slotsBegin();
}

void
ContextStack::popSegment()
{
    space().seg_ = seg_->prevInMemory();
    seg_ = seg_->prevInContext();

    if (!seg_)
        cx_->maybeMigrateVersionOverride();
}

bool
ContextStack::pushInvokeArgs(JSContext *cx, unsigned argc, InvokeArgsGuard *iag,
                             MaybeReportError report)
{
    mozilla::Maybe<AutoAssertNoGC> maybeNoGC;
    if (report)
        AssertCanGC();
    else
        maybeNoGC.construct();

    JS_ASSERT(argc <= StackSpace::ARGS_LENGTH_MAX);

    unsigned nvars = 2 + argc;
    Value *firstUnused = ensureOnTop(cx, report, nvars, CAN_EXTEND, &iag->pushedSeg_);
    if (!firstUnused)
        return false;

    MakeRangeGCSafe(firstUnused, nvars);

    ImplicitCast<CallArgs>(*iag) = CallArgsFromVp(argc, firstUnused);

    seg_->pushCall(*iag);
    JS_ASSERT(space().firstUnused() == iag->end());
    iag->setPushed(*this);
    return true;
}

void
ContextStack::popInvokeArgs(const InvokeArgsGuard &iag)
{
    JS_ASSERT(iag.pushed());
    JS_ASSERT(onTop());
    JS_ASSERT(space().firstUnused() == seg_->calls().end());

    Value *oldend = seg_->end();

    seg_->popCall();
    if (iag.pushedSeg_)
        popSegment();

    Debug_SetValueRangeToCrashOnTouch(space().firstUnused(), oldend);
}

StackFrame *
ContextStack::pushInvokeFrame(JSContext *cx, MaybeReportError report,
                              const CallArgs &args, JSFunction *funArg,
                              InitialFrameFlags initial, FrameGuard *fg)
{
    mozilla::Maybe<AutoAssertNoGC> maybeNoGC;
    if (report)
        AssertCanGC();
    else
        maybeNoGC.construct();

    JS_ASSERT(onTop());
    JS_ASSERT(space().firstUnused() == args.end());

    RootedFunction fun(cx, funArg);
    RootedScript script(cx, fun->nonLazyScript());

    StackFrame::Flags flags = ToFrameFlags(initial);
    StackFrame *fp = getCallFrame(cx, report, args, fun, script, &flags);
    if (!fp)
        return NULL;

    fp->initCallFrame(cx, *fun, script, args.length(), flags);
    fg->regs_.prepareToRun(*fp, script);

    fg->prevRegs_ = seg_->pushRegs(fg->regs_);
    JS_ASSERT(space().firstUnused() == fg->regs_.sp);
    fg->setPushed(*this);
    return fp;
}

bool
ContextStack::pushInvokeFrame(JSContext *cx, const CallArgs &args,
                              InitialFrameFlags initial, InvokeFrameGuard *ifg)
{
    JSObject &callee = args.callee();
    JSFunction *fun = callee.toFunction();
    if (!pushInvokeFrame(cx, REPORT_ERROR, args, fun, initial, ifg))
        return false;
    return true;
}

bool
ContextStack::pushExecuteFrame(JSContext *cx, HandleScript script, const Value &thisv,
                               HandleObject scopeChain, ExecuteType type,
                               AbstractFramePtr evalInFrame, ExecuteFrameGuard *efg)
{
    AssertCanGC();

    /*
     * Even though global code and indirect eval do not execute in the context
     * of the current frame, prev-link these to the current frame so that the
     * callstack looks right to the debugger (via CAN_EXTEND). This is safe
     * since the scope chain is what determines name lookup and access, not
     * prev-links.
     *
     * Eval-in-frame is the exception since it prev-links to an arbitrary frame
     * (possibly in the middle of some previous segment). Thus pass CANT_EXTEND
     * (to start a new segment) and link the frame and call chain manually
     * below. If |evalInFrame| is a baseline JIT frame, prev-link to its entry
     * frame.
     */
    CallArgsList *evalInFrameCalls = NULL;  /* quell overwarning */
    MaybeExtend extend;
    StackFrame *prevLink;
    AbstractFramePtr prev = NullFramePtr();
    if (evalInFrame) {
        /* First, find the right segment. */
        AllFramesIter frameIter(cx->runtime);
        while (frameIter.isIonOptimizedJS() || frameIter.abstractFramePtr() != evalInFrame)
            ++frameIter;
        JS_ASSERT(frameIter.abstractFramePtr() == evalInFrame);

        StackSegment &seg = *frameIter.seg();

        StackIter iter(cx->runtime, seg);
        /* Debug-mode currently disables Ion compilation. */
        JS_ASSERT_IF(evalInFrame.isStackFrame(), !evalInFrame.asStackFrame()->runningInIon());
        JS_ASSERT_IF(evalInFrame.compartment() == iter.compartment(), !iter.isIonOptimizedJS());
        while (!iter.isScript() || iter.isIonOptimizedJS() || iter.abstractFramePtr() != evalInFrame) {
            ++iter;
            JS_ASSERT_IF(evalInFrame.compartment() == iter.compartment(), !iter.isIonOptimizedJS());
        }
        JS_ASSERT(iter.abstractFramePtr() == evalInFrame);
        evalInFrameCalls = iter.data_.calls_;
        prevLink = iter.data_.fp_;
        prev = evalInFrame;
        extend = CANT_EXTEND;
    } else {
        prevLink = maybefp();
        extend = CAN_EXTEND;
        if (maybefp()) {
            ScriptFrameIter iter(cx);
            if (!iter.isIonOptimizedJS()) {
                // For Ion optimized frames we don't need the caller frame.
                prev = iter.abstractFramePtr();
            }
        }
    }

    unsigned nvars = 2 /* callee, this */ + VALUES_PER_STACK_FRAME + script->nslots;
    Value *firstUnused = ensureOnTop(cx, REPORT_ERROR, nvars, extend, &efg->pushedSeg_);
    if (!firstUnused)
        return false;

    StackFrame *fp = reinterpret_cast<StackFrame *>(firstUnused + 2);
    fp->initExecuteFrame(script, prevLink, prev, seg_->maybeRegs(), thisv, *scopeChain, type);
    fp->initVarsToUndefined();
    efg->regs_.prepareToRun(*fp, script);

    /* pushRegs() below links the prev-frame; manually link the prev-call. */
    if (evalInFrame && evalInFrameCalls)
        seg_->pointAtCall(*evalInFrameCalls);

    efg->prevRegs_ = seg_->pushRegs(efg->regs_);
    JS_ASSERT(space().firstUnused() == efg->regs_.sp);
    efg->setPushed(*this);
    return true;
}

#ifdef JS_ION
bool
ContextStack::pushBailoutArgs(JSContext *cx, const ion::IonBailoutIterator &it, InvokeArgsGuard *iag)
{
    unsigned argc = it.numActualArgs();

    if (!pushInvokeArgs(cx, argc, iag, DONT_REPORT_ERROR))
        return false;

    ion::SnapshotIterator s(it);
    JSFunction *fun = it.callee();
    iag->setCallee(ObjectValue(*fun));

    CopyTo dst(iag->array());
    Value *src = it.actualArgs();
    Value thisv = iag->thisv();
    s.readFrameArgs(dst, src, NULL, &thisv, 0, fun->nargs, argc);
    return true;
}

StackFrame *
ContextStack::pushBailoutFrame(JSContext *cx, const ion::IonBailoutIterator &it,
                               const CallArgs &args, BailoutFrameGuard *bfg)
{
    JSFunction *fun = it.callee();
    return pushInvokeFrame(cx, DONT_REPORT_ERROR, args, fun, INITIAL_NONE, bfg);
}
#endif

void
ContextStack::popFrame(const FrameGuard &fg)
{
    JS_ASSERT(fg.pushed());
    JS_ASSERT(onTop());
    JS_ASSERT(space().firstUnused() == fg.regs_.sp);
    JS_ASSERT(&fg.regs_ == &seg_->regs());

    Value *oldend = seg_->end();

    seg_->popRegs(fg.prevRegs_);
    if (fg.pushedSeg_)
        popSegment();

    Debug_SetValueRangeToCrashOnTouch(space().firstUnused(), oldend);
}

bool
ContextStack::pushGeneratorFrame(JSContext *cx, JSGenerator *gen, GeneratorFrameGuard *gfg)
{
    AssertCanGC();
    HeapValue *genvp = gen->stackSnapshot;
    JS_ASSERT(genvp == HeapValueify(gen->fp->generatorArgsSnapshotBegin()));
    unsigned vplen = HeapValueify(gen->fp->generatorArgsSnapshotEnd()) - genvp;

    unsigned nvars = vplen + VALUES_PER_STACK_FRAME + gen->fp->script()->nslots;
    Value *firstUnused = ensureOnTop(cx, REPORT_ERROR, nvars, CAN_EXTEND, &gfg->pushedSeg_);
    if (!firstUnused)
        return false;

    StackFrame *stackfp = reinterpret_cast<StackFrame *>(firstUnused + vplen);
    Value *stackvp = (Value *)stackfp - vplen;

    /* Save this for popGeneratorFrame. */
    gfg->gen_ = gen;
    gfg->stackvp_ = stackvp;

    /*
     * Trigger incremental barrier on the floating frame's generator object.
     * This is normally traced through only by associated arguments/call
     * objects, but only when the generator is not actually on the stack.
     * We don't need to worry about generational barriers as the generator
     * object has a trace hook and cannot be nursery allocated.
     */
    JS_ASSERT(gen->obj->getClass()->trace);
    JSObject::writeBarrierPre(gen->obj);

    /* Copy from the generator's floating frame to the stack. */
    stackfp->copyFrameAndValues<StackFrame::NoPostBarrier>(cx, stackvp, gen->fp,
                                                           Valueify(genvp), gen->regs.sp);
    stackfp->resetGeneratorPrev(cx);
    gfg->regs_.rebaseFromTo(gen->regs, *stackfp);

    gfg->prevRegs_ = seg_->pushRegs(gfg->regs_);
    JS_ASSERT(space().firstUnused() == gfg->regs_.sp);
    gfg->setPushed(*this);
    return true;
}

void
ContextStack::popGeneratorFrame(const GeneratorFrameGuard &gfg)
{
    JSGenerator *gen = gfg.gen_;
    HeapValue *genvp = gen->stackSnapshot;
    JS_ASSERT(genvp == HeapValueify(gen->fp->generatorArgsSnapshotBegin()));

    const FrameRegs &stackRegs = gfg.regs_;
    StackFrame *stackfp = stackRegs.fp();
    Value *stackvp = gfg.stackvp_;

    /* Copy from the stack to the generator's floating frame. */
    if (stackfp->isYielding()) {
        /*
         * Assert that the frame is not markable so that we don't need an
         * incremental write barrier when updating the generator's saved slots.
         */
        JS_ASSERT(!GeneratorHasMarkableFrame(gen));

        gen->regs.rebaseFromTo(stackRegs, *gen->fp);
        gen->fp->copyFrameAndValues<StackFrame::DoPostBarrier>(cx_, (Value *)genvp, stackfp,
                                                               stackvp, stackRegs.sp);
    }

    /* ~FrameGuard/popFrame will finish the popping. */
    JS_ASSERT(ImplicitCast<const FrameGuard>(gfg).pushed());
}

bool
ContextStack::saveFrameChain()
{
    AssertCanGC();

    bool pushedSeg;
    if (!ensureOnTop(cx_, REPORT_ERROR, 0, CANT_EXTEND, &pushedSeg))
        return false;

    JS_ASSERT(pushedSeg);
    JS_ASSERT(!hasfp());
    JS_ASSERT(onTop());
    JS_ASSERT(seg_->isEmpty());
    return true;
}

void
ContextStack::restoreFrameChain()
{
    JS_ASSERT(!hasfp());
    JS_ASSERT(onTop());
    JS_ASSERT(seg_->isEmpty());

    popSegment();
}

/*****************************************************************************/

void
StackIter::poisonRegs()
{
    data_.pc_ = (jsbytecode *)0xbad;
}

void
StackIter::popFrame()
{
    AutoAssertNoGC nogc;
    StackFrame *oldfp = data_.fp_;
    JS_ASSERT(data_.seg_->contains(oldfp));
    data_.fp_ = data_.fp_->prev();

    if (data_.seg_->contains(data_.fp_)) {
        InlinedSite *inline_;
        data_.pc_ = oldfp->prevpc(&inline_);
        JS_ASSERT(!inline_);
    } else {
        poisonRegs();
    }
}

void
StackIter::popCall()
{
    DebugOnly<CallArgsList*> oldCall = data_.calls_;
    JS_ASSERT(data_.seg_->contains(oldCall));
    data_.calls_ = data_.calls_->prev();
    if (!data_.seg_->contains(data_.fp_))
        poisonRegs();
}

void
StackIter::settleOnNewSegment()
{
    AutoAssertNoGC nogc;
    if (FrameRegs *regs = data_.seg_->maybeRegs())
        data_.pc_ = regs->pc;
    else
        poisonRegs();
}

void
StackIter::startOnSegment(StackSegment *seg)
{
    data_.seg_ = seg;
    data_.fp_ = data_.seg_->maybefp();
    data_.calls_ = data_.seg_->maybeCalls();
    settleOnNewSegment();
}

/*
 * Given that the iterator's current value of fp_ and calls_ (initialized on
 * construction or after operator++ popped the previous scripted/native call),
 * "settle" the iterator on a new StackIter::State value. The goal is to
 * present the client a simple linear sequence of native/scripted calls while
 * covering up unpleasant stack implementation details:
 *  - The frame change can be "saved" and "restored" (see JS_SaveFrameChain).
 *    This artificially cuts the call chain and the StackIter client may want
 *    to continue through this cut to the previous frame by passing
 *    GO_THROUGH_SAVED.
 *  - fp->prev can be in a different contiguous segment from fp. In this case,
 *    the current values of sp/pc after calling popFrame/popCall are incorrect
 *    and should be recovered from fp->prev's segment.
 *  - there is no explicit relationship to determine whether fp_ or calls_ is
 *    the innermost invocation so implicit memory ordering is used since both
 *    push values on the stack.
 *  - a native call's 'callee' argument is clobbered on return while the
 *    CallArgsList element is still visible.
 */
void
StackIter::settleOnNewState()
{
    AutoAssertNoGC nogc;

    /* Reset whether or we popped a call last time we settled. */
    data_.poppedCallDuringSettle_ = false;

    /*
     * There are elements of the calls_ and fp_ chains that we want to skip
     * over so iterate until we settle on one or until there are no more.
     */
    while (true) {
        if (!data_.fp_ && !data_.calls_) {
            if (data_.savedOption_ == GO_THROUGH_SAVED && data_.seg_->prevInContext()) {
                startOnSegment(data_.seg_->prevInContext());
                continue;
            }
            data_.state_ = DONE;
            return;
        }

        /* Check if popFrame/popCall changed segment. */
        bool containsFrame = data_.seg_->contains(data_.fp_);
        bool containsCall = data_.seg_->contains(data_.calls_);
        while (!containsFrame && !containsCall) {
            /* Eval-in-frame can cross contexts, so use prevInMemory. */
            data_.seg_ = data_.seg_->prevInMemory();
            containsFrame = data_.seg_->contains(data_.fp_);
            containsCall = data_.seg_->contains(data_.calls_);

            /* Eval-in-frame allows jumping into the middle of a segment. */
            if (containsFrame &&
                (data_.seg_->fp() != data_.fp_ || data_.seg_->maybeCalls() != data_.calls_))
            {
                /* Avoid duplicating logic; seg_ contains fp_, so no iloop. */
                StackIter tmp = *this;
                tmp.startOnSegment(data_.seg_);
                tmp.settleOnNewState();
                while (!tmp.isScript() || tmp.data_.fp_ != data_.fp_)
                    ++tmp;
                JS_ASSERT(tmp.isScript() &&
                          tmp.data_.seg_ == data_.seg_ &&
                          tmp.data_.fp_ == data_.fp_);
                *this = tmp;
                return;
            }

            /* There is no eval-in-frame equivalent for native calls. */
            JS_ASSERT_IF(containsCall, &data_.seg_->calls() == data_.calls_);

            settleOnNewSegment();
        }

        /*
         * In case of both a scripted frame and call record, use linear memory
         * ordering to decide which was the most recent.
         */
        if (containsFrame && (!containsCall || (Value *)data_.fp_ >= data_.calls_->array())) {
#ifdef JS_ION
            if (data_.fp_->beginsIonActivation()) {
                /*
                 * Eval-in-frame can link to an arbitrary frame on the stack.
                 * Skip any IonActivation's until we reach the one for the
                 * current StackFrame. Treat activations with NULL entryfp
                 * (pushed by FastInvoke) as belonging to the previous
                 * activation.
                 */
                while (true) {
                    ion::IonActivation *act = data_.ionActivations_.activation();
                    while (!act->entryfp())
                        act = act->prev();
                    if (act->entryfp() == data_.fp_)
                        break;

                    ++data_.ionActivations_;
                }

                data_.ionFrames_ = ion::IonFrameIterator(data_.ionActivations_);

                if (data_.ionFrames_.isNative()) {
                    data_.state_ = ION;
                    return;
                }

                while (!data_.ionFrames_.isScripted() && !data_.ionFrames_.done())
                    ++data_.ionFrames_;

                // When invoked from JM, we don't re-use the entryfp, so we
                // may have an empty Ion activation.
                if (data_.ionFrames_.done()) {
                    data_.state_ = SCRIPTED;
                    return;
                }

                data_.state_ = ION;
                nextIonFrame();
                return;
            }
#endif /* JS_ION */

            data_.state_ = SCRIPTED;
            return;
        }

        /*
         * A CallArgsList element is pushed for any call to Invoke, regardless
         * of whether the callee is a scripted function or even a callable
         * object. Thus, it is necessary to filter calleev for natives.
         *
         * Second, stuff can happen after the args are pushed but before/after
         * the actual call, so only consider "active" calls. (Since Invoke
         * necessarily clobbers the callee, "active" is also necessary to
         * ensure that the callee slot is valid.)
         */
        if (data_.calls_->active() && IsNativeFunction(data_.calls_->calleev())) {
            data_.state_ = NATIVE;
            data_.args_ = *data_.calls_;
            return;
        }

        /* Pop the call and keep looking. */
        popCall();
        data_.poppedCallDuringSettle_ = true;
    }
}

StackIter::Data::Data(JSContext *cx, PerThreadData *perThread, SavedOption savedOption)
  : perThread_(perThread),
    cx_(cx),
    savedOption_(savedOption),
    poppedCallDuringSettle_(false)
#ifdef JS_ION
    , ionActivations_(cx),
    ionFrames_((uint8_t *)NULL)
#endif
{
}

StackIter::Data::Data(JSContext *cx, JSRuntime *rt, StackSegment *seg)
  : perThread_(&rt->mainThread),
    cx_(cx),
    savedOption_(STOP_AT_SAVED),
    poppedCallDuringSettle_(false)
#ifdef JS_ION
    , ionActivations_(rt),
    ionFrames_((uint8_t *)NULL)
#endif
{
}

StackIter::Data::Data(const StackIter::Data &other)
  : perThread_(other.perThread_),
    cx_(other.cx_),
    savedOption_(other.savedOption_),
    state_(other.state_),
    fp_(other.fp_),
    calls_(other.calls_),
    seg_(other.seg_),
    pc_(other.pc_),
    args_(other.args_),
    poppedCallDuringSettle_(other.poppedCallDuringSettle_)
#ifdef JS_ION
    , ionActivations_(other.ionActivations_),
    ionFrames_(other.ionFrames_)
#endif
{
}

StackIter::StackIter(JSContext *cx, SavedOption savedOption)
  : data_(cx, &cx->runtime->mainThread, savedOption)
#ifdef JS_ION
    , ionInlineFrames_(cx, (js::ion::IonFrameIterator*) NULL)
#endif
{
#ifdef JS_METHODJIT
    CompartmentVector &v = cx->runtime->compartments;
    for (size_t i = 0; i < v.length(); i++)
        mjit::ExpandInlineFrames(v[i]);
#endif

    if (StackSegment *seg = cx->stack.seg_) {
        startOnSegment(seg);
        settleOnNewState();
    } else {
        data_.state_ = DONE;
    }
}

StackIter::StackIter(JSRuntime *rt, StackSegment &seg)
  : data_(seg.cx(), rt, &seg)
#ifdef JS_ION
    , ionInlineFrames_(seg.cx(), (js::ion::IonFrameIterator*) NULL)
#endif
{
#ifdef JS_METHODJIT
    CompartmentVector &v = rt->compartments;
    for (size_t i = 0; i < v.length(); i++)
        mjit::ExpandInlineFrames(v[i]);
#endif
    startOnSegment(&seg);
    settleOnNewState();
}

StackIter::StackIter(const StackIter &other)
  : data_(other.data_)
#ifdef JS_ION
    , ionInlineFrames_(other.data_.seg_->cx(),
                       data_.ionFrames_.isScripted() ? &other.ionInlineFrames_ : NULL)
#endif
{
}

StackIter::StackIter(const Data &data)
  : data_(data)
#ifdef JS_ION
    , ionInlineFrames_(data.cx_, data_.ionFrames_.isOptimizedJS() ? &data_.ionFrames_ : NULL)
#endif
{
    JS_ASSERT(data.cx_);
}

#ifdef JS_ION
void
StackIter::nextIonFrame()
{
    if (data_.ionFrames_.isOptimizedJS()) {
        ionInlineFrames_.resetOn(&data_.ionFrames_);
        data_.pc_ = ionInlineFrames_.pc();
    } else {
        JS_ASSERT(data_.ionFrames_.isBaselineJS());
        data_.ionFrames_.baselineScriptAndPc(NULL, &data_.pc_);
    }
}

void
StackIter::popIonFrame()
{
    AutoAssertNoGC nogc;
    // Keep fp which describes all ion frames.
    poisonRegs();
    if (data_.ionFrames_.isOptimizedJS() && ionInlineFrames_.more()) {
        ++ionInlineFrames_;
        data_.pc_ = ionInlineFrames_.pc();
    } else {
        ++data_.ionFrames_;
        while (!data_.ionFrames_.done() && !data_.ionFrames_.isScripted())
            ++data_.ionFrames_;

        if (!data_.ionFrames_.done()) {
            nextIonFrame();
            return;
        }

        // The activation has no other frames. If entryfp is NULL, it was invoked
        // by a native written in C++, using FastInvoke, on top of another activation.
        ion::IonActivation *activation = data_.ionActivations_.activation();
        if (!activation->entryfp()) {
            JS_ASSERT(activation->prevpc());
            JS_ASSERT(data_.fp_->beginsIonActivation());
            ++data_.ionActivations_;
            settleOnNewState();
            return;
        }

        if (data_.fp_->runningInIon()) {
            ++data_.ionActivations_;
            popFrame();
            settleOnNewState();
        } else {
            JS_ASSERT(data_.fp_->callingIntoIon());
            data_.state_ = SCRIPTED;
            data_.pc_ = data_.ionActivations_.activation()->prevpc();
            ++data_.ionActivations_;
        }
    }
}

void
StackIter::popBaselineDebuggerFrame()
{
    ion::BaselineFrame *prevBaseline = data_.fp_->prevBaselineFrame();

    popFrame();
    settleOnNewState();

    /* Pop native and Ion frames until we reach the target frame. */
    while (data_.state_ == NATIVE) {
        popCall();
        settleOnNewState();
    }

    JS_ASSERT(data_.state_ == ION);
    while (!data_.ionFrames_.isBaselineJS() || data_.ionFrames_.baselineFrame() != prevBaseline)
        popIonFrame();
}
#endif

StackIter &
StackIter::operator++()
{
    switch (data_.state_) {
      case DONE:
        JS_NOT_REACHED("Unexpected state");
      case SCRIPTED:
#ifdef JS_ION
        if (data_.fp_->isDebuggerFrame() && data_.fp_->prevBaselineFrame()) {
            /* Eval-in-frame with a baseline JIT frame. */
            popBaselineDebuggerFrame();
            break;
        }
#endif
        popFrame();
        settleOnNewState();
        break;
      case NATIVE:
        popCall();
        settleOnNewState();
        break;
      case ION:
#ifdef JS_ION
        popIonFrame();
        break;
#else
        JS_NOT_REACHED("Unexpected state");
#endif
    }
    return *this;
}

bool
StackIter::operator==(const StackIter &rhs) const
{
    return done() == rhs.done() &&
           (done() ||
            (isScript() == rhs.isScript() &&
             ((isScript() && data_.fp_ == rhs.data_.fp_) ||
              (!isScript() && nativeArgs().base() == rhs.nativeArgs().base()))));
}

StackIter::Data *
StackIter::copyData() const
{
#ifdef JS_ION
    /*
     * This doesn't work for optimized Ion frames since ionInlineFrames_ is
     * not copied.
     */
    JS_ASSERT(data_.ionFrames_.type() != ion::IonFrame_OptimizedJS);
#endif
    return data_.cx_->new_<Data>(data_);
}

JSCompartment *
StackIter::compartment() const
{
    switch (data_.state_) {
      case DONE:
        break;
      case SCRIPTED:
        return data_.fp_->compartment();
      case ION:
#ifdef  JS_ION
        return data_.ionActivations_.activation()->compartment();
#else
        break;
#endif
      case NATIVE:
        return data_.calls_->callee().compartment();
    }
    JS_NOT_REACHED("Unexpected state");
    return NULL;
}

bool
StackIter::isFunctionFrame() const
{
    switch (data_.state_) {
      case DONE:
        break;
      case SCRIPTED:
        return interpFrame()->isFunctionFrame();
      case ION:
#ifdef JS_ION
        JS_ASSERT(data_.ionFrames_.isScripted());
        if (data_.ionFrames_.isBaselineJS())
            return data_.ionFrames_.isFunctionFrame();
        return ionInlineFrames_.isFunctionFrame();
#else
        break;
#endif
      case NATIVE:
        return false;
    }
    JS_NOT_REACHED("Unexpected state");
    return false;
}

bool
StackIter::isGlobalFrame() const
{
    switch (data_.state_) {
      case DONE:
        break;
      case SCRIPTED:
        return interpFrame()->isGlobalFrame();
      case ION:
#ifdef JS_ION
        if (data_.ionFrames_.isBaselineJS())
            return data_.ionFrames_.baselineFrame()->isGlobalFrame();
        JS_ASSERT(!script()->isForEval());
        return !script()->function();
#endif
      case NATIVE:
        return false;
    }
    JS_NOT_REACHED("Unexpected state");
    return false;
}

bool
StackIter::isEvalFrame() const
{
    switch (data_.state_) {
      case DONE:
        break;
      case SCRIPTED:
        return interpFrame()->isEvalFrame();
      case ION:
#ifdef JS_ION
        if (data_.ionFrames_.isBaselineJS())
            return data_.ionFrames_.baselineFrame()->isEvalFrame();
        JS_ASSERT(!script()->isForEval());
        return false;
#endif
      case NATIVE:
        return false;
    }
    JS_NOT_REACHED("Unexpected state");
    return false;
}

bool
StackIter::isNonEvalFunctionFrame() const
{
    JS_ASSERT(!done());
    switch (data_.state_) {
      case DONE:
        break;
      case SCRIPTED:
        return interpFrame()->isNonEvalFunctionFrame();
      case ION:
      case NATIVE:
        return !isEvalFrame() && isFunctionFrame();
    }
    JS_NOT_REACHED("Unexpected state");
    return false;
}

bool
StackIter::isGeneratorFrame() const
{
    switch (data_.state_) {
      case DONE:
        break;
      case SCRIPTED:
        return interpFrame()->isGeneratorFrame();
      case ION:
      case NATIVE:
        return false;
    }
    JS_NOT_REACHED("Unexpected state");
    return false;
}

bool
StackIter::isConstructing() const
{
    switch (data_.state_) {
      case DONE:
        break;
      case ION:
#ifdef JS_ION
        if (data_.ionFrames_.isOptimizedJS())
            return ionInlineFrames_.isConstructing();
        JS_ASSERT(data_.ionFrames_.isBaselineJS());
        return data_.ionFrames_.isConstructing();
#else
        break;
#endif        
      case SCRIPTED:
      case NATIVE:
        return interpFrame()->isConstructing();
    }
    JS_NOT_REACHED("Unexpected state");
    return false;
}

AbstractFramePtr
StackIter::abstractFramePtr() const
{
    switch (data_.state_) {
      case DONE:
        break;
      case ION:
#ifdef JS_ION
        if (data_.ionFrames_.isBaselineJS())
            return data_.ionFrames_.baselineFrame();
#endif
        break;
      case SCRIPTED:
        JS_ASSERT(interpFrame());
        return AbstractFramePtr(interpFrame());
      case NATIVE:
        break;
    }
    JS_NOT_REACHED("Unexpected state");
    return NullFramePtr();
}

void
StackIter::updatePcQuadratic()
{
    switch (data_.state_) {
      case DONE:
        break;
      case SCRIPTED:
        data_.pc_ = interpFrame()->pcQuadratic(data_.cx_);
        return;
      case ION:
#ifdef JS_ION
        if (data_.ionFrames_.isBaselineJS()) {
            ion::BaselineFrame *frame = data_.ionFrames_.baselineFrame();
            ion::IonActivation *activation = data_.ionActivations_.activation();

            // IonActivationIterator::top may be invalid, so create a new
            // activation iterator.
            data_.ionActivations_ = ion::IonActivationIterator(data_.cx_);
            while (data_.ionActivations_.activation() != activation)
                ++data_.ionActivations_;

            // Look for the current frame.
            data_.ionFrames_ = ion::IonFrameIterator(data_.ionActivations_);
            while (!data_.ionFrames_.isBaselineJS() || data_.ionFrames_.baselineFrame() != frame)
                ++data_.ionFrames_;

            // Update the pc.
            JS_ASSERT(data_.ionFrames_.baselineFrame() == frame);
            data_.ionFrames_.baselineScriptAndPc(NULL, &data_.pc_);
            return;
        }
#endif
        break;
      case NATIVE:
        break;
    }
    JS_NOT_REACHED("Unexpected state");
}

JSFunction *
StackIter::callee() const
{
    switch (data_.state_) {
      case DONE:
        break;
      case SCRIPTED:
        JS_ASSERT(isFunctionFrame());
        return &interpFrame()->callee();
      case ION:
#ifdef JS_ION
        if (data_.ionFrames_.isBaselineJS())
            return data_.ionFrames_.callee();
        if (data_.ionFrames_.isOptimizedJS())
            return ionInlineFrames_.callee();
        JS_ASSERT(data_.ionFrames_.isNative());
        return data_.ionFrames_.callee();
#else
        break;
#endif
      case NATIVE:
        return nativeArgs().callee().toFunction();
    }
    JS_NOT_REACHED("Unexpected state");
    return NULL;
}

Value
StackIter::calleev() const
{
    switch (data_.state_) {
      case DONE:
        break;
      case SCRIPTED:
        JS_ASSERT(isFunctionFrame());
        return interpFrame()->calleev();
      case ION:
#ifdef JS_ION
        return ObjectValue(*callee());
#else
        break;
#endif
      case NATIVE:
        return nativeArgs().calleev();
    }
    JS_NOT_REACHED("Unexpected state");
    return Value();
}

unsigned
StackIter::numActualArgs() const
{
    switch (data_.state_) {
      case DONE:
        break;
      case SCRIPTED:
        JS_ASSERT(isFunctionFrame());
        return interpFrame()->numActualArgs();
      case ION:
#ifdef JS_ION
        if (data_.ionFrames_.isOptimizedJS())
            return ionInlineFrames_.numActualArgs();

        JS_ASSERT(data_.ionFrames_.isBaselineJS());
        return data_.ionFrames_.numActualArgs();
#else
        break;
#endif
      case NATIVE:
        return nativeArgs().length();
    }
    JS_NOT_REACHED("Unexpected state");
    return 0;
}

Value
StackIter::unaliasedActual(unsigned i, MaybeCheckAliasing checkAliasing) const
{
    switch (data_.state_) {
      case DONE:
        break;
      case SCRIPTED:
        return interpFrame()->unaliasedActual(i, checkAliasing);
      case ION:
#ifdef JS_ION
        JS_ASSERT(data_.ionFrames_.isBaselineJS());
        return data_.ionFrames_.baselineFrame()->unaliasedActual(i, checkAliasing);
#endif
      case NATIVE:
        break;
    }
    JS_NOT_REACHED("Unexpected state");
    return NullValue();
}

JSObject *
StackIter::scopeChain() const
{
    switch (data_.state_) {
      case DONE:
        break;
      case ION:
#ifdef JS_ION
        if (data_.ionFrames_.isOptimizedJS())
            return ionInlineFrames_.scopeChain();
        return data_.ionFrames_.baselineFrame()->scopeChain();
#else
        break;
#endif
      case SCRIPTED:
        return interpFrame()->scopeChain();
      case NATIVE:
        break;
    }
    JS_NOT_REACHED("Unexpected state");
    return NULL;
}

CallObject &
StackIter::callObj() const
{
    JS_ASSERT(callee()->isHeavyweight());

    JSObject *pobj = scopeChain();
    while (!pobj->isCall())
        pobj = pobj->enclosingScope();
    return pobj->asCall();
}

bool
StackIter::hasArgsObj() const
{
    switch (data_.state_) {
      case DONE:
        break;
      case SCRIPTED:
        return interpFrame()->hasArgsObj();
      case ION:
#ifdef JS_ION
        JS_ASSERT(data_.ionFrames_.isBaselineJS());
        return data_.ionFrames_.baselineFrame()->hasArgsObj();
#endif
      case NATIVE:
        break;
    }
    JS_NOT_REACHED("Unexpected state");
    return false;
}

ArgumentsObject &
StackIter::argsObj() const
{
    JS_ASSERT(hasArgsObj());

    switch (data_.state_) {
      case DONE:
        break;
      case ION:
#ifdef JS_ION
        JS_ASSERT(data_.ionFrames_.isBaselineJS());
        return data_.ionFrames_.baselineFrame()->argsObj();
#else
        break;
#endif
      case SCRIPTED:
        return interpFrame()->argsObj();
      case NATIVE:
        break;
    }
    JS_NOT_REACHED("Unexpected state");
    return interpFrame()->argsObj();
}

bool
StackIter::computeThis() const
{
    if (isScript() && !isIonOptimizedJS()) {
        JS_ASSERT(data_.cx_);
        return ComputeThis(data_.cx_, abstractFramePtr());
    }
    return true;
}

Value
StackIter::thisv() const
{
    switch (data_.state_) {
      case DONE:
        break;
      case ION:
#ifdef JS_ION
        if (data_.ionFrames_.isOptimizedJS())
            return ObjectValue(*ionInlineFrames_.thisObject());
        return data_.ionFrames_.baselineThisValue();
#else
        break;
#endif
      case SCRIPTED:
      case NATIVE:
        return interpFrame()->thisValue();
    }
    JS_NOT_REACHED("Unexpected state");
    return NullValue();
}

Value
StackIter::returnValue() const
{
    switch (data_.state_) {
      case DONE:
        break;
      case ION:
#ifdef JS_ION
        if (data_.ionFrames_.isBaselineJS())
            return *data_.ionFrames_.baselineFrame()->returnValue();
#endif
        break;
      case SCRIPTED:
        return interpFrame()->returnValue();
      case NATIVE:
        break;
    }
    JS_NOT_REACHED("Unexpected state");
    return NullValue();
}

void
StackIter::setReturnValue(const Value &v)
{
    switch (data_.state_) {
      case DONE:
        break;
      case ION:
#ifdef JS_ION
        if (data_.ionFrames_.isBaselineJS()) {
            data_.ionFrames_.baselineFrame()->setReturnValue(v);
            return;
        }
#endif
        break;
      case SCRIPTED:
        interpFrame()->setReturnValue(v);
        return;
      case NATIVE:
        break;
    }
    JS_NOT_REACHED("Unexpected state");
}

size_t
StackIter::numFrameSlots() const
{
    AutoAssertNoGC nogc;
    switch (data_.state_) {
      case DONE:
      case NATIVE:
        break;
     case ION: {
#ifdef JS_ION
        if (data_.ionFrames_.isOptimizedJS())
            return ionInlineFrames_.snapshotIterator().slots() - ionInlineFrames_.script()->nfixed;
        ion::BaselineFrame *frame = data_.ionFrames_.baselineFrame();
        return frame->numValueSlots() - data_.ionFrames_.script()->nfixed;
#else
        break;
#endif
      }
      case SCRIPTED:
        JS_ASSERT(data_.cx_);
        JS_ASSERT(data_.cx_->regs().spForStackDepth(0) == interpFrame()->base());
        return data_.cx_->regs().sp - interpFrame()->base();
    }
    JS_NOT_REACHED("Unexpected state");
    return 0;
}

Value
StackIter::frameSlotValue(size_t index) const
{
    AutoAssertNoGC nogc;
    switch (data_.state_) {
      case DONE:
      case NATIVE:
        break;
      case ION:
#ifdef JS_ION
        if (data_.ionFrames_.isOptimizedJS()) {
            ion::SnapshotIterator si(ionInlineFrames_.snapshotIterator());
            index += ionInlineFrames_.script()->nfixed;
            return si.maybeReadSlotByIndex(index);
        }

        index += data_.ionFrames_.script()->nfixed;
        return *data_.ionFrames_.baselineFrame()->valueSlot(index);
#else
        break;
#endif
      case SCRIPTED:
          return interpFrame()->base()[index];
    }
    JS_NOT_REACHED("Unexpected state");
    return NullValue();
}

/*****************************************************************************/

AllFramesIter::AllFramesIter(JSRuntime *rt)
  : seg_(rt->stackSpace.seg_),
    fp_(seg_ ? seg_->maybefp() : NULL)
#ifdef JS_ION
    , ionActivations_(rt),
    ionFrames_((uint8_t *)NULL)
#endif
{
    settleOnNewState();
}

#ifdef JS_ION
void
AllFramesIter::popIonFrame()
{
    JS_ASSERT(state_ == ION);

    ++ionFrames_;
    while (!ionFrames_.done() && !ionFrames_.isScripted())
        ++ionFrames_;

    if (!ionFrames_.done())
        return;

    // The activation has no other frames. If entryfp is NULL, it was invoked
    // by a native written in C++, using FastInvoke, on top of another activation.
    ion::IonActivation *activation = ionActivations_.activation();
    if (!activation->entryfp()) {
        JS_ASSERT(activation->prevpc());
        JS_ASSERT(fp_->beginsIonActivation());
        ++ionActivations_;
        settleOnNewState();
        return;
    }

    if (fp_->runningInIon()) {
        ++ionActivations_;
        fp_ = fp_->prev();
        settleOnNewState();
    } else {
        JS_ASSERT(fp_->callingIntoIon());
        state_ = SCRIPTED;
        ++ionActivations_;
    }
}
#endif

AllFramesIter&
AllFramesIter::operator++()
{
    switch (state_) {
      case SCRIPTED:
        fp_ = fp_->prev();
        settleOnNewState();
        break;
#ifdef JS_ION
      case ION:
        popIonFrame();
        break;
#endif
      case DONE:
      default:
        JS_NOT_REACHED("Unexpeced state");
    }
    return *this;
}

void
AllFramesIter::settleOnNewState()
{
    while (seg_ && (!fp_ || !seg_->contains(fp_))) {
        seg_ = seg_->prevInMemory();
        fp_ = seg_ ? seg_->maybefp() : NULL;
    }

    JS_ASSERT(!!seg_ == !!fp_);
    JS_ASSERT_IF(fp_, seg_->contains(fp_));

#ifdef JS_ION
    if (fp_ && fp_->beginsIonActivation()) {
        // Start at the first scripted frame.
        ionFrames_ = ion::IonFrameIterator(ionActivations_);
        while (!ionFrames_.isScripted() && !ionFrames_.done())
            ++ionFrames_;

        state_ = ionFrames_.done() ? SCRIPTED : ION;
        return;
    }
#endif

    state_ = fp_ ? SCRIPTED : DONE;
}

AbstractFramePtr
AllFramesIter::abstractFramePtr() const
{
    switch (state_) {
      case SCRIPTED:
        return AbstractFramePtr(interpFrame());
      case ION:
#ifdef JS_ION
        if (ionFrames_.isBaselineJS())
            return ionFrames_.baselineFrame();
#endif
        break;
      case DONE:
        break;
    }
    JS_NOT_REACHED("Unexpected state");
    return NullFramePtr();
}

<<<<<<< HEAD
#ifdef DEBUG
void
js::CheckLocalUnaliased(MaybeCheckAliasing checkAliasing, UnrootedScript script,
                        StaticBlockObject *maybeBlock, unsigned i)
{
    if (!checkAliasing)
        return;

    AutoAssertNoGC nogc;
    JS_ASSERT(i < script->nslots);
    if (i < script->nfixed) {
        JS_ASSERT(!script->varIsAliased(i));
    } else {
        unsigned depth = i - script->nfixed;
        for (StaticBlockObject *b = maybeBlock; b; b = b->enclosingBlock()) {
            if (b->containsVarAtDepth(depth)) {
                JS_ASSERT(!b->isAliased(depth - b->stackDepth()));
                break;
            }
        }
    }
}
#endif
=======
JSObject *
AbstractFramePtr::evalPrevScopeChain(JSRuntime *rt) const
{
    /* Find the stack segment containing this frame. */
    AllFramesIter alliter(rt);
    while (alliter.isIon() || alliter.abstractFramePtr() != *this)
        ++alliter;

    /* Eval frames are not compiled by Ion, though their caller might be. */
    StackIter iter(rt, *alliter.seg());
    while (!iter.isScript() || iter.isIon() || iter.abstractFramePtr() != *this)
        ++iter;
    ++iter;
    return iter.scopeChain();
}
>>>>>>> 1e2e91e1
<|MERGE_RESOLUTION|>--- conflicted
+++ resolved
@@ -371,19 +371,8 @@
             if (cx->compartment->debugMode())
                 DebugScopes::onPopStrictEvalScope(this);
         } else if (isDirectEvalFrame()) {
-            if (isDebuggerFrame()) {
+            if (isDebuggerFrame())
                 JS_ASSERT(!scopeChain()->isScope());
-<<<<<<< HEAD
-            } else {
-#ifdef DEBUG
-                ScriptFrameIter iter(cx);
-                JS_ASSERT(iter.abstractFramePtr() == AbstractFramePtr(this));
-                ++iter;
-                JS_ASSERT(scopeChain() == iter.scopeChain());
-#endif
-            }
-=======
->>>>>>> 1e2e91e1
         } else {
             /*
              * Debugger.Object.prototype.evalInGlobal creates indirect eval
@@ -1128,10 +1117,7 @@
         extend = CAN_EXTEND;
         if (maybefp()) {
             ScriptFrameIter iter(cx);
-            if (!iter.isIonOptimizedJS()) {
-                // For Ion optimized frames we don't need the caller frame.
-                prev = iter.abstractFramePtr();
-            }
+            prev = iter.isIonOptimizedJS() ? maybefp() : iter.abstractFramePtr();
         }
     }
 
@@ -2347,7 +2333,22 @@
     return NullFramePtr();
 }
 
-<<<<<<< HEAD
+JSObject *
+AbstractFramePtr::evalPrevScopeChain(JSRuntime *rt) const
+{
+    /* Find the stack segment containing this frame. */
+    AllFramesIter alliter(rt);
+    while (alliter.isIonOptimizedJS() || alliter.abstractFramePtr() != *this)
+        ++alliter;
+
+    /* Eval frames are not compiled by Ion, though their caller might be. */
+    StackIter iter(rt, *alliter.seg());
+    while (!iter.isScript() || iter.isIonOptimizedJS() || iter.abstractFramePtr() != *this)
+        ++iter;
+    ++iter;
+    return iter.scopeChain();
+}
+
 #ifdef DEBUG
 void
 js::CheckLocalUnaliased(MaybeCheckAliasing checkAliasing, UnrootedScript script,
@@ -2370,21 +2371,4 @@
         }
     }
 }
-#endif
-=======
-JSObject *
-AbstractFramePtr::evalPrevScopeChain(JSRuntime *rt) const
-{
-    /* Find the stack segment containing this frame. */
-    AllFramesIter alliter(rt);
-    while (alliter.isIon() || alliter.abstractFramePtr() != *this)
-        ++alliter;
-
-    /* Eval frames are not compiled by Ion, though their caller might be. */
-    StackIter iter(rt, *alliter.seg());
-    while (!iter.isScript() || iter.isIon() || iter.abstractFramePtr() != *this)
-        ++iter;
-    ++iter;
-    return iter.scopeChain();
-}
->>>>>>> 1e2e91e1
+#endif