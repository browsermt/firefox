/* -*- Mode: C; tab-width: 8; indent-tabs-mode: nil; c-basic-offset: 4 -*-
 * vim: set ts=8 sw=4 et tw=0 ft=c:
 *
 * This Source Code Form is subject to the terms of the Mozilla Public
 * License, v. 2.0. If a copy of the MPL was not distributed with this
 * file, You can obtain one at http://mozilla.org/MPL/2.0/. */

/*
 * JavaScript operation bytecodes.  If you need to allocate a bytecode, look
 * for a name of the form JSOP_UNUSED* and claim it.  Otherwise, always add at
 * the end of the table.
 *
 * When changing the bytecode, don't forget to update JSXDR_BYTECODE_VERSION!
 *
 * Includers must define an OPDEF macro of the following form:
 *
 * #define OPDEF(op,val,name,image,length,nuses,ndefs,prec,format) ...
 *
 * Selected arguments can be expanded in initializers.  The op argument is
 * expanded followed by comma in the JSOp enum (jsopcode.h), e.g.  The value
 * field must be dense for now, because jsopcode.c uses an OPDEF() expansion
 * inside the js_CodeSpec[] initializer.
 *
 * Field        Description
 * op           Bytecode name, which is the JSOp enumerator name
 * value        Bytecode value, which is the JSOp enumerator value
 * name         C string containing name for disassembler
 * image        C string containing "image" for pretty-printer, null if ugly
 * length       Number of bytes including any immediate operands
 * nuses        Number of stack slots consumed by bytecode, -1 if variadic
 * ndefs        Number of stack slots produced by bytecode, -1 if variadic
 * prec         Operator precedence, zero if not an operator
 * format       Bytecode plus immediate operand encoding format
 *
 * Precedence   Operators               Opcodes
 *  1           yield w                 JSOP_YIELD
 *  2           ,                       JSOP_POP with SRC_PCDELTA, JSOP_RETURN
 *  3           =, +=, etc.             JSOP_SETNAME, etc. (all JOF_SET);
 *                let (...) ...           and JSOP_LEAVEBLOCKEXPR
 *  4           ?:                      JSOP_IFEQ
 *  5           ||                      JSOP_OR
 *  6           &&                      JSOP_AND
 *  7           |                       JSOP_BITOR
 *  8           ^                       JSOP_BITXOR
 *  9           &                       JSOP_BITAND
 * 10           ==, !=, etc.            JSOP_EQ, JSOP_NE, etc.
 * 11           <, in, etc.             JSOP_LT, JSOP_IN, etc.
 * 12           <<, >>, >>>             JSOP_LSH, JSOP_RSH, JSOP_URSH
 * 13           +, -, etc.              JSOP_ADD, JSOP_SUB, etc.
 * 14           *, /, %                 JSOP_MUL, JSOP_DIV, JSOP_MOD
 * 15           !, ~, delete, etc.      JSOP_NOT, JSOP_BITNOT, JSOP_DEL*, etc.
 * 16           3.14, 0, etc.           JSOP_DOUBLE, JSOP_ZERO, etc.
 * 17           new                     JSOP_NEW
 * 18           x.y, f(), etc.          JSOP_GETPROP, JSOP_CALL, etc.
 * 19           x, null,                JSOP_NAME, JSOP_NULL, etc.;
 *               function (...) ...       and JSOP_LAMBDA
 *
 * The push-numeric-constant operators, JSOP_ZERO, JSOP_DOUBLE, etc., have
 * lower precedence than the member operators emitted for the . operator, to
 * cause the decompiler to parenthesize the . left operand, e.g. (0).foo.
 * Otherwise the . could be taken as a decimal point.
 *
 * Let expressions are "primary" when viewed from the left, but they eat up ops
 * to the right as if assignment expressions and therefore have precedence 3.
 * This makes the decompiler retain the parentheses in (let (a=0) x) ? a : 0
 * but omit the superfluous ones in (let (a=0) x), a.
 *
 * Yield expressions must be parenthesized even in comma-expressions and
 * argument lists, so they have the lowest precedence.
 *
 * This file is best viewed with 128 columns:
12345678901234567890123456789012345678901234567890123456789012345678901234567890123456789012345678901234567890123456789012345678
 */

/* legend: op         val name          image       len use def prec  format */

/*
 * Generic nop for the decompiler.
 */
OPDEF(JSOP_NOP,       0,  "nop",        NULL,         1,  0,  0,  0,  JOF_BYTE)

/* Long-standing JavaScript bytecodes. */
OPDEF(JSOP_UNDEFINED, 1,  js_undefined_str, "",       1,  0,  1,  0,  JOF_BYTE)
OPDEF(JSOP_POPV,      2,  "popv",       NULL,         1,  1,  0,  2,  JOF_BYTE)
OPDEF(JSOP_ENTERWITH, 3,  "enterwith",  NULL,         1,  1,  1,  0,  JOF_BYTE|JOF_PARENHEAD)
OPDEF(JSOP_LEAVEWITH, 4,  "leavewith",  NULL,         1,  1,  0,  0,  JOF_BYTE)
OPDEF(JSOP_RETURN,    5,  "return",     NULL,         1,  1,  0,  2,  JOF_BYTE)
OPDEF(JSOP_GOTO,      6,  "goto",       NULL,         5,  0,  0,  0,  JOF_JUMP)
OPDEF(JSOP_IFEQ,      7,  "ifeq",       NULL,         5,  1,  0,  4,  JOF_JUMP|JOF_DETECTING)
OPDEF(JSOP_IFNE,      8,  "ifne",       NULL,         5,  1,  0,  0,  JOF_JUMP|JOF_PARENHEAD)

/* Get the arguments object for the current, lightweight function activation. */
OPDEF(JSOP_ARGUMENTS, 9,  "arguments",  NULL,         1,  0,  1,  0,  JOF_BYTE)

OPDEF(JSOP_SWAP,      10, "swap",       NULL,         1,  2,  2,  0,  JOF_BYTE)
OPDEF(JSOP_POPN,      11, "popn",       NULL,         3, -1,  0,  0,  JOF_UINT16)

/* More long-standing bytecodes. */
OPDEF(JSOP_DUP,       12, "dup",        NULL,         1,  1,  2,  0,  JOF_BYTE)
OPDEF(JSOP_DUP2,      13, "dup2",       NULL,         1,  2,  4,  0,  JOF_BYTE)
OPDEF(JSOP_SETCONST,  14, "setconst",   NULL,         5,  1,  1,  3,  JOF_ATOM|JOF_NAME|JOF_SET)
OPDEF(JSOP_BITOR,     15, "bitor",      "|",          1,  2,  1,  7,  JOF_BYTE|JOF_LEFTASSOC|JOF_ARITH)
OPDEF(JSOP_BITXOR,    16, "bitxor",     "^",          1,  2,  1,  8,  JOF_BYTE|JOF_LEFTASSOC|JOF_ARITH)
OPDEF(JSOP_BITAND,    17, "bitand",     "&",          1,  2,  1,  9,  JOF_BYTE|JOF_LEFTASSOC|JOF_ARITH)
OPDEF(JSOP_EQ,        18, "eq",         "==",         1,  2,  1,  10,  JOF_BYTE|JOF_LEFTASSOC|JOF_ARITH|JOF_DETECTING)
OPDEF(JSOP_NE,        19, "ne",         "!=",         1,  2,  1,  10,  JOF_BYTE|JOF_LEFTASSOC|JOF_ARITH|JOF_DETECTING)
OPDEF(JSOP_LT,        20, "lt",         "<",          1,  2,  1, 11,  JOF_BYTE|JOF_LEFTASSOC|JOF_ARITH)
OPDEF(JSOP_LE,        21, "le",         "<=",         1,  2,  1, 11,  JOF_BYTE|JOF_LEFTASSOC|JOF_ARITH)
OPDEF(JSOP_GT,        22, "gt",         ">",          1,  2,  1, 11,  JOF_BYTE|JOF_LEFTASSOC|JOF_ARITH)
OPDEF(JSOP_GE,        23, "ge",         ">=",         1,  2,  1, 11,  JOF_BYTE|JOF_LEFTASSOC|JOF_ARITH)
OPDEF(JSOP_LSH,       24, "lsh",        "<<",         1,  2,  1, 12,  JOF_BYTE|JOF_LEFTASSOC|JOF_ARITH)
OPDEF(JSOP_RSH,       25, "rsh",        ">>",         1,  2,  1, 12,  JOF_BYTE|JOF_LEFTASSOC|JOF_ARITH)
OPDEF(JSOP_URSH,      26, "ursh",       ">>>",        1,  2,  1, 12,  JOF_BYTE|JOF_LEFTASSOC|JOF_ARITH)
OPDEF(JSOP_ADD,       27, "add",        "+",          1,  2,  1, 13,  JOF_BYTE|JOF_LEFTASSOC|JOF_ARITH)
OPDEF(JSOP_SUB,       28, "sub",        "-",          1,  2,  1, 13,  JOF_BYTE|JOF_LEFTASSOC|JOF_ARITH)
OPDEF(JSOP_MUL,       29, "mul",        "*",          1,  2,  1, 14,  JOF_BYTE|JOF_LEFTASSOC|JOF_ARITH)
OPDEF(JSOP_DIV,       30, "div",        "/",          1,  2,  1, 14,  JOF_BYTE|JOF_LEFTASSOC|JOF_ARITH)
OPDEF(JSOP_MOD,       31, "mod",        "%",          1,  2,  1, 14,  JOF_BYTE|JOF_LEFTASSOC|JOF_ARITH)
OPDEF(JSOP_NOT,       32, "not",        "!",          1,  1,  1, 15,  JOF_BYTE|JOF_ARITH|JOF_DETECTING)
OPDEF(JSOP_BITNOT,    33, "bitnot",     "~",          1,  1,  1, 15,  JOF_BYTE|JOF_ARITH)
OPDEF(JSOP_NEG,       34, "neg",        "- ",         1,  1,  1, 15,  JOF_BYTE|JOF_ARITH)
OPDEF(JSOP_POS,       35, "pos",        "+ ",         1,  1,  1, 15,  JOF_BYTE|JOF_ARITH)
OPDEF(JSOP_DELNAME,   36, "delname",    NULL,         5,  0,  1, 15,  JOF_ATOM|JOF_NAME|JOF_DEL)
OPDEF(JSOP_DELPROP,   37, "delprop",    NULL,         5,  1,  1, 15,  JOF_ATOM|JOF_PROP|JOF_DEL)
OPDEF(JSOP_DELELEM,   38, "delelem",    NULL,         1,  2,  1, 15,  JOF_BYTE |JOF_ELEM|JOF_DEL)
OPDEF(JSOP_TYPEOF,    39, js_typeof_str,NULL,         1,  1,  1, 15,  JOF_BYTE|JOF_DETECTING)
OPDEF(JSOP_VOID,      40, js_void_str,  NULL,         1,  1,  1, 15,  JOF_BYTE)

OPDEF(JSOP_INCNAME,   41, "incname",    NULL,         6,  0,  1, 15,  JOF_ATOM|JOF_NAME|JOF_INC|JOF_TMPSLOT3|JOF_DECOMPOSE)
OPDEF(JSOP_INCPROP,   42, "incprop",    NULL,         6,  1,  1, 15,  JOF_ATOM|JOF_PROP|JOF_INC|JOF_TMPSLOT3|JOF_DECOMPOSE)
OPDEF(JSOP_INCELEM,   43, "incelem",    NULL,         2,  2,  1, 15,  JOF_BYTE |JOF_ELEM|JOF_INC|JOF_TMPSLOT2|JOF_DECOMPOSE)
OPDEF(JSOP_DECNAME,   44, "decname",    NULL,         6,  0,  1, 15,  JOF_ATOM|JOF_NAME|JOF_DEC|JOF_TMPSLOT3|JOF_DECOMPOSE)
OPDEF(JSOP_DECPROP,   45, "decprop",    NULL,         6,  1,  1, 15,  JOF_ATOM|JOF_PROP|JOF_DEC|JOF_TMPSLOT3|JOF_DECOMPOSE)
OPDEF(JSOP_DECELEM,   46, "decelem",    NULL,         2,  2,  1, 15,  JOF_BYTE |JOF_ELEM|JOF_DEC|JOF_TMPSLOT2|JOF_DECOMPOSE)
OPDEF(JSOP_NAMEINC,   47, "nameinc",    NULL,         6,  0,  1, 15,  JOF_ATOM|JOF_NAME|JOF_INC|JOF_POST|JOF_TMPSLOT3|JOF_DECOMPOSE)
OPDEF(JSOP_PROPINC,   48, "propinc",    NULL,         6,  1,  1, 15,  JOF_ATOM|JOF_PROP|JOF_INC|JOF_POST|JOF_TMPSLOT3|JOF_DECOMPOSE)
OPDEF(JSOP_ELEMINC,   49, "eleminc",    NULL,         2,  2,  1, 15,  JOF_BYTE |JOF_ELEM|JOF_INC|JOF_POST|JOF_TMPSLOT2|JOF_DECOMPOSE)
OPDEF(JSOP_NAMEDEC,   50, "namedec",    NULL,         6,  0,  1, 15,  JOF_ATOM|JOF_NAME|JOF_DEC|JOF_POST|JOF_TMPSLOT3|JOF_DECOMPOSE)
OPDEF(JSOP_PROPDEC,   51, "propdec",    NULL,         6,  1,  1, 15,  JOF_ATOM|JOF_PROP|JOF_DEC|JOF_POST|JOF_TMPSLOT3|JOF_DECOMPOSE)
OPDEF(JSOP_ELEMDEC,   52, "elemdec",    NULL,         2,  2,  1, 15,  JOF_BYTE |JOF_ELEM|JOF_DEC|JOF_POST|JOF_TMPSLOT2|JOF_DECOMPOSE)

OPDEF(JSOP_GETPROP,   53, "getprop",    NULL,         5,  1,  1, 18,  JOF_ATOM|JOF_PROP|JOF_TYPESET|JOF_TMPSLOT3)
OPDEF(JSOP_SETPROP,   54, "setprop",    NULL,         5,  2,  1,  3,  JOF_ATOM|JOF_PROP|JOF_SET|JOF_DETECTING)
OPDEF(JSOP_GETELEM,   55, "getelem",    NULL,         1,  2,  1, 18,  JOF_BYTE |JOF_ELEM|JOF_TYPESET|JOF_LEFTASSOC)
OPDEF(JSOP_SETELEM,   56, "setelem",    NULL,         1,  3,  1,  3,  JOF_BYTE |JOF_ELEM|JOF_SET|JOF_DETECTING)
OPDEF(JSOP_CALLNAME,  57, "callname",   NULL,         5,  0,  1, 19,  JOF_ATOM|JOF_NAME|JOF_TYPESET)
OPDEF(JSOP_CALL,      58, "call",       NULL,         3, -1,  1, 18,  JOF_UINT16|JOF_INVOKE|JOF_TYPESET)
OPDEF(JSOP_NAME,      59, "name",       NULL,         5,  0,  1, 19,  JOF_ATOM|JOF_NAME|JOF_TYPESET)
OPDEF(JSOP_DOUBLE,    60, "double",     NULL,         5,  0,  1, 16,  JOF_DOUBLE)
OPDEF(JSOP_STRING,    61, "string",     NULL,         5,  0,  1, 19,  JOF_ATOM)
OPDEF(JSOP_ZERO,      62, "zero",       "0",          1,  0,  1, 16,  JOF_BYTE)
OPDEF(JSOP_ONE,       63, "one",        "1",          1,  0,  1, 16,  JOF_BYTE)
OPDEF(JSOP_NULL,      64, js_null_str,  js_null_str,  1,  0,  1, 19,  JOF_BYTE)
OPDEF(JSOP_THIS,      65, js_this_str,  js_this_str,  1,  0,  1, 19,  JOF_BYTE)
OPDEF(JSOP_FALSE,     66, js_false_str, js_false_str, 1,  0,  1, 19,  JOF_BYTE)
OPDEF(JSOP_TRUE,      67, js_true_str,  js_true_str,  1,  0,  1, 19,  JOF_BYTE)
OPDEF(JSOP_OR,        68, "or",         NULL,         5,  1,  1,  5,  JOF_JUMP|JOF_DETECTING|JOF_LEFTASSOC)
OPDEF(JSOP_AND,       69, "and",        NULL,         5,  1,  1,  6,  JOF_JUMP|JOF_DETECTING|JOF_LEFTASSOC)

/* The switch bytecodes have variable length. */
OPDEF(JSOP_TABLESWITCH, 70, "tableswitch", NULL,     -1,  1,  0,  0,  JOF_TABLESWITCH|JOF_DETECTING|JOF_PARENHEAD)
OPDEF(JSOP_LOOKUPSWITCH, 71, "lookupswitch", NULL,   -1,  1,  0,  0,  JOF_LOOKUPSWITCH|JOF_DETECTING|JOF_PARENHEAD)

/* New, infallible/transitive identity ops. */
OPDEF(JSOP_STRICTEQ,  72, "stricteq",   "===",        1,  2,  1, 10,  JOF_BYTE|JOF_DETECTING|JOF_LEFTASSOC|JOF_ARITH)
OPDEF(JSOP_STRICTNE,  73, "strictne",   "!==",        1,  2,  1, 10,  JOF_BYTE|JOF_DETECTING|JOF_LEFTASSOC|JOF_ARITH)

/*
 * Host object extension: given 'o.item(i) = j', the left-hand side compiles
 * JSOP_SETCALL after JSOP_CALL, JSOP_EVAL, JSOP_FUNAPPLY, or JSOP_FUNCALL.
 */
OPDEF(JSOP_SETCALL,   74, "setcall",    NULL,         1,  1,  2, 18,  JOF_BYTE)

/*
 * JSOP_ITER sets up a for-in or for-each-in loop using the JSITER_* flag bits
 * in this op's uint8_t immediate operand. It replaces the top of stack value
 * with an iterator for that value.
 *
 * JSOP_MOREITER stores the next iterated value into cx->iterValue and pushes
 * true if another value is available, and false otherwise. It is followed
 * immediately by JSOP_IFNE.
 *
 * JSOP_ENDITER cleans up after the loop. It uses the slot above the iterator
 * for temporary GC rooting.
 */
OPDEF(JSOP_ITER,      75, "iter",       NULL,         2,  1,  1,  0,  JOF_UINT8)
OPDEF(JSOP_MOREITER,  76, "moreiter",   NULL,         1,  1,  2,  0,  JOF_BYTE)
OPDEF(JSOP_ITERNEXT,  77, "iternext",   "<next>",     2,  0,  1,  0,  JOF_UINT8)
OPDEF(JSOP_ENDITER,   78, "enditer",    NULL,         1,  1,  0,  0,  JOF_BYTE)

OPDEF(JSOP_FUNAPPLY,  79, "funapply",   NULL,         3, -1,  1, 18,  JOF_UINT16|JOF_INVOKE|JOF_TYPESET)

/* Push object literal: either an XML object or initialiser object. */
OPDEF(JSOP_OBJECT,    80, "object",     NULL,         5,  0,  1, 19,  JOF_OBJECT)

/* Pop value and discard it. */
OPDEF(JSOP_POP,       81, "pop",        NULL,         1,  1,  0,  2,  JOF_BYTE)

/* Call a function as a constructor; operand is argc. */
OPDEF(JSOP_NEW,       82, js_new_str,   NULL,         3, -1,  1, 17,  JOF_UINT16|JOF_INVOKE|JOF_TYPESET)

OPDEF(JSOP_UNUSED0,   83, "unused0",    NULL,         1,  0,  0,  0,  JOF_BYTE)

/* Fast get/set ops for function arguments and local variables. */
OPDEF(JSOP_GETARG,    84, "getarg",     NULL,         3,  0,  1, 19,  JOF_QARG |JOF_NAME)
OPDEF(JSOP_SETARG,    85, "setarg",     NULL,         3,  1,  1,  3,  JOF_QARG |JOF_NAME|JOF_SET)
OPDEF(JSOP_GETLOCAL,  86,"getlocal",    NULL,         3,  0,  1, 19,  JOF_LOCAL|JOF_NAME)
OPDEF(JSOP_SETLOCAL,  87,"setlocal",    NULL,         3,  1,  1,  3,  JOF_LOCAL|JOF_NAME|JOF_SET|JOF_DETECTING)

/* Push unsigned 16-bit int constant. */
OPDEF(JSOP_UINT16,    88, "uint16",     NULL,         3,  0,  1, 16,  JOF_UINT16)

/*
 * Object and array literal support.  NEWINIT takes the kind of initializer
 * (JSProto_Array or JSProto_Object).  NEWARRAY is an array initializer
 * taking the final length, which can be filled in at the start and initialized
 * directly.  NEWOBJECT is an object initializer taking an object with the final
 * shape, which can be set at the start and slots then filled in directly.
 * NEWINIT has an extra byte so it can be exchanged with NEWOBJECT during emit.
 */
OPDEF(JSOP_NEWINIT,   89, "newinit",    NULL,         5,  0,  1, 19,  JOF_UINT8|JOF_TYPESET)
OPDEF(JSOP_NEWARRAY,  90, "newarray",   NULL,         4,  0,  1, 19,  JOF_UINT24|JOF_TYPESET)
OPDEF(JSOP_NEWOBJECT, 91, "newobject",  NULL,         5,  0,  1, 19,  JOF_OBJECT|JOF_TYPESET)
OPDEF(JSOP_ENDINIT,   92, "endinit",    NULL,         1,  0,  0, 19,  JOF_BYTE)
OPDEF(JSOP_INITPROP,  93, "initprop",   NULL,         5,  2,  1,  3,  JOF_ATOM|JOF_PROP|JOF_SET|JOF_DETECTING)
OPDEF(JSOP_INITELEM,  94, "initelem",   NULL,         1,  3,  1,  3,  JOF_BYTE|JOF_ELEM|JOF_SET|JOF_DETECTING)
OPDEF(JSOP_UNUSED14,  95, "unused14",   NULL,         1,  0,  0,  0,  JOF_BYTE)
OPDEF(JSOP_UNUSED15,  96, "unused15",   NULL,         1,  0,  0,  0,  JOF_BYTE)

/* Fast inc/dec ops for args and locals. */
OPDEF(JSOP_INCARG,    97, "incarg",     NULL,         3,  0,  1, 15,  JOF_QARG |JOF_NAME|JOF_INC|JOF_TMPSLOT3)
OPDEF(JSOP_DECARG,    98, "decarg",     NULL,         3,  0,  1, 15,  JOF_QARG |JOF_NAME|JOF_DEC|JOF_TMPSLOT3)
OPDEF(JSOP_ARGINC,    99, "arginc",     NULL,         3,  0,  1, 15,  JOF_QARG |JOF_NAME|JOF_INC|JOF_POST|JOF_TMPSLOT3)
OPDEF(JSOP_ARGDEC,   100, "argdec",     NULL,         3,  0,  1, 15,  JOF_QARG |JOF_NAME|JOF_DEC|JOF_POST|JOF_TMPSLOT3)

OPDEF(JSOP_INCLOCAL,  101,"inclocal",   NULL,         3,  0,  1, 15,  JOF_LOCAL|JOF_NAME|JOF_INC|JOF_TMPSLOT3)
OPDEF(JSOP_DECLOCAL,  102,"declocal",   NULL,         3,  0,  1, 15,  JOF_LOCAL|JOF_NAME|JOF_DEC|JOF_TMPSLOT3)
OPDEF(JSOP_LOCALINC,  103,"localinc",   NULL,         3,  0,  1, 15,  JOF_LOCAL|JOF_NAME|JOF_INC|JOF_POST|JOF_TMPSLOT3)
OPDEF(JSOP_LOCALDEC,  104,"localdec",   NULL,         3,  0,  1, 15,  JOF_LOCAL|JOF_NAME|JOF_DEC|JOF_POST|JOF_TMPSLOT3)

/* Leave a for-let-in block leaving its storage pushed (to be popped after enditer). */
OPDEF(JSOP_LEAVEFORLETIN, 105,"leaveforletin",NULL,   1,  0,  0,  0,  JOF_BYTE)

/* The argument is the offset to the next statement and is used by IonMonkey. */
OPDEF(JSOP_LABEL,     106,"label",     NULL,          5,  0,  0,  0,  JOF_JUMP)
OPDEF(JSOP_UNUSED3,   107,"unused3",   NULL,          1,  0,  0,  0,  JOF_BYTE)

/* Like JSOP_FUNAPPLY but for f.call instead of f.apply. */
OPDEF(JSOP_FUNCALL,   108,"funcall",    NULL,         3, -1,  1, 18,  JOF_UINT16|JOF_INVOKE|JOF_TYPESET)

/* This opcode is the target of the backwards jump for some loop. */
OPDEF(JSOP_LOOPHEAD,  109,"loophead",   NULL,         1,  0,  0,  0,  JOF_BYTE)

/* ECMA-compliant assignment ops. */
OPDEF(JSOP_BINDNAME,  110,"bindname",   NULL,         5,  0,  1,  0,  JOF_ATOM|JOF_NAME|JOF_SET)
OPDEF(JSOP_SETNAME,   111,"setname",    NULL,         5,  2,  1,  3,  JOF_ATOM|JOF_NAME|JOF_SET|JOF_DETECTING)

/* Exception handling ops. */
OPDEF(JSOP_THROW,     112,js_throw_str, NULL,         1,  1,  0,  0,  JOF_BYTE)

/* 'in' and 'instanceof' ops. */
OPDEF(JSOP_IN,        113,js_in_str,    js_in_str,    1,  2,  1, 11,  JOF_BYTE|JOF_LEFTASSOC)
OPDEF(JSOP_INSTANCEOF,114,js_instanceof_str,js_instanceof_str,1,2,1,11,JOF_BYTE|JOF_LEFTASSOC|JOF_TMPSLOT)

/* debugger op */
OPDEF(JSOP_DEBUGGER,  115,"debugger",   NULL,         1,  0,  0,  0,  JOF_BYTE)

/* gosub/retsub for finally handling */
OPDEF(JSOP_GOSUB,     116,"gosub",      NULL,         5,  0,  0,  0,  JOF_JUMP)
OPDEF(JSOP_RETSUB,    117,"retsub",     NULL,         1,  2,  0,  0,  JOF_BYTE)

/* More exception handling ops. */
OPDEF(JSOP_EXCEPTION, 118,"exception",  NULL,         1,  0,  1,  0,  JOF_BYTE)

/* Embedded lineno to speedup pc->line mapping. */
OPDEF(JSOP_LINENO,    119,"lineno",     NULL,         3,  0,  0,  0,  JOF_UINT16)

/*
 * ECMA-compliant switch statement ops.
 * CONDSWITCH is a decompilable NOP; CASE is ===, POP, jump if true, re-push
 * lval if false; and DEFAULT is POP lval and GOTO.
 */
OPDEF(JSOP_CONDSWITCH,120,"condswitch", NULL,         1,  0,  0,  0,  JOF_BYTE|JOF_PARENHEAD)
OPDEF(JSOP_CASE,      121,"case",       NULL,         5,  2,  1,  0,  JOF_JUMP)
OPDEF(JSOP_DEFAULT,   122,"default",    NULL,         5,  1,  0,  0,  JOF_JUMP)

/*
 * ECMA-compliant call to eval op
 */
OPDEF(JSOP_EVAL,      123,"eval",       NULL,         3, -1,  1, 18,  JOF_UINT16|JOF_INVOKE|JOF_TYPESET)

/*
 * ECMA-compliant helper for 'for (x[i] in o)' loops.
 */
OPDEF(JSOP_ENUMELEM,  124,"enumelem",   NULL,         1,  3,  0,  3,  JOF_BYTE |JOF_SET|JOF_TMPSLOT)

/*
 * Getter and setter prefix bytecodes.  These modify the next bytecode, either
 * an assignment or a property initializer code, which then defines a property
 * getter or setter.
 */
OPDEF(JSOP_GETTER,    125,js_getter_str,NULL,         1,  0,  0,  0,  JOF_BYTE)
OPDEF(JSOP_SETTER,    126,js_setter_str,NULL,         1,  0,  0,  0,  JOF_BYTE)

/*
 * Prolog bytecodes for defining function, var, and const names.
 */
OPDEF(JSOP_DEFFUN,    127,"deffun",     NULL,         5,  0,  0,  0,  JOF_OBJECT|JOF_DECLARING)
OPDEF(JSOP_DEFCONST,  128,"defconst",   NULL,         5,  0,  0,  0,  JOF_ATOM|JOF_DECLARING)
OPDEF(JSOP_DEFVAR,    129,"defvar",     NULL,         5,  0,  0,  0,  JOF_ATOM|JOF_DECLARING)

/* Push a closure for a named or anonymous function expression. */
OPDEF(JSOP_LAMBDA,    130, "lambda",    NULL,         5,  0,  1, 19,  JOF_OBJECT)

/* Used for named function expression self-naming, if lightweight. */
OPDEF(JSOP_CALLEE,    131, "callee",    NULL,         1,  0,  1, 19,  JOF_BYTE)

OPDEF(JSOP_UNUSED31,  132, "unused31",  NULL,         1,  0,  0,  0,  JOF_BYTE)

/* Pick an element from the stack. */
OPDEF(JSOP_PICK,        133, "pick",      NULL,       2,  0,  0,  0,  JOF_UINT8|JOF_TMPSLOT2)

/*
 * Exception handling no-op, for more economical byte-coding than SRC_TRYFIN
 * srcnote-annotated JSOP_NOPs and to simply stack balance handling.
 */
OPDEF(JSOP_TRY,         134,"try",        NULL,       1,  0,  0,  0,  JOF_BYTE)
OPDEF(JSOP_FINALLY,     135,"finally",    NULL,       1,  0,  2,  0,  JOF_BYTE)

/*
 * An "aliased variable" is a var, let, or formal arg that is aliased. Sources
 * of aliasing include: nested functions accessing the vars of an enclosing
 * function, function statements that are conditionally executed, 'eval',
 * 'with', 'arguments' and E4X filters. All of these cases require creating a
 * CallObject to own the aliased variable.
 */
OPDEF(JSOP_GETALIASEDVAR, 136,"getaliasedvar",NULL,   9,  0,  1, 19,  JOF_SCOPECOORD|JOF_NAME)
OPDEF(JSOP_CALLALIASEDVAR,137,"callaliasedvar",NULL,  9,  0,  1, 19,  JOF_SCOPECOORD|JOF_NAME)
OPDEF(JSOP_SETALIASEDVAR, 138,"setaliasedvar",NULL,   9,  1,  1,  3,  JOF_SCOPECOORD|JOF_NAME|JOF_SET|JOF_DETECTING)
OPDEF(JSOP_INCALIASEDVAR, 139,"incaliasedvar",NULL,   10, 0,  1, 15,  JOF_SCOPECOORD|JOF_NAME|JOF_INC|JOF_TMPSLOT3|JOF_DECOMPOSE)
OPDEF(JSOP_DECALIASEDVAR, 140,"decaliasedvar",NULL,   10, 0,  1, 15,  JOF_SCOPECOORD|JOF_NAME|JOF_DEC|JOF_TMPSLOT3|JOF_DECOMPOSE)
OPDEF(JSOP_ALIASEDVARINC, 141,"aliasedvarinc",NULL,   10, 0,  1, 15,  JOF_SCOPECOORD|JOF_NAME|JOF_INC|JOF_POST|JOF_TMPSLOT3|JOF_DECOMPOSE)
OPDEF(JSOP_ALIASEDVARDEC, 142,"aliasedvardec",NULL,   10, 0,  1, 15,  JOF_SCOPECOORD|JOF_NAME|JOF_DEC|JOF_POST|JOF_TMPSLOT3|JOF_DECOMPOSE)

/* Unused. */
OPDEF(JSOP_UNUSED8,       143,"unused8",  NULL,       1,  0,  0,  0,  JOF_BYTE)
OPDEF(JSOP_UNUSED9,       144,"unused9",  NULL,       1,  0,  0,  0,  JOF_BYTE)
OPDEF(JSOP_UNUSED10,      145,"unused10", NULL,       1,  0,  0,  0,  JOF_BYTE)
OPDEF(JSOP_UNUSED11,      146,"unused11", NULL,       1,  0,  0,  0,  JOF_BYTE)
OPDEF(JSOP_UNUSED12,      147,"unused12", NULL,       1,  0,  0,  0,  JOF_BYTE)
OPDEF(JSOP_UNUSED13,      148,"unused13", NULL,       1,  0,  0,  0,  JOF_BYTE)

/* Placeholders for a real jump opcode set during backpatch chain fixup. */
OPDEF(JSOP_BACKPATCH,     149,"backpatch",NULL,       5,  0,  0,  0,  JOF_JUMP|JOF_BACKPATCH)
OPDEF(JSOP_BACKPATCH_POP, 150,"backpatch_pop",NULL,   5,  1,  0,  0,  JOF_JUMP|JOF_BACKPATCH)

/* Set pending exception from the stack, to trigger rethrow. */
OPDEF(JSOP_THROWING,      151,"throwing", NULL,       1,  1,  0,  0,  JOF_BYTE)

/* Set and get return value pseudo-register in stack frame. */
OPDEF(JSOP_SETRVAL,       152,"setrval",  NULL,       1,  1,  0,  2,  JOF_BYTE)
OPDEF(JSOP_RETRVAL,       153,"retrval",  NULL,       1,  0,  0,  0,  JOF_BYTE)

/* Free variable references that must either be found on the global or a ReferenceError */
OPDEF(JSOP_GETGNAME,      154,"getgname",  NULL,       5,  0,  1, 19,  JOF_ATOM|JOF_NAME|JOF_TYPESET|JOF_GNAME)
OPDEF(JSOP_SETGNAME,      155,"setgname",  NULL,       5,  2,  1,  3,  JOF_ATOM|JOF_NAME|JOF_SET|JOF_DETECTING|JOF_GNAME)
OPDEF(JSOP_INCGNAME,      156,"incgname",  NULL,       6,  0,  1, 15,  JOF_ATOM|JOF_NAME|JOF_INC|JOF_TMPSLOT3|JOF_GNAME|JOF_DECOMPOSE)
OPDEF(JSOP_DECGNAME,      157,"decgname",  NULL,       6,  0,  1, 15,  JOF_ATOM|JOF_NAME|JOF_DEC|JOF_TMPSLOT3|JOF_GNAME|JOF_DECOMPOSE)
OPDEF(JSOP_GNAMEINC,      158,"gnameinc",  NULL,       6,  0,  1, 15,  JOF_ATOM|JOF_NAME|JOF_INC|JOF_POST|JOF_TMPSLOT3|JOF_GNAME|JOF_DECOMPOSE)
OPDEF(JSOP_GNAMEDEC,      159,"gnamedec",  NULL,       6,  0,  1, 15,  JOF_ATOM|JOF_NAME|JOF_DEC|JOF_POST|JOF_TMPSLOT3|JOF_GNAME|JOF_DECOMPOSE)

/* Regular expression literal requiring special "fork on exec" handling. */
OPDEF(JSOP_REGEXP,        160,"regexp",   NULL,       5,  0,  1, 19,  JOF_REGEXP)

/* XML (ECMA-357, a.k.a. "E4X") support. */
OPDEF(JSOP_DEFXMLNS,      161,"defxmlns",   NULL,     1,  1,  0,  0,  JOF_BYTE)
OPDEF(JSOP_ANYNAME,       162,"anyname",    NULL,     1,  0,  1, 19,  JOF_BYTE|JOF_XMLNAME)
OPDEF(JSOP_QNAMEPART,     163,"qnamepart",  NULL,     5,  0,  1, 19,  JOF_ATOM|JOF_XMLNAME)
OPDEF(JSOP_QNAMECONST,    164,"qnameconst", NULL,     5,  1,  1, 19,  JOF_ATOM|JOF_XMLNAME)
OPDEF(JSOP_QNAME,         165,"qname",      NULL,     1,  2,  1,  0,  JOF_BYTE|JOF_XMLNAME)
OPDEF(JSOP_TOATTRNAME,    166,"toattrname", NULL,     1,  1,  1, 19,  JOF_BYTE|JOF_XMLNAME)
OPDEF(JSOP_TOATTRVAL,     167,"toattrval",  NULL,     1,  1,  1, 19,  JOF_BYTE)
OPDEF(JSOP_ADDATTRNAME,   168,"addattrname",NULL,     1,  2,  1, 13,  JOF_BYTE)
OPDEF(JSOP_ADDATTRVAL,    169,"addattrval", NULL,     1,  2,  1, 13,  JOF_BYTE)
OPDEF(JSOP_BINDXMLNAME,   170,"bindxmlname",NULL,     1,  1,  2,  3,  JOF_BYTE|JOF_SET)
OPDEF(JSOP_SETXMLNAME,    171,"setxmlname", NULL,     1,  3,  1,  3,  JOF_BYTE|JOF_SET|JOF_DETECTING)
OPDEF(JSOP_XMLNAME,       172,"xmlname",    NULL,     1,  1,  1, 19,  JOF_BYTE)
OPDEF(JSOP_DESCENDANTS,   173,"descendants",NULL,     1,  2,  1, 18,  JOF_BYTE)
OPDEF(JSOP_FILTER,        174,"filter",     NULL,     5,  1,  1,  0,  JOF_JUMP)
OPDEF(JSOP_ENDFILTER,     175,"endfilter",  NULL,     5,  2,  1, 18,  JOF_JUMP)
OPDEF(JSOP_TOXML,         176,"toxml",      NULL,     1,  1,  1, 19,  JOF_BYTE)
OPDEF(JSOP_TOXMLLIST,     177,"toxmllist",  NULL,     1,  1,  1, 19,  JOF_BYTE)
OPDEF(JSOP_XMLTAGEXPR,    178,"xmltagexpr", NULL,     1,  1,  1,  0,  JOF_BYTE)
OPDEF(JSOP_XMLELTEXPR,    179,"xmleltexpr", NULL,     1,  1,  1,  0,  JOF_BYTE)
OPDEF(JSOP_XMLCDATA,      180,"xmlcdata",   NULL,     5,  0,  1, 19,  JOF_ATOM)
OPDEF(JSOP_XMLCOMMENT,    181,"xmlcomment", NULL,     5,  0,  1, 19,  JOF_ATOM)
OPDEF(JSOP_XMLPI,         182,"xmlpi",      NULL,     5,  1,  1, 19,  JOF_ATOM)
OPDEF(JSOP_DELDESC,       183,"deldesc",    NULL,     1,  2,  1, 15,  JOF_BYTE|JOF_ELEM|JOF_DEL)

OPDEF(JSOP_CALLPROP,      184,"callprop",   NULL,     5,  1,  1, 18,  JOF_ATOM|JOF_PROP|JOF_TYPESET|JOF_TMPSLOT3)

/* Enter a let block/expr whose slots are at the top of the stack. */
OPDEF(JSOP_ENTERLET0,     185,"enterlet0",  NULL,     5, -1, -1,  0,  JOF_OBJECT)

/* Enter a let block/expr whose slots are 1 below the top of the stack. */
OPDEF(JSOP_ENTERLET1,     186,"enterlet1",  NULL,     5, -1, -1,  0,  JOF_OBJECT)

/*
 * Opcode to hold 24-bit immediate integer operands.
 */
OPDEF(JSOP_UINT24,        187,"uint24",     NULL,     4,  0,  1, 16,  JOF_UINT24)

OPDEF(JSOP_UNUSED18,      188,"unused18",    NULL,    1,  0,  0,  0,  JOF_BYTE)
OPDEF(JSOP_UNUSED19,      189,"unused19",    NULL,    1,  0,  0,  0,  JOF_BYTE)
OPDEF(JSOP_UNUSED20,      190,"unused20",    NULL,    1,  0,  0,  0,  JOF_BYTE)

/*
 * Opcodes to help the decompiler deal with XML.
 */
OPDEF(JSOP_STARTXML,      191,"startxml",    NULL,    1,  0,  0,  0,  JOF_BYTE)
OPDEF(JSOP_STARTXMLEXPR,  192,"startxmlexpr",NULL,    1,  0,  0,  0,  JOF_BYTE)

OPDEF(JSOP_CALLELEM,      193, "callelem",   NULL,    1,  2,  1, 18,  JOF_BYTE |JOF_ELEM|JOF_TYPESET|JOF_LEFTASSOC)

/*
 * Stop interpretation, emitted at end of script to save the threaded bytecode
 * interpreter an extra branch test on every DO_NEXT_OP (see jsinterp.c).
 */
OPDEF(JSOP_STOP,          194,"stop",        NULL,    1,  0,  0,  0,  JOF_BYTE)

/*
 * Get an extant property value, throwing ReferenceError if the identified
 * property does not exist.
 */
OPDEF(JSOP_GETXPROP,      195,"getxprop",    NULL,    5,  1,  1, 18,  JOF_ATOM|JOF_PROP|JOF_TYPESET)

OPDEF(JSOP_CALLXMLNAME,   196, "callxmlname",  NULL,  1,  1,  2, 19,  JOF_BYTE)

/*
 * Specialized JSOP_TYPEOF to avoid reporting undefined for typeof(0, undef).
 */
OPDEF(JSOP_TYPEOFEXPR,    197,"typeofexpr",  NULL,    1,  1,  1, 15,  JOF_BYTE|JOF_DETECTING)

/*
 * Block-local scope support.
 */
OPDEF(JSOP_ENTERBLOCK,    198,"enterblock",  NULL,    5,  0, -1,  0,  JOF_OBJECT)
OPDEF(JSOP_LEAVEBLOCK,    199,"leaveblock",  NULL,    3, -1,  0,  0,  JOF_UINT16)


OPDEF(JSOP_UNUSED1,       200,"unused1",    NULL,     1,  0,  0,  0,  JOF_BYTE)
OPDEF(JSOP_UNUSED2,       201,"unused2",    NULL,     1,  0,  0,  0,  JOF_BYTE)

/*
 * Generator and array comprehension support.
 */
OPDEF(JSOP_GENERATOR,     202,"generator",   NULL,    1,  0,  0,  0,  JOF_BYTE)
OPDEF(JSOP_YIELD,         203,"yield",       NULL,    1,  1,  1,  1,  JOF_BYTE)
OPDEF(JSOP_ARRAYPUSH,     204,"arraypush",   NULL,    3,  1,  0,  3,  JOF_LOCAL)

/*
 * Get the built-in function::foo namespace and push it.
 */
OPDEF(JSOP_GETFUNNS,      205,"getfunns",   NULL,     1,  0,  1, 19,  JOF_BYTE)

/*
 * Variant of JSOP_ENUMELEM for destructuring const (const [a, b] = ...).
 */
OPDEF(JSOP_ENUMCONSTELEM, 206,"enumconstelem",NULL,   1,  3,  0,  3,  JOF_BYTE|JOF_SET)

/*
 * Variant of JSOP_LEAVEBLOCK has a result on the stack above the locals,
 * which must be moved down when the block pops.
 */
OPDEF(JSOP_LEAVEBLOCKEXPR,207,"leaveblockexpr",NULL,  3, -1,  1,  3,  JOF_UINT16)

OPDEF(JSOP_UNUSED21,      208, "unused21",     NULL,  1,  0,  0,  0,  JOF_BYTE)
OPDEF(JSOP_UNUSED22,      209, "unused22",     NULL,  1,  0,  0,  0,  JOF_BYTE)
OPDEF(JSOP_UNUSED23,      210, "unused23",     NULL,  1,  0,  0,  0,  JOF_BYTE)

OPDEF(JSOP_CALLGNAME,     211, "callgname",    NULL,  5,  0,  1, 19,  JOF_ATOM|JOF_NAME|JOF_TYPESET|JOF_GNAME)
OPDEF(JSOP_CALLLOCAL,     212, "calllocal",    NULL,  3,  0,  1, 19,  JOF_LOCAL|JOF_NAME)
OPDEF(JSOP_CALLARG,       213, "callarg",      NULL,  3,  0,  1, 19,  JOF_QARG |JOF_NAME)
OPDEF(JSOP_BINDGNAME,     214, "bindgname",    NULL,  5,  0,  1,  0,  JOF_ATOM|JOF_NAME|JOF_SET|JOF_GNAME)

/*
 * Opcodes to hold 8-bit and 32-bit immediate integer operands.
 */
OPDEF(JSOP_INT8,          215, "int8",         NULL,  2,  0,  1, 16,  JOF_INT8)
OPDEF(JSOP_INT32,         216, "int32",        NULL,  5,  0,  1, 16,  JOF_INT32)

/*
 * Get the value of the 'length' property from a stacked object.
 */
OPDEF(JSOP_LENGTH,        217, "length",       NULL,  5,  1,  1, 18,  JOF_ATOM|JOF_PROP|JOF_TYPESET)

/*
 * Push a JSVAL_HOLE value onto the stack, representing an omitted property in
 * an array literal (e.g. property 0 in the array [, 1]).  This opcode is used
 * with the JSOP_NEWARRAY opcode.
 */
OPDEF(JSOP_HOLE,          218, "hole",         NULL,  1,  0,  1,  0,  JOF_BYTE)

OPDEF(JSOP_UNUSED17,      219,"unused17",      NULL,  1,  0,  0,  0,  JOF_BYTE)
OPDEF(JSOP_UNUSED24,      220,"unused24",      NULL,  1,  0,  0,  0,  JOF_BYTE)
OPDEF(JSOP_UNUSED25,      221,"unused25",      NULL,  1,  0,  0,  0,  JOF_BYTE)
OPDEF(JSOP_UNUSED29,      222,"unused29",      NULL,  1,  0,  0,  0,  JOF_BYTE)
OPDEF(JSOP_UNUSED30,      223,"unused30",      NULL,  1,  0,  0,  0,  JOF_BYTE)

OPDEF(JSOP_REST,          224, "rest",         NULL,  1,  0,  1,  0,  JOF_BYTE|JOF_TYPESET)

/* Pop the stack, convert to a jsid (int or string), and push back. */
OPDEF(JSOP_TOID,          225, "toid",         NULL,  1,  1,  1,  0,  JOF_BYTE)

/* Push the implicit 'this' value for calls to the associated name. */
OPDEF(JSOP_IMPLICITTHIS,  226, "implicitthis", "",    5,  0,  1,  0,  JOF_ATOM)

/* Notes the point at which a value is pushed as an argument. */
OPDEF(JSOP_NOTEARG,       227, "notearg",      NULL,  1,  0,  0,  0,  JOF_BYTE)

/* This opcode is the target of the entry jump for some loop. */
<<<<<<< HEAD
OPDEF(JSOP_LOOPENTRY,     228, "loopentry",    NULL,  1,  0,  0,  0,  JOF_BYTE)
=======
OPDEF(JSOP_LOOPENTRY,     227, "loopentry",    NULL,  1,  0,  0,  0,  JOF_BYTE)

OPDEF(JSOP_ACTUALSFILLED, 228, "actualsfilled", NULL,  3,  0,  1,  0,  JOF_UINT16)
>>>>>>> e3dc2c4f
<|MERGE_RESOLUTION|>--- conflicted
+++ resolved
@@ -515,14 +515,10 @@
 /* Push the implicit 'this' value for calls to the associated name. */
 OPDEF(JSOP_IMPLICITTHIS,  226, "implicitthis", "",    5,  0,  1,  0,  JOF_ATOM)
 
+/* This opcode is the target of the entry jump for some loop. */
+OPDEF(JSOP_LOOPENTRY,     227, "loopentry",    NULL,  1,  0,  0,  0,  JOF_BYTE)
+
+OPDEF(JSOP_ACTUALSFILLED, 228, "actualsfilled", NULL,  3,  0,  1,  0,  JOF_UINT16)
+
 /* Notes the point at which a value is pushed as an argument. */
-OPDEF(JSOP_NOTEARG,       227, "notearg",      NULL,  1,  0,  0,  0,  JOF_BYTE)
-
-/* This opcode is the target of the entry jump for some loop. */
-<<<<<<< HEAD
-OPDEF(JSOP_LOOPENTRY,     228, "loopentry",    NULL,  1,  0,  0,  0,  JOF_BYTE)
-=======
-OPDEF(JSOP_LOOPENTRY,     227, "loopentry",    NULL,  1,  0,  0,  0,  JOF_BYTE)
-
-OPDEF(JSOP_ACTUALSFILLED, 228, "actualsfilled", NULL,  3,  0,  1,  0,  JOF_UINT16)
->>>>>>> e3dc2c4f
+OPDEF(JSOP_NOTEARG,       229, "notearg",      NULL,  1,  0,  0,  0,  JOF_BYTE)