--- conflicted
+++ resolved
@@ -314,11 +314,8 @@
 		RangeAnalysis.cpp \
 		VMFunctions.cpp \
 		AliasAnalysis.cpp \
-<<<<<<< HEAD
+		UnreachableCodeElimination.cpp \
 		BaselineCompiler-shared.cpp \
-=======
-		UnreachableCodeElimination.cpp \
->>>>>>> 7774c430
 		$(NULL)
 endif #ENABLE_ION
 ifeq (86, $(findstring 86,$(TARGET_CPU)))
