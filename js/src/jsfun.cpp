/* -*- Mode: C++; tab-width: 8; indent-tabs-mode: nil; c-basic-offset: 4 -*-
 * vim: set ts=8 sw=4 et tw=99:
 *
 * ***** BEGIN LICENSE BLOCK *****
 * Version: MPL 1.1/GPL 2.0/LGPL 2.1
 *
 * The contents of this file are subject to the Mozilla Public License Version
 * 1.1 (the "License"); you may not use this file except in compliance with
 * the License. You may obtain a copy of the License at
 * http://www.mozilla.org/MPL/
 *
 * Software distributed under the License is distributed on an "AS IS" basis,
 * WITHOUT WARRANTY OF ANY KIND, either express or implied. See the License
 * for the specific language governing rights and limitations under the
 * License.
 *
 * The Original Code is Mozilla Communicator client code, released
 * March 31, 1998.
 *
 * The Initial Developer of the Original Code is
 * Netscape Communications Corporation.
 * Portions created by the Initial Developer are Copyright (C) 1998
 * the Initial Developer. All Rights Reserved.
 *
 * Contributor(s):
 *
 * Alternatively, the contents of this file may be used under the terms of
 * either of the GNU General Public License Version 2 or later (the "GPL"),
 * or the GNU Lesser General Public License Version 2.1 or later (the "LGPL"),
 * in which case the provisions of the GPL or the LGPL are applicable instead
 * of those above. If you wish to allow use of your version of this file only
 * under the terms of either the GPL or the LGPL, and not to allow others to
 * use your version of this file under the terms of the MPL, indicate your
 * decision by deleting the provisions above and replace them with the notice
 * and other provisions required by the GPL or the LGPL. If you do not delete
 * the provisions above, a recipient may use your version of this file under
 * the terms of any one of the MPL, the GPL or the LGPL.
 *
 * ***** END LICENSE BLOCK ***** */

/*
 * JS function support.
 */
#include <string.h>

#include "mozilla/Util.h"

#include "jstypes.h"
#include "jsstdint.h"
#include "jsutil.h"
#include "jsapi.h"
#include "jsarray.h"
#include "jsatom.h"
#include "jsbool.h"
#include "jscntxt.h"
#include "jsversion.h"
#include "jsfun.h"
#include "jsgc.h"
#include "jsgcmark.h"
#include "jsinterp.h"
#include "jslock.h"
#include "jsnum.h"
#include "jsobj.h"
#include "jsopcode.h"
#include "jspropertytree.h"
#include "jsproxy.h"
#include "jsscope.h"
#include "jsscript.h"
#include "jsstr.h"
#include "jsexn.h"

#include "frontend/BytecodeCompiler.h"
#include "frontend/BytecodeEmitter.h"
#include "frontend/TokenStream.h"
#include "vm/CallObject.h"
#include "vm/Debugger.h"

#if JS_HAS_GENERATORS
# include "jsiter.h"
#endif

#if JS_HAS_XDR
# include "jsxdrapi.h"
#endif

#ifdef JS_METHODJIT
#include "methodjit/MethodJIT.h"
#endif

#include "jsatominlines.h"
#include "jsfuninlines.h"
#include "jsinferinlines.h"
#include "jsobjinlines.h"
#include "jsscriptinlines.h"
#include "vm/CallObject-inl.h"
#include "vm/ArgumentsObject-inl.h"
#include "vm/Stack-inl.h"

using namespace mozilla;
using namespace js;
using namespace js::gc;
using namespace js::types;

inline JSObject *
JSObject::getThrowTypeError() const
{
    return getGlobal()->getThrowTypeError();
}

JSBool
js_GetArgsValue(JSContext *cx, StackFrame *fp, Value *vp)
{
    JSObject *argsobj;
    if (fp->hasOverriddenArgs()) {
        JS_ASSERT(fp->hasCallObj());
        return fp->callObj().getProperty(cx, cx->runtime->atomState.argumentsAtom, vp);
    }
    argsobj = js_GetArgsObject(cx, fp);
    if (!argsobj)
        return JS_FALSE;
    vp->setObject(*argsobj);
    return JS_TRUE;
}

js::ArgumentsObject *
ArgumentsObject::create(JSContext *cx, uint32 argc, JSObject &callee, StackFrame *fp)
{
    JS_ASSERT(argc <= StackSpace::ARGS_LENGTH_MAX);

    JSObject *proto = callee.getGlobal()->getOrCreateObjectPrototype(cx);
    if (!proto)
        return NULL;

    TypeObject *type = proto->getNewType(cx);
    if (!type)
        return NULL;

    bool strict = callee.toFunction()->inStrictMode();
    Class *clasp = strict ? &StrictArgumentsObjectClass : &NormalArgumentsObjectClass;
    Shape *emptyArgumentsShape =
        EmptyShape::getInitialShape(cx, clasp, proto,
                                    proto->getParent(), FINALIZE_KIND,
                                    BaseShape::INDEXED);
    if (!emptyArgumentsShape)
        return NULL;

    ArgumentsData *data = (ArgumentsData *)
        cx->malloc_(offsetof(ArgumentsData, slots) + argc * sizeof(Value));
    if (!data)
        return NULL;

    data->callee.init(ObjectValue(callee));
    InitValueRange(data->slots, argc, false);

    /* We have everything needed to fill in the object, so make the object. */
    JSObject *obj = JSObject::create(cx, FINALIZE_KIND, emptyArgumentsShape, type, NULL);
    if (!obj)
        return NULL;

    ArgumentsObject *argsobj = obj->asArguments();

    JS_ASSERT(UINT32_MAX > (uint64(argc) << PACKED_BITS_COUNT));
    argsobj->initInitialLength(argc);
    argsobj->initData(data);
    argsobj->setStackFrame(strict ? NULL : fp);

    JS_ASSERT(argsobj->numFixedSlots() >= NormalArgumentsObject::RESERVED_SLOTS);
    JS_ASSERT(argsobj->numFixedSlots() >= StrictArgumentsObject::RESERVED_SLOTS);

    return argsobj;
}

struct STATIC_SKIP_INFERENCE PutArg
{
    PutArg(JSCompartment *comp, HeapValue *dst) : dst(dst), compartment(comp) {}
    HeapValue *dst;
    JSCompartment *compartment;
    bool operator()(uintN, Value *src) {
        JS_ASSERT(dst->isMagic(JS_ARGS_HOLE) || dst->isUndefined());
        if (!dst->isMagic(JS_ARGS_HOLE))
            dst->set(compartment, *src);
        ++dst;
        return true;
    }
};

JSObject *
js_GetArgsObject(JSContext *cx, StackFrame *fp)
{
    /*
     * Arguments and Call objects are owned by the enclosing non-eval function
     * frame, thus any eval frames must be skipped before testing hasArgsObj.
     */
    JS_ASSERT(fp->isFunctionFrame());
    while (fp->isEvalInFunction())
        fp = fp->prev();

    /*
     * Mark all functions which have ever had arguments objects constructed,
     * which will prevent lazy arguments optimizations in the method JIT.
     */
    if (!fp->script()->createdArgs)
        types::MarkArgumentsCreated(cx, fp->script());

    /* Create an arguments object for fp only if it lacks one. */
    JS_ASSERT_IF(fp->fun()->isHeavyweight(), fp->hasCallObj());
    if (fp->hasArgsObj())
        return &fp->argsObj();

    ArgumentsObject *argsobj =
        ArgumentsObject::create(cx, fp->numActualArgs(), fp->callee(), fp);
    if (!argsobj)
        return argsobj;

    /*
     * Strict mode functions have arguments objects that copy the initial
     * actual parameter values.  It is the caller's responsibility to get the
     * arguments object before any parameters are modified!  (The emitter
     * ensures this by synthesizing an arguments access at the start of any
     * strict mode function that contains an assignment to a parameter, or
     * that calls eval.)  Non-strict mode arguments use the frame pointer to
     * retrieve up-to-date parameter values.
     */
    if (argsobj->isStrictArguments())
        fp->forEachCanonicalActualArg(PutArg(cx->compartment, argsobj->data()->slots));
    else
        argsobj->setStackFrame(fp);

    fp->setArgsObj(*argsobj);
    return argsobj;
}

void
js_PutArgsObject(StackFrame *fp)
{
    ArgumentsObject &argsobj = fp->argsObj();
    if (argsobj.isNormalArguments()) {
        JS_ASSERT(argsobj.maybeStackFrame() == fp);
        JSCompartment *comp = fp->scopeChain().compartment();
        fp->forEachCanonicalActualArg(PutArg(comp, argsobj.data()->slots));
        argsobj.setStackFrame(NULL);
    } else {
        JS_ASSERT(!argsobj.maybeStackFrame());
    }
}

<<<<<<< HEAD
#ifdef JS_TRACER

/*
 * Traced versions of js_GetArgsObject and js_PutArgsObject.
 */
JSObject * JS_FASTCALL
js_NewArgumentsOnTrace(JSContext *cx, uint32 argc, JSObject *callee)
{
    ArgumentsObject *argsobj = ArgumentsObject::create(cx, argc, *callee, NULL);
    if (!argsobj)
        return NULL;

    if (argsobj->isStrictArguments()) {
        /*
         * Strict mode callers must copy arguments into the created arguments
         * object. The trace-JITting code is in TraceRecorder::newArguments.
         */
        JS_ASSERT(!argsobj->maybeStackFrame());
    } else {
        argsobj->setOnTrace();
    }

    return argsobj;
}
JS_DEFINE_CALLINFO_3(extern, OBJECT, js_NewArgumentsOnTrace, CONTEXT, UINT32, OBJECT,
                     0, nanojit::ACCSET_STORE_ANY)

/* FIXME change the return type to void. */
JSBool JS_FASTCALL
js_PutArgumentsOnTrace(JSContext *cx, JSObject *obj, Value *argv)
{
    NormalArgumentsObject *argsobj = obj->asNormalArguments();

    JS_ASSERT(argsobj->onTrace());

    /*
     * TraceRecorder::putActivationObjects builds a single, contiguous array of
     * the arguments, regardless of whether #actuals > #formals so there is no
     * need to worry about actual vs. formal arguments.
     */
    Value *srcend = argv + argsobj->initialLength();
    HeapValue *dst = argsobj->data()->slots;
    JSCompartment *comp = cx->compartment;
    for (Value *src = argv; src < srcend; ++src, ++dst) {
        if (!dst->isMagic(JS_ARGS_HOLE))
            dst->set(comp, *src);
    }

    argsobj->clearOnTrace();
    return true;
}
JS_DEFINE_CALLINFO_3(extern, BOOL, js_PutArgumentsOnTrace, CONTEXT, OBJECT, VALUEPTR, 0,
                     nanojit::ACCSET_STORE_ANY)

#endif /* JS_TRACER */

=======
>>>>>>> 52567381
static JSBool
args_delProperty(JSContext *cx, JSObject *obj, jsid id, Value *vp)
{
    ArgumentsObject *argsobj = obj->asArguments();
    if (JSID_IS_INT(id)) {
        uintN arg = uintN(JSID_TO_INT(id));
        if (arg < argsobj->initialLength())
            argsobj->setElement(arg, MagicValue(JS_ARGS_HOLE));
    } else if (JSID_IS_ATOM(id, cx->runtime->atomState.lengthAtom)) {
        argsobj->markLengthOverridden();
    } else if (JSID_IS_ATOM(id, cx->runtime->atomState.calleeAtom)) {
        argsobj->asNormalArguments()->clearCallee();
    }
    return true;
}

static JSBool
ArgGetter(JSContext *cx, JSObject *obj, jsid id, Value *vp)
{
    if (!obj->isNormalArguments())
        return true;

    NormalArgumentsObject *argsobj = obj->asNormalArguments();
    if (JSID_IS_INT(id)) {
        /*
         * arg can exceed the number of arguments if a script changed the
         * prototype to point to another Arguments object with a bigger argc.
         */
        uintN arg = uintN(JSID_TO_INT(id));
        if (arg < argsobj->initialLength()) {
            JS_ASSERT(!argsobj->element(arg).isMagic(JS_ARGS_HOLE));
            if (StackFrame *fp = argsobj->maybeStackFrame())
                *vp = fp->canonicalActualArg(arg);
            else
                *vp = argsobj->element(arg);
        }
    } else if (JSID_IS_ATOM(id, cx->runtime->atomState.lengthAtom)) {
        if (!argsobj->hasOverriddenLength())
            vp->setInt32(argsobj->initialLength());
    } else {
        JS_ASSERT(JSID_IS_ATOM(id, cx->runtime->atomState.calleeAtom));
        const Value &v = argsobj->callee();
        if (!v.isMagic(JS_ARGS_HOLE))
            *vp = v;
    }
    return true;
}

static JSBool
ArgSetter(JSContext *cx, JSObject *obj, jsid id, JSBool strict, Value *vp)
{
    if (!obj->isNormalArguments())
        return true;

    NormalArgumentsObject *argsobj = obj->asNormalArguments();

    if (JSID_IS_INT(id)) {
        uintN arg = uintN(JSID_TO_INT(id));
        if (arg < argsobj->initialLength()) {
            if (StackFrame *fp = argsobj->maybeStackFrame()) {
                JSScript *script = fp->functionScript();
                if (script->usesArguments) {
                    if (arg < fp->numFormalArgs())
                        TypeScript::SetArgument(cx, script, arg, *vp);
                    fp->canonicalActualArg(arg) = *vp;
                }
                return true;
            }
        }
    } else {
        JS_ASSERT(JSID_IS_ATOM(id, cx->runtime->atomState.lengthAtom) ||
                  JSID_IS_ATOM(id, cx->runtime->atomState.calleeAtom));
    }

    /*
     * For simplicity we use delete/define to replace the property with one
     * backed by the default Object getter and setter. Note that we rely on
     * args_delProperty to clear the corresponding reserved slot so the GC can
     * collect its value. Note also that we must define the property instead
     * of setting it in case the user has changed the prototype to an object
     * that has a setter for this id.
     */
    AutoValueRooter tvr(cx);
    return js_DeleteProperty(cx, argsobj, id, tvr.addr(), false) &&
           js_DefineProperty(cx, argsobj, id, vp, NULL, NULL, JSPROP_ENUMERATE);
}

static JSBool
args_resolve(JSContext *cx, JSObject *obj, jsid id, uintN flags,
             JSObject **objp)
{
    *objp = NULL;

    NormalArgumentsObject *argsobj = obj->asNormalArguments();

    uintN attrs = JSPROP_SHARED | JSPROP_SHADOWABLE;
    if (JSID_IS_INT(id)) {
        uint32 arg = uint32(JSID_TO_INT(id));
        if (arg >= argsobj->initialLength() || argsobj->element(arg).isMagic(JS_ARGS_HOLE))
            return true;

        attrs |= JSPROP_ENUMERATE;
    } else if (JSID_IS_ATOM(id, cx->runtime->atomState.lengthAtom)) {
        if (argsobj->hasOverriddenLength())
            return true;
    } else {
        if (!JSID_IS_ATOM(id, cx->runtime->atomState.calleeAtom))
            return true;

        if (argsobj->callee().isMagic(JS_ARGS_HOLE))
            return true;
    }

    Value undef = UndefinedValue();
    if (!js_DefineProperty(cx, argsobj, id, &undef, ArgGetter, ArgSetter, attrs))
        return JS_FALSE;

    *objp = argsobj;
    return true;
}

static JSBool
args_enumerate(JSContext *cx, JSObject *obj)
{
    NormalArgumentsObject *argsobj = obj->asNormalArguments();

    /*
     * Trigger reflection in args_resolve using a series of js_LookupProperty
     * calls.
     */
    int argc = int(argsobj->initialLength());
    for (int i = -2; i != argc; i++) {
        jsid id = (i == -2)
                  ? ATOM_TO_JSID(cx->runtime->atomState.lengthAtom)
                  : (i == -1)
                  ? ATOM_TO_JSID(cx->runtime->atomState.calleeAtom)
                  : INT_TO_JSID(i);

        JSObject *pobj;
        JSProperty *prop;
        if (!js_LookupProperty(cx, argsobj, id, &pobj, &prop))
            return false;
    }
    return true;
}

static JSBool
StrictArgGetter(JSContext *cx, JSObject *obj, jsid id, Value *vp)
{
    if (!obj->isStrictArguments())
        return true;

    StrictArgumentsObject *argsobj = obj->asStrictArguments();

    if (JSID_IS_INT(id)) {
        /*
         * arg can exceed the number of arguments if a script changed the
         * prototype to point to another Arguments object with a bigger argc.
         */
        uintN arg = uintN(JSID_TO_INT(id));
        if (arg < argsobj->initialLength()) {
            const Value &v = argsobj->element(arg);
            if (!v.isMagic(JS_ARGS_HOLE))
                *vp = v;
        }
    } else {
        JS_ASSERT(JSID_IS_ATOM(id, cx->runtime->atomState.lengthAtom));
        if (!argsobj->hasOverriddenLength())
            vp->setInt32(argsobj->initialLength());
    }
    return true;
}

static JSBool
StrictArgSetter(JSContext *cx, JSObject *obj, jsid id, JSBool strict, Value *vp)
{
    if (!obj->isStrictArguments())
        return true;

    StrictArgumentsObject *argsobj = obj->asStrictArguments();

    if (JSID_IS_INT(id)) {
        uintN arg = uintN(JSID_TO_INT(id));
        if (arg < argsobj->initialLength()) {
            argsobj->setElement(arg, *vp);
            return true;
        }
    } else {
        JS_ASSERT(JSID_IS_ATOM(id, cx->runtime->atomState.lengthAtom));
    }

    /*
     * For simplicity we use delete/set to replace the property with one
     * backed by the default Object getter and setter. Note that we rely on
     * args_delProperty to clear the corresponding reserved slot so the GC can
     * collect its value.
     */
    AutoValueRooter tvr(cx);
    return js_DeleteProperty(cx, argsobj, id, tvr.addr(), strict) &&
           js_SetPropertyHelper(cx, argsobj, id, 0, vp, strict);
}

static JSBool
strictargs_resolve(JSContext *cx, JSObject *obj, jsid id, uintN flags, JSObject **objp)
{
    *objp = NULL;

    StrictArgumentsObject *argsobj = obj->asStrictArguments();

    uintN attrs = JSPROP_SHARED | JSPROP_SHADOWABLE;
    PropertyOp getter = StrictArgGetter;
    StrictPropertyOp setter = StrictArgSetter;

    if (JSID_IS_INT(id)) {
        uint32 arg = uint32(JSID_TO_INT(id));
        if (arg >= argsobj->initialLength() || argsobj->element(arg).isMagic(JS_ARGS_HOLE))
            return true;

        attrs |= JSPROP_ENUMERATE;
    } else if (JSID_IS_ATOM(id, cx->runtime->atomState.lengthAtom)) {
        if (argsobj->hasOverriddenLength())
            return true;
    } else {
        if (!JSID_IS_ATOM(id, cx->runtime->atomState.calleeAtom) &&
            !JSID_IS_ATOM(id, cx->runtime->atomState.callerAtom)) {
            return true;
        }

        attrs = JSPROP_PERMANENT | JSPROP_GETTER | JSPROP_SETTER | JSPROP_SHARED;
        getter = CastAsPropertyOp(argsobj->getThrowTypeError());
        setter = CastAsStrictPropertyOp(argsobj->getThrowTypeError());
    }

    Value undef = UndefinedValue();
    if (!js_DefineProperty(cx, argsobj, id, &undef, getter, setter, attrs))
        return false;

    *objp = argsobj;
    return true;
}

static JSBool
strictargs_enumerate(JSContext *cx, JSObject *obj)
{
    StrictArgumentsObject *argsobj = obj->asStrictArguments();

    /*
     * Trigger reflection in strictargs_resolve using a series of
     * js_LookupProperty calls.
     */
    JSObject *pobj;
    JSProperty *prop;

    // length
    if (!js_LookupProperty(cx, argsobj, ATOM_TO_JSID(cx->runtime->atomState.lengthAtom), &pobj, &prop))
        return false;

    // callee
    if (!js_LookupProperty(cx, argsobj, ATOM_TO_JSID(cx->runtime->atomState.calleeAtom), &pobj, &prop))
        return false;

    // caller
    if (!js_LookupProperty(cx, argsobj, ATOM_TO_JSID(cx->runtime->atomState.callerAtom), &pobj, &prop))
        return false;

    for (uint32 i = 0, argc = argsobj->initialLength(); i < argc; i++) {
        if (!js_LookupProperty(cx, argsobj, INT_TO_JSID(i), &pobj, &prop))
            return false;
    }

    return true;
}

static void
args_finalize(JSContext *cx, JSObject *obj)
{
    cx->free_(reinterpret_cast<void *>(obj->asArguments()->data()));
}

static void
args_trace(JSTracer *trc, JSObject *obj)
{
    ArgumentsObject *argsobj = obj->asArguments();
    ArgumentsData *data = argsobj->data();
    MarkValue(trc, data->callee, js_callee_str);
    MarkValueRange(trc, argsobj->initialLength(), data->slots, js_arguments_str);

    /*
     * If a generator's arguments or call object escapes, and the generator
     * frame is not executing, the generator object needs to be marked because
     * it is not otherwise reachable. An executing generator is rooted by its
     * invocation.  To distinguish the two cases (which imply different access
     * paths to the generator object), we use the JSFRAME_FLOATING_GENERATOR
     * flag, which is only set on the StackFrame kept in the generator object's
     * JSGenerator.
     */
#if JS_HAS_GENERATORS
    StackFrame *fp = argsobj->maybeStackFrame();
    if (fp && fp->isFloatingGenerator())
        MarkObject(trc, js_FloatingFrameToGenerator(fp)->obj, "generator object");
#endif
}

/*
 * The classes below collaborate to lazily reflect and synchronize actual
 * argument values, argument count, and callee function object stored in a
 * StackFrame with their corresponding property values in the frame's
 * arguments object.
 */
Class js::NormalArgumentsObjectClass = {
    "Arguments",
    JSCLASS_NEW_RESOLVE |
    JSCLASS_HAS_RESERVED_SLOTS(NormalArgumentsObject::RESERVED_SLOTS) |
    JSCLASS_HAS_CACHED_PROTO(JSProto_Object),
    JS_PropertyStub,         /* addProperty */
    args_delProperty,
    JS_PropertyStub,         /* getProperty */
    JS_StrictPropertyStub,   /* setProperty */
    args_enumerate,
    reinterpret_cast<JSResolveOp>(args_resolve),
    JS_ConvertStub,
    args_finalize,           /* finalize   */
    NULL,                    /* reserved0   */
    NULL,                    /* checkAccess */
    NULL,                    /* call        */
    NULL,                    /* construct   */
    NULL,                    /* xdrObject   */
    NULL,                    /* hasInstance */
    args_trace
};

/*
 * Strict mode arguments is significantly less magical than non-strict mode
 * arguments, so it is represented by a different class while sharing some
 * functionality.
 */
Class js::StrictArgumentsObjectClass = {
    "Arguments",
    JSCLASS_NEW_RESOLVE |
    JSCLASS_HAS_RESERVED_SLOTS(StrictArgumentsObject::RESERVED_SLOTS) |
    JSCLASS_HAS_CACHED_PROTO(JSProto_Object),
    JS_PropertyStub,         /* addProperty */
    args_delProperty,
    JS_PropertyStub,         /* getProperty */
    JS_StrictPropertyStub,   /* setProperty */
    strictargs_enumerate,
    reinterpret_cast<JSResolveOp>(strictargs_resolve),
    JS_ConvertStub,
    args_finalize,           /* finalize   */
    NULL,                    /* reserved0   */
    NULL,                    /* checkAccess */
    NULL,                    /* call        */
    NULL,                    /* construct   */
    NULL,                    /* xdrObject   */
    NULL,                    /* hasInstance */
    args_trace
};

/*
 * A Declarative Environment object stores its active StackFrame pointer in
 * its private slot, just as Call and Arguments objects do.
 */
Class js::DeclEnvClass = {
    js_Object_str,
    JSCLASS_HAS_PRIVATE |
    JSCLASS_HAS_RESERVED_SLOTS(CallObject::DECL_ENV_RESERVED_SLOTS) |
    JSCLASS_HAS_CACHED_PROTO(JSProto_Object),
    JS_PropertyStub,         /* addProperty */
    JS_PropertyStub,         /* delProperty */
    JS_PropertyStub,         /* getProperty */
    JS_StrictPropertyStub,   /* setProperty */
    JS_EnumerateStub,
    JS_ResolveStub,
    JS_ConvertStub
};

static inline JSObject *
NewDeclEnvObject(JSContext *cx, StackFrame *fp)
{
    types::TypeObject *type = cx->compartment->getEmptyType(cx);
    if (!type)
        return NULL;

    JSObject *parent = fp->scopeChain().getGlobal();
    Shape *emptyDeclEnvShape =
        EmptyShape::getInitialShape(cx, &DeclEnvClass, NULL,
                                    parent, CallObject::DECL_ENV_FINALIZE_KIND);
    if (!emptyDeclEnvShape)
        return NULL;

    JSObject *envobj = JSObject::create(cx, CallObject::DECL_ENV_FINALIZE_KIND,
                                        emptyDeclEnvShape, type, NULL);
    if (!envobj)
        return NULL;
    envobj->setPrivate(fp);

    if (!envobj->setInternalScopeChain(cx, &fp->scopeChain()))
        return NULL;

    return envobj;
}

namespace js {

CallObject *
CreateFunCallObject(JSContext *cx, StackFrame *fp)
{
    JS_ASSERT(fp->isNonEvalFunctionFrame());
    JS_ASSERT(!fp->hasCallObj());

    JSObject *scopeChain = &fp->scopeChain();
    JS_ASSERT_IF(scopeChain->isWith() || scopeChain->isBlock() || scopeChain->isCall(),
                 scopeChain->getPrivate() != fp);

    /*
     * For a named function expression Call's parent points to an environment
     * object holding function's name.
     */
    if (JSAtom *lambdaName = CallObjectLambdaName(fp->fun())) {
        scopeChain = NewDeclEnvObject(cx, fp);
        if (!scopeChain)
            return NULL;

        if (!DefineNativeProperty(cx, scopeChain, ATOM_TO_JSID(lambdaName),
                                  ObjectValue(fp->callee()), NULL, NULL,
                                  JSPROP_PERMANENT | JSPROP_READONLY, 0, 0)) {
            return NULL;
        }
    }

    CallObject *callobj = CallObject::create(cx, fp->script(), *scopeChain, &fp->callee());
    if (!callobj)
        return NULL;

    callobj->setStackFrame(fp);
    fp->setScopeChainWithOwnCallObj(*callobj);
    return callobj;
}

CallObject *
CreateEvalCallObject(JSContext *cx, StackFrame *fp)
{
    CallObject *callobj = CallObject::create(cx, fp->script(), fp->scopeChain(), NULL);
    if (!callobj)
        return NULL;

    callobj->setStackFrame(fp);
    fp->setScopeChainWithOwnCallObj(*callobj);
    return callobj;
}

} // namespace js

JSObject * JS_FASTCALL
js_CreateCallObjectOnTrace(JSContext *cx, JSFunction *fun, JSObject *callee, JSObject *scopeChain)
{
    JS_ASSERT(!js_IsNamedLambda(fun));
    JS_ASSERT(scopeChain);
    JS_ASSERT(callee);
    return CallObject::create(cx, fun->script(), *scopeChain, callee);
}

void
js_PutCallObject(StackFrame *fp)
{
    CallObject &callobj = fp->callObj().asCall();
    JS_ASSERT(callobj.maybeStackFrame() == fp);
    JS_ASSERT_IF(fp->isEvalFrame(), fp->isStrictEvalFrame());
    JS_ASSERT(fp->isEvalFrame() == callobj.isForEval());

    /* Get the arguments object to snapshot fp's actual argument values. */
    if (fp->hasArgsObj()) {
        if (!fp->hasOverriddenArgs())
            callobj.initArguments(ObjectValue(fp->argsObj()));
        js_PutArgsObject(fp);
    }

    JSScript *script = fp->script();
    Bindings &bindings = script->bindings;

    if (callobj.isForEval()) {
        JS_ASSERT(script->strictModeCode);
        JS_ASSERT(bindings.countArgs() == 0);

        /* This could be optimized as below, but keep it simple for now. */
        callobj.copyValues(0, NULL, bindings.countVars(), fp->slots());
    } else {
        JSFunction *fun = fp->fun();
        JS_ASSERT(script == callobj.getCalleeFunction()->script());
        JS_ASSERT(script == fun->script());

        uintN n = bindings.countArgsAndVars();
        if (n > 0) {
            uint32 nvars = bindings.countVars();
            uint32 nargs = bindings.countArgs();
            JS_ASSERT(fun->nargs == nargs);
            JS_ASSERT(nvars + nargs == n);

            JSScript *script = fun->script();
            if (script->usesEval
#ifdef JS_METHODJIT
                || script->debugMode
#endif
                ) {
                callobj.copyValues(nargs, fp->formalArgs(), nvars, fp->slots());
            } else {
                /*
                 * For each arg & var that is closed over, copy it from the stack
                 * into the call object. We use initArg/VarUnchecked because,
                 * when you call a getter on a call object, js_NativeGetInline
                 * caches the return value in the slot, so we can't assert that
                 * it's undefined.
                 */
                uint32 nclosed = script->nClosedArgs;
                for (uint32 i = 0; i < nclosed; i++) {
                    uint32 e = script->getClosedArg(i);
#ifdef JS_GC_ZEAL
                    callobj.setArg(e, fp->formalArg(e));
#else
                    callobj.initArgUnchecked(e, fp->formalArg(e));
#endif
                }

                nclosed = script->nClosedVars;
                for (uint32 i = 0; i < nclosed; i++) {
                    uint32 e = script->getClosedVar(i);
#ifdef JS_GC_ZEAL
                    callobj.setVar(e, fp->slots()[e]);
#else
                    callobj.initVarUnchecked(e, fp->slots()[e]);
#endif
                }
            }

            /*
             * Update the args and vars for the active call if this is an outer
             * function in a script nesting.
             */
            types::TypeScriptNesting *nesting = script->nesting();
            if (nesting && script->isOuterFunction) {
                nesting->argArray = callobj.argArray();
                nesting->varArray = callobj.varArray();
            }
        }

        /* Clear private pointers to fp, which is about to go away. */
        if (js_IsNamedLambda(fun)) {
            JSObject *env = callobj.internalScopeChain();

            JS_ASSERT(env->isDeclEnv());
            JS_ASSERT(env->getPrivate() == fp);
            env->setPrivate(NULL);
        }
    }

    callobj.setStackFrame(NULL);
}

namespace js {

static JSBool
GetCallArguments(JSContext *cx, JSObject *obj, jsid id, Value *vp)
{
    CallObject &callobj = obj->asCall();

    StackFrame *fp = callobj.maybeStackFrame();
    if (fp && !fp->hasOverriddenArgs()) {
        JSObject *argsobj = js_GetArgsObject(cx, fp);
        if (!argsobj)
            return false;
        vp->setObject(*argsobj);
    } else {
        *vp = callobj.getArguments();
    }
    return true;
}

static JSBool
SetCallArguments(JSContext *cx, JSObject *obj, jsid id, JSBool strict, Value *vp)
{
    CallObject &callobj = obj->asCall();

    if (StackFrame *fp = callobj.maybeStackFrame())
        fp->setOverriddenArgs();
    callobj.setArguments(*vp);
    return true;
}

JSBool
GetCallArg(JSContext *cx, JSObject *obj, jsid id, Value *vp)
{
    CallObject &callobj = obj->asCall();
    JS_ASSERT((int16) JSID_TO_INT(id) == JSID_TO_INT(id));
    uintN i = (uint16) JSID_TO_INT(id);

    if (StackFrame *fp = callobj.maybeStackFrame())
        *vp = fp->formalArg(i);
    else
        *vp = callobj.arg(i);
    return true;
}

JSBool
SetCallArg(JSContext *cx, JSObject *obj, jsid id, JSBool strict, Value *vp)
{
    CallObject &callobj = obj->asCall();
    JS_ASSERT((int16) JSID_TO_INT(id) == JSID_TO_INT(id));
    uintN i = (uint16) JSID_TO_INT(id);

    if (StackFrame *fp = callobj.maybeStackFrame())
        fp->formalArg(i) = *vp;
    else
        callobj.setArg(i, *vp);

    JSFunction *fun = callobj.getCalleeFunction();
    JSScript *script = fun->script();
    if (!script->ensureHasTypes(cx))
        return false;

    TypeScript::SetArgument(cx, script, i, *vp);

    return true;
}

JSBool
GetCallUpvar(JSContext *cx, JSObject *obj, jsid id, Value *vp)
{
    CallObject &callobj = obj->asCall();
    JS_ASSERT((int16) JSID_TO_INT(id) == JSID_TO_INT(id));
    uintN i = (uint16) JSID_TO_INT(id);

    *vp = callobj.getCallee()->toFunction()->getFlatClosureUpvar(i);
    return true;
}

JSBool
SetCallUpvar(JSContext *cx, JSObject *obj, jsid id, JSBool strict, Value *vp)
{
    CallObject &callobj = obj->asCall();
    JS_ASSERT((int16) JSID_TO_INT(id) == JSID_TO_INT(id));
    uintN i = (uint16) JSID_TO_INT(id);

    callobj.getCallee()->toFunction()->setFlatClosureUpvar(i, *vp);
    return true;
}

JSBool
GetCallVar(JSContext *cx, JSObject *obj, jsid id, Value *vp)
{
    CallObject &callobj = obj->asCall();
    JS_ASSERT((int16) JSID_TO_INT(id) == JSID_TO_INT(id));
    uintN i = (uint16) JSID_TO_INT(id);

    if (StackFrame *fp = callobj.maybeStackFrame())
        *vp = fp->varSlot(i);
    else
        *vp = callobj.var(i);
    return true;
}

JSBool
SetCallVar(JSContext *cx, JSObject *obj, jsid id, JSBool strict, Value *vp)
{
    CallObject &callobj = obj->asCall();

    JS_ASSERT((int16) JSID_TO_INT(id) == JSID_TO_INT(id));
    uintN i = (uint16) JSID_TO_INT(id);

    if (StackFrame *fp = callobj.maybeStackFrame())
        fp->varSlot(i) = *vp;
    else
        callobj.setVar(i, *vp);

    JSFunction *fun = callobj.getCalleeFunction();
    JSScript *script = fun->script();
    if (!script->ensureHasTypes(cx))
        return false;

    TypeScript::SetLocal(cx, script, i, *vp);

    return true;
}

} // namespace js

static JSBool
call_resolve(JSContext *cx, JSObject *obj, jsid id, uintN flags, JSObject **objp)
{
    JS_ASSERT(!obj->getProto());

    if (!JSID_IS_ATOM(id))
        return true;

    JSObject *callee = obj->asCall().getCallee();
#ifdef DEBUG
    if (callee) {
        JSScript *script = callee->toFunction()->script();
        JS_ASSERT(!script->bindings.hasBinding(cx, JSID_TO_ATOM(id)));
    }
#endif

    /*
     * Resolve arguments so that we never store a particular Call object's
     * arguments object reference in a Call prototype's |arguments| slot.
     *
     * Include JSPROP_ENUMERATE for consistency with all other Call object
     * properties; see js::Bindings::add and js::Interpret's JSOP_DEFFUN
     * rebinding-Call-property logic.
     */
    if (callee && id == ATOM_TO_JSID(cx->runtime->atomState.argumentsAtom)) {
        if (!DefineNativeProperty(cx, obj, id, UndefinedValue(),
                                  GetCallArguments, SetCallArguments,
                                  JSPROP_PERMANENT | JSPROP_SHARED | JSPROP_ENUMERATE,
                                  0, 0, DNP_DONT_PURGE)) {
            return false;
        }
        *objp = obj;
        return true;
    }

    /* Control flow reaches here only if id was not resolved. */
    return true;
}

static void
call_trace(JSTracer *trc, JSObject *obj)
{
    JS_ASSERT(obj->isCall());

    /* Mark any generator frame, as for arguments objects. */
#if JS_HAS_GENERATORS
    StackFrame *fp = (StackFrame *) obj->getPrivate();
    if (fp && fp->isFloatingGenerator())
        MarkObject(trc, js_FloatingFrameToGenerator(fp)->obj, "generator object");
#endif
}

JS_PUBLIC_DATA(Class) js::CallClass = {
    "Call",
    JSCLASS_HAS_PRIVATE |
    JSCLASS_HAS_RESERVED_SLOTS(CallObject::RESERVED_SLOTS) |
    JSCLASS_NEW_RESOLVE | JSCLASS_IS_ANONYMOUS,
    JS_PropertyStub,         /* addProperty */
    JS_PropertyStub,         /* delProperty */
    JS_PropertyStub,         /* getProperty */
    JS_StrictPropertyStub,   /* setProperty */
    JS_EnumerateStub,
    (JSResolveOp)call_resolve,
    NULL,                    /* convert: Leave it NULL so we notice if calls ever escape */
    NULL,                    /* finalize */
    NULL,                    /* reserved0   */
    NULL,                    /* checkAccess */
    NULL,                    /* call        */
    NULL,                    /* construct   */
    NULL,                    /* xdrObject   */
    NULL,                    /* hasInstance */
    call_trace
};

bool
StackFrame::getValidCalleeObject(JSContext *cx, Value *vp)
{
    if (!isFunctionFrame()) {
        vp->setNull();
        return true;
    }

    JSFunction *fun = this->callee().toFunction();
    vp->setObject(*fun);

    /*
     * Check for an escape attempt by a joined function object, which must go
     * through the frame's |this| object's method read barrier for the method
     * atom by which it was uniquely associated with a property.
     */
    const Value &thisv = functionThis();
    if (thisv.isObject() && fun->methodAtom() && !fun->isClonedMethod()) {
        JSObject *thisp = &thisv.toObject();
        JSObject *first_barriered_thisp = NULL;

        do {
            /*
             * While a non-native object is responsible for handling its
             * entire prototype chain, notable non-natives including dense
             * and typed arrays have native prototypes, so keep going.
             */
            if (!thisp->isNative())
                continue;

            const Shape *shape = thisp->nativeLookup(cx, ATOM_TO_JSID(fun->methodAtom()));
            if (shape) {
                /*
                 * Two cases follow: the method barrier was not crossed
                 * yet, so we cross it here; the method barrier *was*
                 * crossed but after the call, in which case we fetch
                 * and validate the cloned (unjoined) funobj from the
                 * method property's slot.
                 *
                 * In either case we must allow for the method property
                 * to have been replaced, or its value overwritten.
                 */
                if (shape->isMethod() && thisp->nativeGetMethod(shape) == fun) {
                    if (!thisp->methodReadBarrier(cx, *shape, vp))
                        return false;
                    overwriteCallee(vp->toObject());
                    return true;
                }

                if (shape->hasSlot()) {
                    Value v = thisp->getSlot(shape->slot());
                    JSFunction *clone;

                    if (IsFunctionObject(v, &clone) &&
                        clone->script() == fun->script() &&
                        clone->methodObj() == thisp) {
                        /*
                         * N.B. If the method barrier was on a function
                         * with singleton type, then while crossing the
                         * method barrier CloneFunctionObject will have
                         * ignored the attempt to clone the function.
                         */
                        JS_ASSERT_IF(!clone->hasSingletonType(), clone != fun);
                        *vp = v;
                        overwriteCallee(*clone);
                        return true;
                    }
                }
            }

            if (!first_barriered_thisp)
                first_barriered_thisp = thisp;
        } while ((thisp = thisp->getProto()) != NULL);

        if (!first_barriered_thisp)
            return true;

        /*
         * At this point, we couldn't find an already-existing clone (or
         * force to exist a fresh clone) created via thisp's method read
         * barrier, so we must clone fun and store it in fp's callee to
         * avoid re-cloning upon repeated foo.caller access.
         *
         * This must mean the code in js_DeleteProperty could not find this
         * stack frame on the stack when the method was deleted. We've lost
         * track of the method, so we associate it with the first barriered
         * object found starting from thisp on the prototype chain.
         */
        JSFunction *newfunobj = CloneFunctionObject(cx, fun);
        if (!newfunobj)
            return false;
        newfunobj->setMethodObj(*first_barriered_thisp);
        overwriteCallee(*newfunobj);
        vp->setObject(*newfunobj);
        return true;
    }

    return true;
}

static JSBool
fun_getProperty(JSContext *cx, JSObject *obj, jsid id, Value *vp)
{
    while (!obj->isFunction()) {
        obj = obj->getProto();
        if (!obj)
            return true;
    }
    JSFunction *fun = obj->toFunction();

    /*
     * Mark the function's script as uninlineable, to expand any of its
     * frames on the stack before we go looking for them. This allows the
     * below walk to only check each explicit frame rather than needing to
     * check any calls that were inlined.
     */
    if (fun->isInterpreted()) {
        fun->script()->uninlineable = true;
        MarkTypeObjectFlags(cx, fun, OBJECT_FLAG_UNINLINEABLE);
    }

    /* Set to early to null in case of error */
    vp->setNull();

    /* Find fun's top-most activation record. */
    StackFrame *fp = js_GetTopStackFrame(cx, FRAME_EXPAND_NONE);
    if (!fp)
        return true;

    while (!fp->isFunctionFrame() || fp->fun() != fun || fp->isEvalFrame()) {
        fp = fp->prev();
        if (!fp)
            return true;
    }

#ifdef JS_METHODJIT
    if (JSID_IS_ATOM(id, cx->runtime->atomState.callerAtom) && fp && fp->prev()) {
        /*
         * If the frame was called from within an inlined frame, mark the
         * innermost function as uninlineable to expand its frame and allow us
         * to recover its callee object.
         */
        JSInlinedSite *inlined;
        fp->prev()->pcQuadratic(cx->stack, fp, &inlined);
        if (inlined) {
            JSFunction *fun = fp->prev()->jit()->inlineFrames()[inlined->inlineIndex].fun;
            fun->script()->uninlineable = true;
            MarkTypeObjectFlags(cx, fun, OBJECT_FLAG_UNINLINEABLE);
        }
    }
#endif

    if (JSID_IS_ATOM(id, cx->runtime->atomState.argumentsAtom)) {
        /* Warn if strict about f.arguments or equivalent unqualified uses. */
        if (!JS_ReportErrorFlagsAndNumber(cx, JSREPORT_WARNING | JSREPORT_STRICT, js_GetErrorMessage,
                                          NULL, JSMSG_DEPRECATED_USAGE, js_arguments_str)) {
            return false;
        }

        return js_GetArgsValue(cx, fp, vp);
    }

    if (JSID_IS_ATOM(id, cx->runtime->atomState.callerAtom)) {
        if (!fp->prev())
            return true;

        StackFrame *frame = js_GetScriptedCaller(cx, fp->prev());
        if (frame && !frame->getValidCalleeObject(cx, vp))
            return false;

        if (!vp->isObject()) {
            JS_ASSERT(vp->isNull());
            return true;
        }

        /* Censor the caller if it is from another compartment. */
        JSObject &caller = vp->toObject();
        if (caller.compartment() != cx->compartment) {
            vp->setNull();
        } else if (caller.isFunction()) {
            JSFunction *callerFun = caller.toFunction();
            if (callerFun->isInterpreted() && callerFun->inStrictMode()) {
                JS_ReportErrorFlagsAndNumber(cx, JSREPORT_ERROR, js_GetErrorMessage, NULL,
                                             JSMSG_CALLER_IS_STRICT);
                return false;
            }
        }

        return true;
    }

    JS_NOT_REACHED("fun_getProperty");
    return false;
}



/* NB: no sentinels at ends -- use ArrayLength to bound loops.
 * Properties censored into [[ThrowTypeError]] in strict mode. */
static const uint16 poisonPillProps[] = {
    ATOM_OFFSET(arguments),
    ATOM_OFFSET(caller),
};

static JSBool
fun_enumerate(JSContext *cx, JSObject *obj)
{
    JS_ASSERT(obj->isFunction());

    jsid id;
    bool found;

    if (!obj->isBoundFunction()) {
        id = ATOM_TO_JSID(cx->runtime->atomState.classPrototypeAtom);
        if (!obj->hasProperty(cx, id, &found, JSRESOLVE_QUALIFIED))
            return false;
    }

    id = ATOM_TO_JSID(cx->runtime->atomState.lengthAtom);
    if (!obj->hasProperty(cx, id, &found, JSRESOLVE_QUALIFIED))
        return false;
        
    id = ATOM_TO_JSID(cx->runtime->atomState.nameAtom);
    if (!obj->hasProperty(cx, id, &found, JSRESOLVE_QUALIFIED))
        return false;

    for (uintN i = 0; i < ArrayLength(poisonPillProps); i++) {
        const uint16 offset = poisonPillProps[i];
        id = ATOM_TO_JSID(OFFSET_TO_ATOM(cx->runtime, offset));
        if (!obj->hasProperty(cx, id, &found, JSRESOLVE_QUALIFIED))
            return false;
    }

    return true;
}

static JSObject *
ResolveInterpretedFunctionPrototype(JSContext *cx, JSObject *obj)
{
#ifdef DEBUG
    JSFunction *fun = obj->toFunction();
    JS_ASSERT(fun->isInterpreted());
    JS_ASSERT(!fun->isFunctionPrototype());
#endif

    /*
     * Assert that fun is not a compiler-created function object, which
     * must never leak to script or embedding code and then be mutated.
     * Also assert that obj is not bound, per the ES5 15.3.4.5 ref above.
     */
    JS_ASSERT(!IsInternalFunctionObject(obj));
    JS_ASSERT(!obj->isBoundFunction());

    /*
     * Make the prototype object an instance of Object with the same parent
     * as the function object itself.
     */
    JSObject *objProto;
    if (!js_GetClassPrototype(cx, obj->getParent(), JSProto_Object, &objProto))
        return NULL;
    JSObject *proto = NewObjectWithGivenProto(cx, &ObjectClass, objProto, NULL);
    if (!proto || !proto->setSingletonType(cx))
        return NULL;

    /*
     * Per ES5 15.3.5.2 a user-defined function's .prototype property is
     * initially non-configurable, non-enumerable, and writable.  Per ES5 13.2
     * the prototype's .constructor property is configurable, non-enumerable,
     * and writable.
     */
    if (!obj->defineProperty(cx, cx->runtime->atomState.classPrototypeAtom,
                             ObjectValue(*proto), JS_PropertyStub, JS_StrictPropertyStub,
                             JSPROP_PERMANENT) ||
        !proto->defineProperty(cx, cx->runtime->atomState.constructorAtom,
                               ObjectValue(*obj), JS_PropertyStub, JS_StrictPropertyStub, 0))
    {
       return NULL;
    }

    return proto;
}

static JSBool
fun_resolve(JSContext *cx, JSObject *obj, jsid id, uintN flags,
            JSObject **objp)
{
    if (!JSID_IS_ATOM(id))
        return true;

    JSFunction *fun = obj->toFunction();

    if (JSID_IS_ATOM(id, cx->runtime->atomState.classPrototypeAtom)) {
        /*
         * Native or "built-in" functions do not have a .prototype property per
         * ECMA-262, or (Object.prototype, Function.prototype, etc.) have that
         * property created eagerly.
         *
         * ES5 15.3.4: the non-native function object named Function.prototype
         * does not have a .prototype property.
         *
         * ES5 15.3.4.5: bound functions don't have a prototype property. The
         * isNative() test covers this case because bound functions are native
         * functions by definition/construction.
         */
        if (fun->isNative() || fun->isFunctionPrototype())
            return true;

        if (!ResolveInterpretedFunctionPrototype(cx, obj))
            return false;
        *objp = obj;
        return true;
    }

    if (JSID_IS_ATOM(id, cx->runtime->atomState.lengthAtom) ||
        JSID_IS_ATOM(id, cx->runtime->atomState.nameAtom)) {
        JS_ASSERT(!IsInternalFunctionObject(obj));

        Value v;
        if (JSID_IS_ATOM(id, cx->runtime->atomState.lengthAtom))
            v.setInt32(fun->nargs);
        else
            v.setString(fun->atom ? fun->atom : cx->runtime->emptyString);
        
        if (!DefineNativeProperty(cx, obj, id, v, JS_PropertyStub, JS_StrictPropertyStub,
                                  JSPROP_PERMANENT | JSPROP_READONLY, 0, 0)) {
            return false;
        }
        *objp = obj;
        return true;
    }

    for (uintN i = 0; i < ArrayLength(poisonPillProps); i++) {
        const uint16 offset = poisonPillProps[i];

        if (JSID_IS_ATOM(id, OFFSET_TO_ATOM(cx->runtime, offset))) {
            JS_ASSERT(!IsInternalFunctionObject(obj));

            PropertyOp getter;
            StrictPropertyOp setter;
            uintN attrs = JSPROP_PERMANENT;
            if (fun->isInterpreted() ? fun->inStrictMode() : obj->isBoundFunction()) {
                JSObject *throwTypeError = obj->getThrowTypeError();

                getter = CastAsPropertyOp(throwTypeError);
                setter = CastAsStrictPropertyOp(throwTypeError);
                attrs |= JSPROP_GETTER | JSPROP_SETTER;
            } else {
                getter = fun_getProperty;
                setter = JS_StrictPropertyStub;
            }

            if (!DefineNativeProperty(cx, obj, id, UndefinedValue(), getter, setter,
                                      attrs, 0, 0)) {
                return false;
            }
            *objp = obj;
            return true;
        }
    }

    return true;
}

#if JS_HAS_XDR

/* XXX store parent and proto, if defined */
JSBool
js_XDRFunctionObject(JSXDRState *xdr, JSObject **objp)
{
    JSContext *cx;
    JSFunction *fun;
    uint32 firstword;           /* flag telling whether fun->atom is non-null,
                                   plus for fun->u.i.skipmin, fun->u.i.wrapper,
                                   and 14 bits reserved for future use */
    uint32 flagsword;           /* word for argument count and fun->flags */

    cx = xdr->cx;
    JSScript *script;
    if (xdr->mode == JSXDR_ENCODE) {
        fun = (*objp)->toFunction();
        if (!fun->isInterpreted()) {
            JSAutoByteString funNameBytes;
            if (const char *name = GetFunctionNameBytes(cx, fun, &funNameBytes)) {
                JS_ReportErrorNumber(cx, js_GetErrorMessage, NULL, JSMSG_NOT_SCRIPTED_FUNCTION,
                                     name);
            }
            return false;
        }
        firstword = !!fun->atom;
        flagsword = (fun->nargs << 16) | fun->flags;
        script = fun->script();
    } else {
        fun = js_NewFunction(cx, NULL, NULL, 0, JSFUN_INTERPRETED, NULL, NULL);
        if (!fun)
            return false;
        if (!fun->clearParent(cx))
            return false;
        if (!fun->clearType(cx))
            return false;
        script = NULL;
    }

    AutoObjectRooter tvr(cx, fun);

    if (!JS_XDRUint32(xdr, &firstword))
        return false;
    if ((firstword & 1U) && !js_XDRAtom(xdr, &fun->atom))
        return false;
    if (!JS_XDRUint32(xdr, &flagsword))
        return false;

    if (!js_XDRScript(xdr, &script))
        return false;

    if (xdr->mode == JSXDR_DECODE) {
        fun->nargs = flagsword >> 16;
        JS_ASSERT((flagsword & JSFUN_KINDMASK) >= JSFUN_INTERPRETED);
        fun->flags = uint16(flagsword);
        fun->setScript(script);
        if (!script->typeSetFunction(cx, fun))
            return false;
        JS_ASSERT(fun->nargs == fun->script()->bindings.countArgs());
        js_CallNewScriptHook(cx, fun->script(), fun);
        *objp = fun;
    }

    return true;
}

#else  /* !JS_HAS_XDR */

#define js_XDRFunctionObject NULL

#endif /* !JS_HAS_XDR */

/*
 * [[HasInstance]] internal method for Function objects: fetch the .prototype
 * property of its 'this' parameter, and walks the prototype chain of v (only
 * if v is an object) returning true if .prototype is found.
 */
static JSBool
fun_hasInstance(JSContext *cx, JSObject *obj, const Value *v, JSBool *bp)
{
    while (obj->isFunction()) {
        if (!obj->isBoundFunction())
            break;
        obj = obj->toFunction()->getBoundFunctionTarget();
    }

    Value pval;
    if (!obj->getProperty(cx, cx->runtime->atomState.classPrototypeAtom, &pval))
        return JS_FALSE;

    if (pval.isPrimitive()) {
        /*
         * Throw a runtime error if instanceof is called on a function that
         * has a non-object as its .prototype value.
         */
        js_ReportValueError(cx, JSMSG_BAD_PROTOTYPE, -1, ObjectValue(*obj), NULL);
        return JS_FALSE;
    }

    *bp = js_IsDelegate(cx, &pval.toObject(), *v);
    return JS_TRUE;
}

inline void
JSFunction::trace(JSTracer *trc)
{
    if (isFlatClosure() && hasFlatClosureUpvars()) {
        if (HeapValue *upvars = getFlatClosureUpvars())
            MarkValueRange(trc, script()->bindings.countUpvars(), upvars, "upvars");
    }

    if (isExtended()) {
        MarkValueRange(trc, ArrayLength(toExtended()->extendedSlots),
                       toExtended()->extendedSlots, "nativeReserved");
    }

    if (atom)
        MarkAtom(trc, atom, "atom");

    if (isInterpreted()) {
        if (script())
            MarkScript(trc, script(), "script");
        if (environment())
            MarkObjectUnbarriered(trc, environment(), "fun_callscope");
    }
}

static void
fun_trace(JSTracer *trc, JSObject *obj)
{
    obj->toFunction()->trace(trc);
}

static void
fun_finalize(JSContext *cx, JSObject *obj)
{
    if (obj->toFunction()->isFlatClosure())
        obj->toFunction()->finalizeUpvars();
}

/*
 * Reserve two slots in all function objects for XPConnect.  Note that this
 * does not bloat every instance, only those on which reserved slots are set,
 * and those on which ad-hoc properties are defined.
 */
JS_FRIEND_DATA(Class) js::FunctionClass = {
    js_Function_str,
    JSCLASS_NEW_RESOLVE |
    JSCLASS_HAS_CACHED_PROTO(JSProto_Function),
    JS_PropertyStub,         /* addProperty */
    JS_PropertyStub,         /* delProperty */
    JS_PropertyStub,         /* getProperty */
    JS_StrictPropertyStub,   /* setProperty */
    fun_enumerate,
    (JSResolveOp)fun_resolve,
    JS_ConvertStub,
    fun_finalize,
    NULL,                    /* reserved0   */
    NULL,                    /* checkAccess */
    NULL,                    /* call        */
    NULL,                    /* construct   */
    NULL,
    fun_hasInstance,
    fun_trace
};

JSString *
fun_toStringHelper(JSContext *cx, JSObject *obj, uintN indent)
{
    if (!obj->isFunction()) {
        if (IsFunctionProxy(obj))
            return Proxy::fun_toString(cx, obj, indent);
        JS_ReportErrorNumber(cx, js_GetErrorMessage, NULL,
                             JSMSG_INCOMPATIBLE_PROTO,
                             js_Function_str, js_toString_str,
                             "object");
        return NULL;
    }

    JSFunction *fun = obj->toFunction();
    if (!fun)
        return NULL;

    if (!indent && !cx->compartment->toSourceCache.empty()) {
        ToSourceCache::Ptr p = cx->compartment->toSourceCache.ref().lookup(fun);
        if (p)
            return p->value;
    }

    JSString *str = JS_DecompileFunction(cx, fun, indent);
    if (!str)
        return NULL;

    if (!indent) {
        Maybe<ToSourceCache> &lazy = cx->compartment->toSourceCache;

        if (lazy.empty()) {
            lazy.construct();
            if (!lazy.ref().init())
                return NULL;
        }

        if (!lazy.ref().put(fun, str))
            return NULL;
    }

    return str;
}

static JSBool
fun_toString(JSContext *cx, uintN argc, Value *vp)
{
    JS_ASSERT(IsFunctionObject(vp[0]));
    uint32_t indent = 0;

    if (argc != 0 && !ValueToECMAUint32(cx, vp[2], &indent))
        return false;

    JSObject *obj = ToObject(cx, &vp[1]);
    if (!obj)
        return false;

    JSString *str = fun_toStringHelper(cx, obj, indent);
    if (!str)
        return false;

    vp->setString(str);
    return true;
}

#if JS_HAS_TOSOURCE
static JSBool
fun_toSource(JSContext *cx, uintN argc, Value *vp)
{
    JS_ASSERT(IsFunctionObject(vp[0]));

    JSObject *obj = ToObject(cx, &vp[1]);
    if (!obj)
        return false;

    JSString *str = fun_toStringHelper(cx, obj, JS_DONT_PRETTY_PRINT);
    if (!str)
        return false;

    vp->setString(str);
    return true;
}
#endif

JSBool
js_fun_call(JSContext *cx, uintN argc, Value *vp)
{
    Value fval = vp[1];

    if (!js_IsCallable(fval)) {
        ReportIncompatibleMethod(cx, CallReceiverFromVp(vp), &FunctionClass);
        return false;
    }

    Value *argv = vp + 2;
    Value thisv;
    if (argc == 0) {
        thisv.setUndefined();
    } else {
        thisv = argv[0];

        argc--;
        argv++;
    }

    /* Allocate stack space for fval, obj, and the args. */
    InvokeArgsGuard args;
    if (!cx->stack.pushInvokeArgs(cx, argc, &args))
        return JS_FALSE;

    /* Push fval, thisv, and the args. */
    args.calleev() = fval;
    args.thisv() = thisv;
    memcpy(args.array(), argv, argc * sizeof *argv);

    bool ok = Invoke(cx, args);
    *vp = args.rval();
    return ok;
}

/* ES5 15.3.4.3 */
JSBool
js_fun_apply(JSContext *cx, uintN argc, Value *vp)
{
    /* Step 1. */
    Value fval = vp[1];
    if (!js_IsCallable(fval)) {
        ReportIncompatibleMethod(cx, CallReceiverFromVp(vp), &FunctionClass);
        return false;
    }

    /* Step 2. */
    if (argc < 2 || vp[3].isNullOrUndefined())
        return js_fun_call(cx, (argc > 0) ? 1 : 0, vp);

    /* N.B. Changes need to be propagated to stubs::SplatApplyArgs. */

    /* Step 3. */
    if (!vp[3].isObject()) {
        JS_ReportErrorNumber(cx, js_GetErrorMessage, NULL, JSMSG_BAD_APPLY_ARGS, js_apply_str);
        return false;
    }

    /*
     * Steps 4-5 (note erratum removing steps originally numbered 5 and 7 in
     * original version of ES5).
     */
    JSObject *aobj = &vp[3].toObject();
    jsuint length;
    if (!js_GetLengthProperty(cx, aobj, &length))
        return false;

    /* Step 6. */
    if (length > StackSpace::ARGS_LENGTH_MAX) {
        JS_ReportErrorNumber(cx, js_GetErrorMessage, NULL, JSMSG_TOO_MANY_FUN_APPLY_ARGS);
        return false;
    }

    InvokeArgsGuard args;
    if (!cx->stack.pushInvokeArgs(cx, length, &args))
        return false;

    /* Push fval, obj, and aobj's elements as args. */
    args.calleev() = fval;
    args.thisv() = vp[2];

    /* Steps 7-8. */
    if (!GetElements(cx, aobj, length, args.array()))
        return false;

    /* Step 9. */
    if (!Invoke(cx, args))
        return false;
    *vp = args.rval();
    return true;
}

namespace js {

JSBool
CallOrConstructBoundFunction(JSContext *cx, uintN argc, Value *vp);

}

static const uint32 JSSLOT_BOUND_FUNCTION_THIS       = 0;
static const uint32 JSSLOT_BOUND_FUNCTION_ARGS_COUNT = 1;

static const uint32 BOUND_FUNCTION_RESERVED_SLOTS = 2;

inline bool
JSFunction::initBoundFunction(JSContext *cx, const Value &thisArg,
                              const Value *args, uintN argslen)
{
    JS_ASSERT(isFunction());

    /*
     * Convert to a dictionary to set the BOUND_FUNCTION flag and increase
     * the slot span to cover the arguments and additional slots for the 'this'
     * value and arguments count.
     */
    if (!toDictionaryMode(cx))
        return false;

    lastProperty()->base()->setObjectFlag(BaseShape::BOUND_FUNCTION);

    if (!setSlotSpan(cx, BOUND_FUNCTION_RESERVED_SLOTS + argslen))
        return false;

    setSlot(JSSLOT_BOUND_FUNCTION_THIS, thisArg);
    setSlot(JSSLOT_BOUND_FUNCTION_ARGS_COUNT, PrivateUint32Value(argslen));

    copySlotRange(BOUND_FUNCTION_RESERVED_SLOTS, args, argslen, false);

    return true;
}

inline JSObject *
JSFunction::getBoundFunctionTarget() const
{
    JS_ASSERT(isFunction());
    JS_ASSERT(isBoundFunction());

    /* Bound functions abuse |parent| to store their target function. */
    return getParent();
}

inline const js::Value &
JSFunction::getBoundFunctionThis() const
{
    JS_ASSERT(isFunction());
    JS_ASSERT(isBoundFunction());

    return getSlot(JSSLOT_BOUND_FUNCTION_THIS);
}

inline const js::Value &
JSFunction::getBoundFunctionArgument(uintN which) const
{
    JS_ASSERT(isFunction());
    JS_ASSERT(isBoundFunction());
    JS_ASSERT(which < getBoundFunctionArgumentCount());

    return getSlot(BOUND_FUNCTION_RESERVED_SLOTS + which);
}

inline size_t
JSFunction::getBoundFunctionArgumentCount() const
{
    JS_ASSERT(isFunction());
    JS_ASSERT(isBoundFunction());

    return getSlot(JSSLOT_BOUND_FUNCTION_ARGS_COUNT).toPrivateUint32();
}

namespace js {

/* ES5 15.3.4.5.1 and 15.3.4.5.2. */
JSBool
CallOrConstructBoundFunction(JSContext *cx, uintN argc, Value *vp)
{
    JSFunction *fun = vp[0].toObject().toFunction();
    JS_ASSERT(fun->isBoundFunction());

    bool constructing = IsConstructing(vp);

    /* 15.3.4.5.1 step 1, 15.3.4.5.2 step 3. */
    uintN argslen = fun->getBoundFunctionArgumentCount();

    if (argc + argslen > StackSpace::ARGS_LENGTH_MAX) {
        js_ReportAllocationOverflow(cx);
        return false;
    }

    /* 15.3.4.5.1 step 3, 15.3.4.5.2 step 1. */
    JSObject *target = fun->getBoundFunctionTarget();

    /* 15.3.4.5.1 step 2. */
    const Value &boundThis = fun->getBoundFunctionThis();

    InvokeArgsGuard args;
    if (!cx->stack.pushInvokeArgs(cx, argc + argslen, &args))
        return false;

    /* 15.3.4.5.1, 15.3.4.5.2 step 4. */
    for (uintN i = 0; i < argslen; i++)
        args[i] = fun->getBoundFunctionArgument(i);
    memcpy(args.array() + argslen, vp + 2, argc * sizeof(Value));

    /* 15.3.4.5.1, 15.3.4.5.2 step 5. */
    args.calleev().setObject(*target);

    if (!constructing)
        args.thisv() = boundThis;

    if (constructing ? !InvokeConstructor(cx, args) : !Invoke(cx, args))
        return false;

    *vp = args.rval();
    return true;
}

}

#if JS_HAS_GENERATORS
static JSBool
fun_isGenerator(JSContext *cx, uintN argc, Value *vp)
{
    JSFunction *fun;
    if (!IsFunctionObject(vp[1], &fun)) {
        JS_SET_RVAL(cx, vp, BooleanValue(false));
        return true;
    }

    bool result = false;
    if (fun->isInterpreted()) {
        JSScript *script = fun->script();
        JS_ASSERT(script->length != 0);
        result = script->code[0] == JSOP_GENERATOR;
    }

    JS_SET_RVAL(cx, vp, BooleanValue(result));
    return true;
}
#endif

/* ES5 15.3.4.5. */
static JSBool
fun_bind(JSContext *cx, uintN argc, Value *vp)
{
    CallArgs args = CallArgsFromVp(argc, vp);

    /* Step 1. */
    Value &thisv = args.thisv();

    /* Step 2. */
    if (!js_IsCallable(thisv)) {
        ReportIncompatibleMethod(cx, args, &FunctionClass);
        return false;
    }

    JSObject *target = &thisv.toObject();

    /* Step 3. */
    Value *boundArgs = NULL;
    uintN argslen = 0;
    if (args.length() > 1) {
        boundArgs = args.array() + 1;
        argslen = args.length() - 1;
    }

    /* Steps 15-16. */
    uintN length = 0;
    if (target->isFunction()) {
        uintN nargs = target->toFunction()->nargs;
        if (nargs > argslen)
            length = nargs - argslen;
    }

    /* Step 4-6, 10-11. */
    JSAtom *name = target->isFunction() ? target->toFunction()->atom : NULL;

    JSObject *funobj =
        js_NewFunction(cx, NULL, CallOrConstructBoundFunction, length,
                       JSFUN_CONSTRUCTOR, target, name);
    if (!funobj)
        return false;

    /* NB: Bound functions abuse |parent| to store their target. */
    if (!funobj->setParent(cx, target))
        return false;

    /* Steps 7-9. */
    Value thisArg = args.length() >= 1 ? args[0] : UndefinedValue();
    if (!funobj->toFunction()->initBoundFunction(cx, thisArg, boundArgs, argslen))
        return false;

    /* Steps 17, 19-21 are handled by fun_resolve. */
    /* Step 18 is the default for new functions. */

    /* Step 22. */
    args.rval().setObject(*funobj);
    return true;
}

/*
 * Report "malformed formal parameter" iff no illegal char or similar scanner
 * error was already reported.
 */
static bool
OnBadFormal(JSContext *cx, TokenKind tt)
{
    if (tt != TOK_ERROR)
        JS_ReportErrorNumber(cx, js_GetErrorMessage, NULL, JSMSG_BAD_FORMAL);
    else
        JS_ASSERT(cx->isExceptionPending());
    return false;
}

namespace js {

JSFunctionSpec function_methods[] = {
#if JS_HAS_TOSOURCE
    JS_FN(js_toSource_str,   fun_toSource,   0,0),
#endif
    JS_FN(js_toString_str,   fun_toString,   0,0),
    JS_FN(js_apply_str,      js_fun_apply,   2,0),
    JS_FN(js_call_str,       js_fun_call,    1,0),
    JS_FN("bind",            fun_bind,       1,0),
#if JS_HAS_GENERATORS
    JS_FN("isGenerator",     fun_isGenerator,0,0),
#endif
    JS_FS_END
};

JSBool
Function(JSContext *cx, uintN argc, Value *vp)
{
    CallArgs args = CallArgsFromVp(argc, vp);

    /* Block this call if security callbacks forbid it. */
    GlobalObject *global = args.callee().getGlobal();
    if (!global->isRuntimeCodeGenEnabled(cx)) {
        JS_ReportErrorNumber(cx, js_GetErrorMessage, NULL, JSMSG_CSP_BLOCKED_FUNCTION);
        return false;
    }

    Bindings bindings(cx);
    uintN lineno;
    const char *filename = CurrentScriptFileAndLine(cx, &lineno);

    uintN n = args.length() ? args.length() - 1 : 0;
    if (n > 0) {
        /*
         * Collect the function-argument arguments into one string, separated
         * by commas, then make a tokenstream from that string, and scan it to
         * get the arguments.  We need to throw the full scanner at the
         * problem, because the argument string can legitimately contain
         * comments and linefeeds.  XXX It might be better to concatenate
         * everything up into a function definition and pass it to the
         * compiler, but doing it this way is less of a delta from the old
         * code.  See ECMA 15.3.2.1.
         */
        size_t args_length = 0;
        for (uintN i = 0; i < n; i++) {
            /* Collect the lengths for all the function-argument arguments. */
            JSString *arg = js_ValueToString(cx, args[i]);
            if (!arg)
                return false;
            args[i].setString(arg);

            /*
             * Check for overflow.  The < test works because the maximum
             * JSString length fits in 2 fewer bits than size_t has.
             */
            size_t old_args_length = args_length;
            args_length = old_args_length + arg->length();
            if (args_length < old_args_length) {
                js_ReportAllocationOverflow(cx);
                return false;
            }
        }

        /* Add 1 for each joining comma and check for overflow (two ways). */
        size_t old_args_length = args_length;
        args_length = old_args_length + n - 1;
        if (args_length < old_args_length ||
            args_length >= ~(size_t)0 / sizeof(jschar)) {
            js_ReportAllocationOverflow(cx);
            return false;
        }

        /*
         * Allocate a string to hold the concatenated arguments, including room
         * for a terminating 0. Mark cx->tempLifeAlloc for later release, to
         * free collected_args and its tokenstream in one swoop.
         */
        LifoAllocScope las(&cx->tempLifoAlloc());
        jschar *cp = cx->tempLifoAlloc().newArray<jschar>(args_length + 1);
        if (!cp) {
            js_ReportOutOfMemory(cx);
            return false;
        }
        jschar *collected_args = cp;

        /*
         * Concatenate the arguments into the new string, separated by commas.
         */
        for (uintN i = 0; i < n; i++) {
            JSString *arg = args[i].toString();
            size_t arg_length = arg->length();
            const jschar *arg_chars = arg->getChars(cx);
            if (!arg_chars)
                return false;
            (void) js_strncpy(cp, arg_chars, arg_length);
            cp += arg_length;

            /* Add separating comma or terminating 0. */
            *cp++ = (i + 1 < n) ? ',' : 0;
        }

        /* Initialize a tokenstream that reads from the given string. */
        TokenStream ts(cx);
        if (!ts.init(collected_args, args_length, filename, lineno, cx->findVersion()))
            return false;

        /* The argument string may be empty or contain no tokens. */
        TokenKind tt = ts.getToken();
        if (tt != TOK_EOF) {
            for (;;) {
                /*
                 * Check that it's a name.  This also implicitly guards against
                 * TOK_ERROR, which was already reported.
                 */
                if (tt != TOK_NAME)
                    return OnBadFormal(cx, tt);

                /* Check for a duplicate parameter name. */
                PropertyName *name = ts.currentToken().name();
                if (bindings.hasBinding(cx, name)) {
                    JSAutoByteString bytes;
                    if (!js_AtomToPrintableString(cx, name, &bytes))
                        return false;
                    if (!ReportCompileErrorNumber(cx, &ts, NULL,
                                                  JSREPORT_WARNING | JSREPORT_STRICT,
                                                  JSMSG_DUPLICATE_FORMAL, bytes.ptr()))
                    {
                        return false;
                    }
                }

                uint16 dummy;
                if (!bindings.addArgument(cx, name, &dummy))
                    return false;

                /*
                 * Get the next token.  Stop on end of stream.  Otherwise
                 * insist on a comma, get another name, and iterate.
                 */
                tt = ts.getToken();
                if (tt == TOK_EOF)
                    break;
                if (tt != TOK_COMMA)
                    return OnBadFormal(cx, tt);
                tt = ts.getToken();
            }
        }
    }

    JS::Anchor<JSString *> strAnchor(NULL);
    const jschar *chars;
    size_t length;

    if (args.length()) {
        JSString *str = js_ValueToString(cx, args[args.length() - 1]);
        if (!str)
            return false;
        strAnchor.set(str);
        chars = str->getChars(cx);
        length = str->length();
    } else {
        chars = cx->runtime->emptyString->chars();
        length = 0;
    }

    /*
     * NB: (new Function) is not lexically closed by its caller, it's just an
     * anonymous function in the top-level scope that its constructor inhabits.
     * Thus 'var x = 42; f = new Function("return x"); print(f())' prints 42,
     * and so would a call to f from another top-level's script or function.
     */
    JSFunction *fun = js_NewFunction(cx, NULL, NULL, 0, JSFUN_LAMBDA | JSFUN_INTERPRETED,
                                     global, cx->runtime->atomState.anonymousAtom);
    if (!fun)
        return false;

    JSPrincipals *principals = PrincipalsForCompiledCode(args, cx);
    bool ok = frontend::CompileFunctionBody(cx, fun, principals, &bindings, chars, length,
                                            filename, lineno, cx->findVersion());
    args.rval().setObject(*fun);
    return ok;
}

bool
IsBuiltinFunctionConstructor(JSFunction *fun)
{
    return fun->maybeNative() == Function;
}

const Shape *
LookupInterpretedFunctionPrototype(JSContext *cx, JSObject *funobj)
{
#ifdef DEBUG
    JSFunction *fun = funobj->toFunction();
    JS_ASSERT(fun->isInterpreted());
    JS_ASSERT(!fun->isFunctionPrototype());
    JS_ASSERT(!funobj->isBoundFunction());
#endif

    jsid id = ATOM_TO_JSID(cx->runtime->atomState.classPrototypeAtom);
    const Shape *shape = funobj->nativeLookup(cx, id);
    if (!shape) {
        if (!ResolveInterpretedFunctionPrototype(cx, funobj))
            return NULL;
        shape = funobj->nativeLookup(cx, id);
    }
    JS_ASSERT(!shape->configurable());
    JS_ASSERT(shape->isDataDescriptor());
    JS_ASSERT(shape->hasSlot());
    JS_ASSERT(!shape->isMethod());
    return shape;
}

} /* namespace js */

JSFunction *
js_NewFunction(JSContext *cx, JSObject *funobj, Native native, uintN nargs,
               uintN flags, JSObject *parent, JSAtom *atom, js::gc::AllocKind kind)
{
    JS_ASSERT(kind == JSFunction::FinalizeKind || kind == JSFunction::ExtendedFinalizeKind);
    JS_ASSERT(sizeof(JSFunction) <= gc::Arena::thingSize(JSFunction::FinalizeKind));
    JS_ASSERT(sizeof(FunctionExtended) <= gc::Arena::thingSize(JSFunction::ExtendedFinalizeKind));

    JSFunction *fun;

    if (funobj) {
        JS_ASSERT(funobj->isFunction());
        JS_ASSERT(funobj->getParent() == parent);
    } else {
        funobj = NewObjectWithClassProto(cx, &FunctionClass, NULL, SkipScopeParent(parent), kind);
        if (!funobj)
            return NULL;
    }
    fun = static_cast<JSFunction *>(funobj);

    /* Initialize all function members. */
    fun->nargs = uint16(nargs);
    fun->flags = flags & (JSFUN_FLAGS_MASK | JSFUN_KINDMASK);
    if ((flags & JSFUN_KINDMASK) >= JSFUN_INTERPRETED) {
        JS_ASSERT(!native);
        fun->script().init(NULL);
        fun->setEnvironment(parent);
    } else {
        fun->u.n.clasp = NULL;
<<<<<<< HEAD
        if (flags & JSFUN_TRCINFO) {
#ifdef JS_TRACER
            JSNativeTraceInfo *trcinfo =
                JS_FUNC_TO_DATA_PTR(JSNativeTraceInfo *, native);
            fun->u.n.native = (Native) trcinfo->native;
#endif
        } else {
            fun->u.n.native = native;
        }
=======
        fun->u.n.native = native;
>>>>>>> 52567381
        JS_ASSERT(fun->u.n.native);
    }
    if (kind == JSFunction::ExtendedFinalizeKind) {
        fun->flags |= JSFUN_EXTENDED;
        fun->initializeExtended();
    }
    fun->atom = atom;

    if (native && !fun->setSingletonType(cx))
        return NULL;

    return fun;
}

JSFunction * JS_FASTCALL
js_CloneFunctionObject(JSContext *cx, JSFunction *fun, JSObject *parent,
                       JSObject *proto, gc::AllocKind kind)
{
    JS_ASSERT(parent);
    JS_ASSERT(proto);

    JSObject *cloneobj = NewObjectWithClassProto(cx, &FunctionClass, NULL, SkipScopeParent(parent), kind);
    if (!cloneobj)
        return NULL;
    JSFunction *clone = static_cast<JSFunction *>(cloneobj);

    clone->nargs = fun->nargs;
    clone->flags = fun->flags & ~JSFUN_EXTENDED;
    clone->u = fun->toFunction()->u;
    clone->atom = fun->atom;

    if (kind == JSFunction::ExtendedFinalizeKind) {
        clone->flags |= JSFUN_EXTENDED;
        clone->initializeExtended();
    }

    if (clone->isInterpreted())
        clone->setEnvironment(parent);

    if (cx->compartment == fun->compartment()) {
        /*
         * We can use the same type as the original function provided that (a)
         * its prototype is correct, and (b) its type is not a singleton. The
         * first case will hold in all compileAndGo code, and the second case
         * will have been caught by CloneFunctionObject coming from function
         * definitions or read barriers, so will not get here.
         */
        if (fun->getProto() == proto && !fun->hasSingletonType())
            clone->setType(fun->type());
    } else {
        /*
         * Across compartments we have to clone the script for interpreted
         * functions.
         */
        if (clone->isInterpreted()) {
            JSScript *script = clone->script();
            JS_ASSERT(script);
            JS_ASSERT(script->compartment() == fun->compartment());
            JS_ASSERT(script->compartment() != cx->compartment);

            clone->script().init(NULL);
            JSScript *cscript = js_CloneScript(cx, script);
            if (!cscript)
                return NULL;

            cscript->globalObject = clone->getGlobal();
            clone->setScript(cscript);
            if (!cscript->typeSetFunction(cx, clone))
                return NULL;

            js_CallNewScriptHook(cx, clone->script(), clone);
            Debugger::onNewScript(cx, clone->script(), NULL);
        }
    }
    return clone;
}

/*
 * Create a new flat closure, but don't initialize the imported upvar
 * values. The tracer calls this function and then initializes the upvar
 * slots on trace.
 */
JSFunction * JS_FASTCALL
js_AllocFlatClosure(JSContext *cx, JSFunction *fun, JSObject *scopeChain)
{
    JS_ASSERT(fun->isFlatClosure());
    JS_ASSERT(JSScript::isValidOffset(fun->script()->upvarsOffset) ==
              fun->script()->bindings.hasUpvars());
    JS_ASSERT_IF(JSScript::isValidOffset(fun->script()->upvarsOffset),
                 fun->script()->upvars()->length == fun->script()->bindings.countUpvars());

    JSFunction *closure = CloneFunctionObject(cx, fun, scopeChain, JSFunction::ExtendedFinalizeKind);
    if (!closure)
        return closure;

    uint32 nslots = fun->script()->bindings.countUpvars();
    if (nslots == 0)
        return closure;

    HeapValue *data = (HeapValue *) cx->malloc_(nslots * sizeof(HeapValue));
    if (!data)
        return NULL;

    closure->setExtendedSlot(JSFunction::FLAT_CLOSURE_UPVARS_SLOT, PrivateValue(data));
    return closure;
}

<<<<<<< HEAD
JSFunction *
=======
JSObject *
>>>>>>> 52567381
js_NewFlatClosure(JSContext *cx, JSFunction *fun, JSOp op, size_t oplen)
{
    /*
     * Flat closures cannot yet be partial, that is, all upvars must be copied,
     * or the closure won't be flattened. Therefore they do not need to search
     * enclosing scope objects via JSOP_NAME, etc.
     *
     * FIXME: bug 545759 proposes to enable partial flat closures. Fixing this
     * bug requires a GetScopeChainFast call here, along with JS_REQUIRES_STACK
     * annotations on this function's prototype and definition.
     */
    VOUCH_DOES_NOT_REQUIRE_STACK();
    JSObject *scopeChain = &cx->fp()->scopeChain();

    JSFunction *closure = js_AllocFlatClosure(cx, fun, scopeChain);
    if (!closure || !fun->script()->bindings.hasUpvars())
        return closure;

    uintN level = fun->script()->staticLevel;
    JSUpvarArray *uva = fun->script()->upvars();

    for (uint32 i = 0, n = uva->length; i < n; i++)
        closure->initFlatClosureUpvar(i, GetUpvar(cx, level, uva->vector[i]));

    return closure;
}

JSFunction *
js_DefineFunction(JSContext *cx, JSObject *obj, jsid id, Native native,
                  uintN nargs, uintN attrs, AllocKind kind)
{
    PropertyOp gop;
    StrictPropertyOp sop;
    JSFunction *fun;

    if (attrs & JSFUN_STUB_GSOPS) {
        /*
         * JSFUN_STUB_GSOPS is a request flag only, not stored in fun->flags or
         * the defined property's attributes. This allows us to encode another,
         * internal flag using the same bit, JSFUN_EXPR_CLOSURE -- see jsfun.h
         * for more on this.
         */
        attrs &= ~JSFUN_STUB_GSOPS;
        gop = JS_PropertyStub;
        sop = JS_StrictPropertyStub;
    } else {
        gop = NULL;
        sop = NULL;
    }

    fun = js_NewFunction(cx, NULL, native, nargs,
                         attrs & (JSFUN_FLAGS_MASK),
                         obj,
                         JSID_IS_ATOM(id) ? JSID_TO_ATOM(id) : NULL,
                         kind);
    if (!fun)
        return NULL;

    if (!obj->defineGeneric(cx, id, ObjectValue(*fun), gop, sop, attrs & ~JSFUN_FLAGS_MASK))
        return NULL;

    return fun;
}

JS_STATIC_ASSERT((JSV2F_CONSTRUCT & JSV2F_SEARCH_STACK) == 0);

JSFunction *
js_ValueToFunction(JSContext *cx, const Value *vp, uintN flags)
{
    JSFunction *fun;
    if (!IsFunctionObject(*vp, &fun)) {
        js_ReportIsNotFunction(cx, vp, flags);
        return NULL;
    }
    return fun;
}

JSObject *
js_ValueToCallableObject(JSContext *cx, Value *vp, uintN flags)
{
    if (vp->isObject()) {
        JSObject *callable = &vp->toObject();
        if (callable->isCallable())
            return callable;
    }

    js_ReportIsNotFunction(cx, vp, flags);
    return NULL;
}

void
js_ReportIsNotFunction(JSContext *cx, const Value *vp, uintN flags)
{
    const char *name = NULL, *source = NULL;
    AutoValueRooter tvr(cx);
    uintN error = (flags & JSV2F_CONSTRUCT) ? JSMSG_NOT_CONSTRUCTOR : JSMSG_NOT_FUNCTION;

    /*
     * We try to the print the code that produced vp if vp is a value in the
     * most recent interpreted stack frame. Note that additional values, not
     * directly produced by the script, may have been pushed onto the frame's
     * expression stack (e.g. by pushInvokeArgs) thereby incrementing sp past
     * the depth simulated by ReconstructPCStack.
     *
     * Conversely, values may have been popped from the stack in preparation
     * for a call (e.g., by SplatApplyArgs). Since we must pass an offset from
     * the top of the simulated stack to js_ReportValueError3, we do bounds
     * checking using the minimum of both the simulated and actual stack depth.
     */
    ptrdiff_t spindex = 0;

    FrameRegsIter i(cx);
    if (!i.done()) {
        uintN depth = js_ReconstructStackDepth(cx, i.fp()->script(), i.pc());
        Value *simsp = i.fp()->base() + depth;
        if (i.fp()->base() <= vp && vp < Min(simsp, i.sp()))
            spindex = vp - simsp;
    }

    if (!spindex)
        spindex = ((flags & JSV2F_SEARCH_STACK) ? JSDVG_SEARCH_STACK : JSDVG_IGNORE_STACK);

    js_ReportValueError3(cx, error, spindex, *vp, NULL, name, source);
}<|MERGE_RESOLUTION|>--- conflicted
+++ resolved
@@ -244,65 +244,6 @@
     }
 }
 
-<<<<<<< HEAD
-#ifdef JS_TRACER
-
-/*
- * Traced versions of js_GetArgsObject and js_PutArgsObject.
- */
-JSObject * JS_FASTCALL
-js_NewArgumentsOnTrace(JSContext *cx, uint32 argc, JSObject *callee)
-{
-    ArgumentsObject *argsobj = ArgumentsObject::create(cx, argc, *callee, NULL);
-    if (!argsobj)
-        return NULL;
-
-    if (argsobj->isStrictArguments()) {
-        /*
-         * Strict mode callers must copy arguments into the created arguments
-         * object. The trace-JITting code is in TraceRecorder::newArguments.
-         */
-        JS_ASSERT(!argsobj->maybeStackFrame());
-    } else {
-        argsobj->setOnTrace();
-    }
-
-    return argsobj;
-}
-JS_DEFINE_CALLINFO_3(extern, OBJECT, js_NewArgumentsOnTrace, CONTEXT, UINT32, OBJECT,
-                     0, nanojit::ACCSET_STORE_ANY)
-
-/* FIXME change the return type to void. */
-JSBool JS_FASTCALL
-js_PutArgumentsOnTrace(JSContext *cx, JSObject *obj, Value *argv)
-{
-    NormalArgumentsObject *argsobj = obj->asNormalArguments();
-
-    JS_ASSERT(argsobj->onTrace());
-
-    /*
-     * TraceRecorder::putActivationObjects builds a single, contiguous array of
-     * the arguments, regardless of whether #actuals > #formals so there is no
-     * need to worry about actual vs. formal arguments.
-     */
-    Value *srcend = argv + argsobj->initialLength();
-    HeapValue *dst = argsobj->data()->slots;
-    JSCompartment *comp = cx->compartment;
-    for (Value *src = argv; src < srcend; ++src, ++dst) {
-        if (!dst->isMagic(JS_ARGS_HOLE))
-            dst->set(comp, *src);
-    }
-
-    argsobj->clearOnTrace();
-    return true;
-}
-JS_DEFINE_CALLINFO_3(extern, BOOL, js_PutArgumentsOnTrace, CONTEXT, OBJECT, VALUEPTR, 0,
-                     nanojit::ACCSET_STORE_ANY)
-
-#endif /* JS_TRACER */
-
-=======
->>>>>>> 52567381
 static JSBool
 args_delProperty(JSContext *cx, JSObject *obj, jsid id, Value *vp)
 {
@@ -2233,19 +2174,7 @@
         fun->setEnvironment(parent);
     } else {
         fun->u.n.clasp = NULL;
-<<<<<<< HEAD
-        if (flags & JSFUN_TRCINFO) {
-#ifdef JS_TRACER
-            JSNativeTraceInfo *trcinfo =
-                JS_FUNC_TO_DATA_PTR(JSNativeTraceInfo *, native);
-            fun->u.n.native = (Native) trcinfo->native;
-#endif
-        } else {
-            fun->u.n.native = native;
-        }
-=======
         fun->u.n.native = native;
->>>>>>> 52567381
         JS_ASSERT(fun->u.n.native);
     }
     if (kind == JSFunction::ExtendedFinalizeKind) {
@@ -2353,11 +2282,7 @@
     return closure;
 }
 
-<<<<<<< HEAD
 JSFunction *
-=======
-JSObject *
->>>>>>> 52567381
 js_NewFlatClosure(JSContext *cx, JSFunction *fun, JSOp op, size_t oplen)
 {
     /*
