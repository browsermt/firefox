--- conflicted
+++ resolved
@@ -50,14 +50,6 @@
 MODULE_NAME	= nsPluginModule
 GRE_MODULE	= 1
 LIBXUL_LIBRARY = 1
-
-<<<<<<< HEAD
-ifneq (,$(filter gtk2,$(MOZ_WIDGET_TOOLKIT)))
-REQUIRES	+= gtkxtbin
-endif
-=======
-
->>>>>>> b4cc3444
 
 CPPSRCS		= \
 		nsNPAPIPlugin.cpp \
