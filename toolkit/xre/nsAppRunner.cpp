/* -*- Mode: C++; tab-width: 2; indent-tabs-mode: nil; c-basic-offset: 2 -*- */
/* ***** BEGIN LICENSE BLOCK *****
 * Version: MPL 1.1/GPL 2.0/LGPL 2.1
 *
 * The contents of this file are subject to the Mozilla Public License Version
 * 1.1 (the "License"); you may not use this file except in compliance with
 * the License. You may obtain a copy of the License at
 * http://www.mozilla.org/MPL/
 *
 * Software distributed under the License is distributed on an "AS IS" basis,
 * WITHOUT WARRANTY OF ANY KIND, either express or implied. See the License
 * for the specific language governing rights and limitations under the
 * License.
 *
 * The Original Code is Mozilla Communicator client code.
 *
 * The Initial Developer of the Original Code is
 * Netscape Communications Corporation.
 * Portions created by the Initial Developer are Copyright (C) 1998
 * the Initial Developer. All Rights Reserved.
 *
 * Contributor(s):
 *   Roland Mainz <roland.mainz@informatik.med.uni-giessen.de>
 *   Benjamin Smedberg <benjamin@smedbergs.us>
 *   Ben Goodger <ben@mozilla.org>
 *   Fredrik Holmqvist <thesuckiestemail@yahoo.se>
 *   Ben Turner <mozilla@songbirdnest.com>
 *   Sergei Dolgov <sergei_d@fi.tartu.ee>
 *
 * Alternatively, the contents of this file may be used under the terms of
 * either the GNU General Public License Version 2 or later (the "GPL"), or
 * the GNU Lesser General Public License Version 2.1 or later (the "LGPL"),
 * in which case the provisions of the GPL or the LGPL are applicable instead
 * of those above. If you wish to allow use of your version of this file only
 * under the terms of either the GPL or the LGPL, and not to allow others to
 * use your version of this file under the terms of the MPL, indicate your
 * decision by deleting the provisions above and replace them with the notice
 * and other provisions required by the GPL or the LGPL. If you do not delete
 * the provisions above, a recipient may use your version of this file under
 * the terms of any one of the MPL, the GPL or the LGPL.
 *
 * ***** END LICENSE BLOCK ***** */

#if defined(XP_OS2) && defined(MOZ_OS2_HIGH_MEMORY)
// os2safe.h has to be included before os2.h, needed for high mem
#include <os2safe.h>
#endif

#define XPCOM_TRANSLATE_NSGM_ENTRY_POINT 1

#include "nsAppRunner.h"
#include "nsUpdateDriver.h"

#if defined(MOZ_WIDGET_QT)
#include <qwidget.h>
#include <qapplication.h>
#endif

#ifdef XP_MACOSX
#include "MacLaunchHelper.h"
#include "MacApplicationDelegate.h"
#endif

#ifdef XP_OS2
#include "private/pprthred.h"
#endif
#include "prmem.h"
#include "prnetdb.h"
#include "prprf.h"
#include "prproces.h"
#include "prenv.h"

#include "nsIAppShellService.h"
#include "nsIAppStartup.h"
#include "nsIAppStartupNotifier.h"
#include "nsIMutableArray.h"
#include "nsICategoryManager.h"
#include "nsIChromeRegistry.h"
#include "nsICommandLineRunner.h"
#include "nsIComponentManager.h"
#include "nsIComponentRegistrar.h"
#include "nsIContentHandler.h"
#include "nsIDialogParamBlock.h"
#include "nsIDOMWindow.h"
#include "nsIExtensionManager.h"
#include "nsIFastLoadService.h" // for PLATFORM_FASL_SUFFIX
#include "nsIGenericFactory.h"
#include "nsIIOService2.h"
#include "nsIObserverService.h"
#include "nsINativeAppSupport.h"
#include "nsIProcess.h"
#include "nsIProfileUnlocker.h"
#include "nsIPromptService.h"
#include "nsIServiceManager.h"
#include "nsIStringBundle.h"
#include "nsISupportsPrimitives.h"
#include "nsITimelineService.h"
#include "nsIToolkitChromeRegistry.h"
#include "nsIToolkitProfile.h"
#include "nsIToolkitProfileService.h"
#include "nsIURI.h"
#include "nsIWindowCreator.h"
#include "nsIWindowMediator.h"
#include "nsIWindowWatcher.h"
#include "nsIXULAppInfo.h"
#include "nsIXULRuntime.h"
#include "nsPIDOMWindow.h"
#include "nsIBaseWindow.h"
#include "nsIWidget.h"
#include "nsIDocShell.h"
#include "nsAppShellCID.h"

#ifdef XP_WIN
#include "nsIWinAppHelper.h"
#include <windows.h>

#ifndef PROCESS_DEP_ENABLE
#define PROCESS_DEP_ENABLE 0x1
#endif
#endif

#include "nsCRT.h"
#include "nsCOMPtr.h"
#include "nsDirectoryServiceDefs.h"
#include "nsDirectoryServiceUtils.h"
#include "nsEmbedCID.h"
#include "nsNetUtil.h"
#include "nsReadableUtils.h"
#include "nsStaticComponents.h"
#include "nsXPCOM.h"
#include "nsXPCOMCIDInternal.h"
#include "nsXPIDLString.h"
#include "nsXPFEComponentsCID.h"
#include "nsVersionComparator.h"

#include "nsAppDirectoryServiceDefs.h"
#include "nsXULAppAPI.h"
#include "nsXREDirProvider.h"
#include "nsToolkitCompsCID.h"

#include "nsINIParser.h"

#include <stdlib.h>

#if defined(MOZ_SPLASHSCREEN)
#include "nsSplashScreen.h"
#endif

#ifdef XP_UNIX
#include <sys/stat.h>
#include <unistd.h>
#endif

#ifdef XP_BEOS
// execv() behaves bit differently in R5 and Zeta, looks unreliable in such situation
//#include <unistd.h>
#include <AppKit.h>
#include <AppFileInfo.h>
#endif //XP_BEOS

#ifdef XP_WIN
#ifndef WINCE
#include <process.h>
#include <shlobj.h>
#endif
#include "nsThreadUtils.h"
#endif

#ifdef XP_MACOSX
#include "nsILocalFileMac.h"
#include "nsCommandLineServiceMac.h"
#endif

// for X remote support
#ifdef MOZ_ENABLE_XREMOTE
#ifdef MOZ_WIDGET_PHOTON
#include "PhRemoteClient.h"
#else
#include "XRemoteClient.h"
#endif
#include "nsIRemoteService.h"
#endif

#ifdef NS_TRACE_MALLOC
#include "nsTraceMalloc.h"
#endif

#if defined(DEBUG) && defined(XP_WIN32)
#include <malloc.h>
#endif

#if defined (XP_MACOSX)
#include <Carbon/Carbon.h>
#endif

#ifdef DEBUG
#include "prlog.h"
#endif

#ifdef MOZ_JPROF
#include "jprof.h"
#endif

#ifdef MOZ_CRASHREPORTER
#include "nsExceptionHandler.h"
#include "nsICrashReporter.h"
#define NS_CRASHREPORTER_CONTRACTID "@mozilla.org/toolkit/crash-reporter;1"
#endif

#ifdef MOZ_IPC
#include "base/command_line.h"
#endif

#ifdef WINCE
class WindowsMutex {
public:
  WindowsMutex(const wchar_t *name) {
    mHandle = CreateMutexW(0, FALSE, name);
  }

  ~WindowsMutex() {
    Unlock();
    CloseHandle(mHandle);
  }

  PRBool Lock(DWORD timeout = INFINITE) {
    DWORD state = WaitForSingleObject(mHandle, timeout);
    return state == WAIT_OBJECT_0;
  }
  
  void Unlock() {
    if (mHandle)
      ReleaseMutex(mHandle);
  }

protected:
  HANDLE mHandle;
};
#endif

#if defined(XP_UNIX) || defined(XP_BEOS)
  extern void InstallUnixSignalHandlers(const char *ProgramName);
#endif

#define FILE_COMPATIBILITY_INFO NS_LITERAL_CSTRING("compatibility.ini")

int    gArgc;
char **gArgv;

static char gToolkitVersion[20];
static char gToolkitBuildID[40];

static int    gRestartArgc;
static char **gRestartArgv;

#if defined(MOZ_WIDGET_GTK2)
#if defined(DEBUG) || defined(NS_BUILD_REFCNT_LOGGING) \
  || defined(NS_TRACE_MALLOC)
#define CLEANUP_MEMORY 1
#define PANGO_ENABLE_BACKEND
#include <pango/pangofc-fontmap.h>
#endif
#include <gtk/gtk.h>
#ifdef MOZ_X11
#include <gdk/gdkx.h>
#endif /* MOZ_X11 */
#include "nsGTKToolkit.h"
#endif

// Save the given word to the specified environment variable.
static void
SaveWordToEnv(const char *name, const nsACString & word)
{
  char *expr = PR_smprintf("%s=%s", name, PromiseFlatCString(word).get());
  if (expr)
    PR_SetEnv(expr);
  // We intentionally leak |expr| here since it is required by PR_SetEnv.
}

// Save the path of the given file to the specified environment variable.
static void
SaveFileToEnv(const char *name, nsIFile *file)
{
#ifdef XP_WIN
  nsAutoString path;
  file->GetPath(path);
  SetEnvironmentVariableW(NS_ConvertASCIItoUTF16(name).get(), path.get());
#else
  nsCAutoString path;
  file->GetNativePath(path);
  SaveWordToEnv(name, path);
#endif
}

// Load the path of a file saved with SaveFileToEnv
static already_AddRefed<nsILocalFile>
GetFileFromEnv(const char *name)
{
  nsresult rv;
  nsILocalFile *file = nsnull;

#ifdef XP_WIN
  WCHAR path[_MAX_PATH];
  if (!GetEnvironmentVariableW(NS_ConvertASCIItoUTF16(name).get(),
                               path, _MAX_PATH))
    return nsnull;

  rv = NS_NewLocalFile(nsDependentString(path), PR_TRUE, &file);
  if (NS_FAILED(rv))
    return nsnull;

  return file;
#else
  const char *arg = PR_GetEnv(name);
  if (!arg || !*arg)
    return nsnull;

  rv = NS_NewNativeLocalFile(nsDependentCString(arg), PR_TRUE, &file);
  if (NS_FAILED(rv))
    return nsnull;

  return file;
#endif
}

// Save the path of the given word to the specified environment variable
// provided the environment variable does not have a value.
static void
SaveWordToEnvIfUnset(const char *name, const nsACString & word)
{
  const char *val = PR_GetEnv(name);
  if (!(val && *val))
    SaveWordToEnv(name, word);
}

// Save the path of the given file to the specified environment variable
// provided the environment variable does not have a value.
static void
SaveFileToEnvIfUnset(const char *name, nsIFile *file)
{
  const char *val = PR_GetEnv(name);
  if (!(val && *val))
    SaveFileToEnv(name, file);
}

static PRBool
strimatch(const char* lowerstr, const char* mixedstr)
{
  while(*lowerstr) {
    if (!*mixedstr) return PR_FALSE; // mixedstr is shorter
    if (tolower(*mixedstr) != *lowerstr) return PR_FALSE; // no match

    ++lowerstr;
    ++mixedstr;
  }

  if (*mixedstr) return PR_FALSE; // lowerstr is shorter

  return PR_TRUE;
}

/**
 * Output a string to the user.  This method is really only meant to be used to
 * output last-ditch error messages designed for developers NOT END USERS.
 *
 * @param isError
 *        Pass true to indicate severe errors.
 * @param fmt
 *        printf-style format string followed by arguments.
 */
static void Output(PRBool isError, const char *fmt, ... )
{
  va_list ap;
  va_start(ap, fmt);

#if defined(XP_WIN) && !MOZ_WINCONSOLE
  char *msg = PR_vsmprintf(fmt, ap);
  if (msg)
  {
    UINT flags = MB_OK;
    if (isError)
      flags |= MB_ICONERROR;
    else 
      flags |= MB_ICONINFORMATION;

    wchar_t wide_msg[1024];
    MultiByteToWideChar(CP_ACP,
                        0,
                        msg,
                        -1,
                        wide_msg,
                        sizeof(wide_msg) / sizeof(wchar_t));

    MessageBoxW(NULL, wide_msg, L"XULRunner", flags);
    PR_smprintf_free(msg);
  }
#else
  vfprintf(stderr, fmt, ap);
#endif

  va_end(ap);
}

enum RemoteResult {
  REMOTE_NOT_FOUND  = 0,
  REMOTE_FOUND      = 1,
  REMOTE_ARG_BAD    = 2
};

enum ArgResult {
  ARG_NONE  = 0,
  ARG_FOUND = 1,
  ARG_BAD   = 2 // you wanted a param, but there isn't one
};

static void RemoveArg(char **argv)
{
  do {
    *argv = *(argv + 1);
    ++argv;
  } while (*argv);

  --gArgc;
}

/**
 * Check for a commandline flag. If the flag takes a parameter, the
 * parameter is returned in aParam. Flags may be in the form -arg or
 * --arg (or /arg on win32/OS2).
 *
 * @param aArg the parameter to check. Must be lowercase.
 * @param aCheckOSInt if true returns ARG_BAD if the osint argument is present
 *        when aArg is also present.
 * @param if non-null, the -arg <data> will be stored in this pointer. This is *not*
 *        allocated, but rather a pointer to the argv data.
 */
static ArgResult
CheckArg(const char* aArg, PRBool aCheckOSInt = PR_FALSE, const char **aParam = nsnull, PRBool aRemArg = PR_TRUE)
{
  char **curarg = gArgv + 1; // skip argv[0]
  ArgResult ar = ARG_NONE;

  while (*curarg) {
    char *arg = curarg[0];

    if (arg[0] == '-'
#if defined(XP_WIN) || defined(XP_OS2)
        || *arg == '/'
#endif
        ) {
      ++arg;
      if (*arg == '-')
        ++arg;

      if (strimatch(aArg, arg)) {
        if (aRemArg)
          RemoveArg(curarg);
        if (!aParam) {
          ar = ARG_FOUND;
          break;
        }

        if (*curarg) {
          if (**curarg == '-'
#if defined(XP_WIN) || defined(XP_OS2)
              || **curarg == '/'
#endif
              )
            return ARG_BAD;

          *aParam = *curarg;
          if (aRemArg)
            RemoveArg(curarg);
          ar = ARG_FOUND;
          break;
        }
        return ARG_BAD;
      }
    }

    ++curarg;
  }

  if (aCheckOSInt && ar == ARG_FOUND) {
    ArgResult arOSInt = CheckArg("osint");
    if (arOSInt == ARG_FOUND) {
      ar = ARG_BAD;
      PR_fprintf(PR_STDERR, "Error: argument -osint is invalid\n");
    }
  }

  return ar;
}

#if defined(XP_WIN)
/**
 * Check for a commandline flag from the windows shell and remove it from the
 * argv used when restarting. Flags MUST be in the form -arg.
 *
 * @param aArg the parameter to check. Must be lowercase.
 */
static ArgResult
CheckArgShell(const char* aArg)
{
  char **curarg = gRestartArgv + 1; // skip argv[0]

  while (*curarg) {
    char *arg = curarg[0];

    if (arg[0] == '-') {
      ++arg;

      if (strimatch(aArg, arg)) {
        do {
          *curarg = *(curarg + 1);
          ++curarg;
        } while (*curarg);

        --gRestartArgc;

        return ARG_FOUND;
      }
    }

    ++curarg;
  }

  return ARG_NONE;
}

/**
 * Enabled Native App Support to process DDE messages when the app needs to
 * restart and the app has been launched by the Windows shell to open an url.
 * When aWait is false this will process the DDE events manually. This prevents
 * Windows from displaying an error message due to the DDE message not being
 * acknowledged.
 */
static void
ProcessDDE(nsINativeAppSupport* aNative, PRBool aWait)
{
  // When the app is launched by the windows shell the windows shell
  // expects the app to be available for DDE messages and if it isn't
  // windows displays an error dialog. To prevent the error the DDE server
  // is enabled and pending events are processed when the app needs to
  // restart after it was launched by the shell with the requestpending
  // argument. The requestpending pending argument is removed to
  // differentiate it from being launched when an app restart is not
  // required.
  ArgResult ar;
  ar = CheckArgShell("requestpending");
  if (ar == ARG_FOUND) {
    aNative->Enable(); // enable win32 DDE responses
    if (aWait) {
      nsIThread *thread = NS_GetCurrentThread();
      // This is just a guesstimate based on testing different values.
      // If count is 8 or less windows will display an error dialog.
      PRInt32 count = 20;
      while(--count >= 0) {
        NS_ProcessNextEvent(thread);
        PR_Sleep(PR_MillisecondsToInterval(1));
      }
    }
  }
}
#endif

PRBool gSafeMode = PR_FALSE;

/**
 * The nsXULAppInfo object implements nsIFactory so that it can be its own
 * singleton.
 */
class nsXULAppInfo : public nsIXULAppInfo,
#ifdef XP_WIN
                     public nsIWinAppHelper,
#endif
#ifdef MOZ_CRASHREPORTER
                     public nsICrashReporter,
#endif
                     public nsIXULRuntime

{
public:
  NS_DECL_ISUPPORTS_INHERITED
  NS_DECL_NSIXULAPPINFO
  NS_DECL_NSIXULRUNTIME
#ifdef MOZ_CRASHREPORTER
  NS_DECL_NSICRASHREPORTER
#endif
#ifdef XP_WIN
  NS_DECL_NSIWINAPPHELPER
#endif
};

NS_INTERFACE_MAP_BEGIN(nsXULAppInfo)
  NS_INTERFACE_MAP_ENTRY_AMBIGUOUS(nsISupports, nsIXULRuntime)
  NS_INTERFACE_MAP_ENTRY(nsIXULRuntime)
#ifdef XP_WIN
  NS_INTERFACE_MAP_ENTRY(nsIWinAppHelper)
#endif
#ifdef MOZ_CRASHREPORTER
  NS_INTERFACE_MAP_ENTRY(nsICrashReporter)
#endif
  NS_INTERFACE_MAP_ENTRY_CONDITIONAL(nsIXULAppInfo, gAppData)
NS_INTERFACE_MAP_END

NS_IMETHODIMP_(nsrefcnt)
nsXULAppInfo::AddRef()
{
  return 1;
}

NS_IMETHODIMP_(nsrefcnt)
nsXULAppInfo::Release()
{
  return 1;
}

NS_IMETHODIMP
nsXULAppInfo::GetVendor(nsACString& aResult)
{
  aResult.Assign(gAppData->vendor);

  return NS_OK;
}

NS_IMETHODIMP
nsXULAppInfo::GetName(nsACString& aResult)
{
  aResult.Assign(gAppData->name);

  return NS_OK;
}

NS_IMETHODIMP
nsXULAppInfo::GetID(nsACString& aResult)
{
  aResult.Assign(gAppData->ID);

  return NS_OK;
}

NS_IMETHODIMP
nsXULAppInfo::GetVersion(nsACString& aResult)
{
  aResult.Assign(gAppData->version);

  return NS_OK;
}

NS_IMETHODIMP
nsXULAppInfo::GetPlatformVersion(nsACString& aResult)
{
  aResult.Assign(gToolkitVersion);

  return NS_OK;
}

NS_IMETHODIMP
nsXULAppInfo::GetAppBuildID(nsACString& aResult)
{
  aResult.Assign(gAppData->buildID);

  return NS_OK;
}

NS_IMETHODIMP
nsXULAppInfo::GetPlatformBuildID(nsACString& aResult)
{
  aResult.Assign(gToolkitBuildID);

  return NS_OK;
}

NS_IMETHODIMP
nsXULAppInfo::GetLogConsoleErrors(PRBool *aResult)
{
  *aResult = gLogConsoleErrors;
  return NS_OK;
}

NS_IMETHODIMP
nsXULAppInfo::SetLogConsoleErrors(PRBool aValue)
{
  gLogConsoleErrors = aValue;
  return NS_OK;
}

NS_IMETHODIMP
nsXULAppInfo::GetInSafeMode(PRBool *aResult)
{
  *aResult = gSafeMode;
  return NS_OK;
}

NS_IMETHODIMP
nsXULAppInfo::GetOS(nsACString& aResult)
{
  aResult.AssignLiteral(OS_TARGET);
  return NS_OK;
}

NS_IMETHODIMP
nsXULAppInfo::GetXPCOMABI(nsACString& aResult)
{
#ifdef TARGET_XPCOM_ABI
  aResult.AssignLiteral(TARGET_XPCOM_ABI);
  return NS_OK;
#else
  return NS_ERROR_NOT_AVAILABLE;
#endif
}

NS_IMETHODIMP
nsXULAppInfo::GetWidgetToolkit(nsACString& aResult)
{
  aResult.AssignLiteral(MOZ_WIDGET_TOOLKIT);
  return NS_OK;
}

<<<<<<< HEAD
// Ensure that the GeckoProcessType enum, defined in xpcom/build/nsXULAppAPI.h,
// is synchronized with the const unsigned longs defined in
// xpcom/system/nsIXULRuntime.idl.
#define SYNC_ENUMS(a,b) \
  PR_STATIC_ASSERT(nsIXULRuntime::PROCESS_TYPE_ ## a == \
                   static_cast<int>(GeckoProcessType_ ## b));

SYNC_ENUMS(DEFAULT, Default)
SYNC_ENUMS(PLUGIN, Plugin)
SYNC_ENUMS(CONTENT, Content)
SYNC_ENUMS(TESTHARNESS, TestHarness)
SYNC_ENUMS(IPDLUNITTEST, IPDLUnitTest)

// .. and ensure that that is all of them:
PR_STATIC_ASSERT(GeckoProcessType_IPDLUnitTest + 1 == GeckoProcessType_End);

NS_IMETHODIMP
nsXULAppInfo::GetProcessType(PRUint32* aResult)
{
  NS_ENSURE_ARG_POINTER(aResult);
  *aResult = XRE_GetProcessType();
=======
NS_IMETHODIMP
nsXULAppInfo::InvalidateCachesOnRestart()
{
  nsCOMPtr<nsIFile> file;
  nsresult rv = NS_GetSpecialDirectory(NS_APP_PROFILE_DIR_STARTUP, 
                                       getter_AddRefs(file));
  if (NS_FAILED(rv))
    return rv;
  if (!file)
    return NS_ERROR_NOT_AVAILABLE;
  
  file->AppendNative(FILE_COMPATIBILITY_INFO);

  nsCOMPtr<nsILocalFile> localFile(do_QueryInterface(file));
  nsINIParser parser;
  rv = parser.Init(localFile);
  if (NS_FAILED(rv)) {
    // This fails if compatibility.ini is not there, so we'll
    // flush the caches on the next restart anyways.
    return NS_OK;
  }
  
  nsCAutoString buf;
  rv = parser.GetString("Compatibility", "InvalidateCaches", buf);
  
  if (NS_FAILED(rv)) {
    PRFileDesc *fd = nsnull;
    localFile->OpenNSPRFileDesc(PR_RDWR | PR_APPEND, 0600, &fd);
    if (!fd) {
      NS_ERROR("could not create output stream");
      return NS_ERROR_NOT_AVAILABLE;
    }
    static const char kInvalidationHeader[] = NS_LINEBREAK "InvalidateCaches=1" NS_LINEBREAK;
    rv = PR_Write(fd, kInvalidationHeader, sizeof(kInvalidationHeader) - 1);
    PR_Close(fd);
    
    if (NS_FAILED(rv))
      return rv;
  }
>>>>>>> ea120921
  return NS_OK;
}

#ifdef XP_WIN
// Matches the enum in WinNT.h for the Vista SDK but renamed so that we can
// safely build with the Vista SDK and without it.
typedef enum 
{
  VistaTokenElevationTypeDefault = 1,
  VistaTokenElevationTypeFull,
  VistaTokenElevationTypeLimited
} VISTA_TOKEN_ELEVATION_TYPE;

// avoid collision with TokeElevationType enum in WinNT.h
// of the Vista SDK
#define VistaTokenElevationType static_cast< TOKEN_INFORMATION_CLASS >( 18 )

NS_IMETHODIMP
nsXULAppInfo::GetUserCanElevate(PRBool *aUserCanElevate)
{
#ifdef WINCE
  *aUserCanElevate = PR_FALSE;
  return NS_OK;
#else
  HANDLE hToken;

  VISTA_TOKEN_ELEVATION_TYPE elevationType;
  DWORD dwSize; 

  if (!OpenProcessToken(GetCurrentProcess(), TOKEN_QUERY, &hToken) ||
      !GetTokenInformation(hToken, VistaTokenElevationType, &elevationType,
                           sizeof(elevationType), &dwSize)) {
    *aUserCanElevate = PR_FALSE;
  } 
  else {
    // The possible values returned for elevationType and their meanings are:
    //   TokenElevationTypeDefault: The token does not have a linked token 
    //     (e.g. UAC disabled or a standard user, so they can't be elevated)
    //   TokenElevationTypeFull: The token is linked to an elevated token 
    //     (e.g. UAC is enabled and the user is already elevated so they can't
    //      be elevated again)
    //   TokenElevationTypeLimited: The token is linked to a limited token 
    //     (e.g. UAC is enabled and the user is not elevated, so they can be
    //	    elevated)
    *aUserCanElevate = (elevationType == VistaTokenElevationTypeLimited);
  }

  if (hToken)
    CloseHandle(hToken);

  return NS_OK;
#endif // WINCE
}
#endif

#ifdef MOZ_CRASHREPORTER
NS_IMETHODIMP
nsXULAppInfo::GetEnabled(PRBool *aEnabled)
{
  *aEnabled = CrashReporter::GetEnabled();
  return NS_OK;
}

NS_IMETHODIMP
nsXULAppInfo::SetEnabled(PRBool aEnabled)
{
  if (aEnabled) {
    if (CrashReporter::GetEnabled())
      // no point in erroring for double-enabling
      return NS_OK;

    nsCOMPtr<nsILocalFile> xreDirectory;
    if (gAppData) {
      xreDirectory = gAppData->xreDirectory;
    }
    else {
      // We didn't get started through XRE_Main, probably
      nsCOMPtr<nsIFile> greDir;
      NS_GetSpecialDirectory(NS_GRE_DIR, getter_AddRefs(greDir));
      if (!greDir)
        return NS_ERROR_FAILURE;

      xreDirectory = do_QueryInterface(greDir);
      if (!xreDirectory)
        return NS_ERROR_FAILURE;
    }
    return CrashReporter::SetExceptionHandler(xreDirectory, true);
  }
  else {
    if (!CrashReporter::GetEnabled())
      // no point in erroring for double-disabling
      return NS_OK;

    return CrashReporter::UnsetExceptionHandler();
  }
}

NS_IMETHODIMP
nsXULAppInfo::GetServerURL(nsIURL** aServerURL)
{
  if (!CrashReporter::GetEnabled())
    return NS_ERROR_NOT_INITIALIZED;

  nsCAutoString data;
  if (!CrashReporter::GetServerURL(data)) {
    return NS_ERROR_FAILURE;
  }
  nsCOMPtr<nsIURI> uri;
  NS_NewURI(getter_AddRefs(uri), data);
  if (!uri)
    return NS_ERROR_FAILURE;

  nsCOMPtr<nsIURL> url;
  url = do_QueryInterface(uri);
  NS_ADDREF(*aServerURL = url);

  return NS_OK;
}

NS_IMETHODIMP
nsXULAppInfo::SetServerURL(nsIURL* aServerURL)
{
  PRBool schemeOk;
  // only allow https or http URLs
  nsresult rv = aServerURL->SchemeIs("https", &schemeOk);
  NS_ENSURE_SUCCESS(rv, rv);
  if (!schemeOk) {
    rv = aServerURL->SchemeIs("http", &schemeOk);
    NS_ENSURE_SUCCESS(rv, rv);

    if (!schemeOk)
      return NS_ERROR_INVALID_ARG;
  }
  nsCAutoString spec;
  rv = aServerURL->GetSpec(spec);
  NS_ENSURE_SUCCESS(rv, rv);
  
  return CrashReporter::SetServerURL(spec);
}

NS_IMETHODIMP
nsXULAppInfo::GetMinidumpPath(nsILocalFile** aMinidumpPath)
{
  if (!CrashReporter::GetEnabled())
    return NS_ERROR_NOT_INITIALIZED;

  nsAutoString path;
  if (!CrashReporter::GetMinidumpPath(path))
    return NS_ERROR_FAILURE;

  nsresult rv = NS_NewLocalFile(path, PR_FALSE, aMinidumpPath);
  NS_ENSURE_SUCCESS(rv, rv);
  return NS_OK;
}

NS_IMETHODIMP
nsXULAppInfo::SetMinidumpPath(nsILocalFile* aMinidumpPath)
{
  nsAutoString path;
  nsresult rv = aMinidumpPath->GetPath(path);
  NS_ENSURE_SUCCESS(rv, rv);
  return CrashReporter::SetMinidumpPath(path);
}

NS_IMETHODIMP
nsXULAppInfo::AnnotateCrashReport(const nsACString& key,
                                  const nsACString& data)
{
  return CrashReporter::AnnotateCrashReport(key, data);
}

NS_IMETHODIMP
nsXULAppInfo::AppendAppNotesToCrashReport(const nsACString& data)
{
  return CrashReporter::AppendAppNotesToCrashReport(data);
}

NS_IMETHODIMP
nsXULAppInfo::WriteMinidumpForException(void* aExceptionInfo)
{
#ifdef XP_WIN32
  return CrashReporter::WriteMinidumpForException(static_cast<EXCEPTION_POINTERS*>(aExceptionInfo));
#else
  return NS_ERROR_NOT_IMPLEMENTED;
#endif
}

NS_IMETHODIMP
nsXULAppInfo::AppendObjCExceptionInfoToAppNotes(void* aException)
{
#ifdef XP_MACOSX
  return CrashReporter::AppendObjCExceptionInfoToAppNotes(aException);
#else
  return NS_ERROR_NOT_IMPLEMENTED;
#endif
}
#endif

static const nsXULAppInfo kAppInfo;
static NS_METHOD AppInfoConstructor(nsISupports* aOuter,
                                    REFNSIID aIID, void **aResult)
{
  NS_ENSURE_NO_AGGREGATION(aOuter);

  return const_cast<nsXULAppInfo*>(&kAppInfo)->
    QueryInterface(aIID, aResult);
}

PRBool gLogConsoleErrors
#ifdef DEBUG
         = PR_TRUE;
#else
         = PR_FALSE;
#endif

#define NS_ENSURE_TRUE_LOG(x, ret)               \
  PR_BEGIN_MACRO                                 \
  if (NS_UNLIKELY(!(x))) {                       \
    NS_WARNING("NS_ENSURE_TRUE(" #x ") failed"); \
    gLogConsoleErrors = PR_TRUE;                 \
    return ret;                                  \
  }                                              \
  PR_END_MACRO

#define NS_ENSURE_SUCCESS_LOG(res, ret)          \
  NS_ENSURE_TRUE_LOG(NS_SUCCEEDED(res), ret)

/**
 * Because we're starting/stopping XPCOM several times in different scenarios,
 * this class is a stack-based critter that makes sure that XPCOM is shut down
 * during early returns.
 */

class ScopedXPCOMStartup
{
public:
  ScopedXPCOMStartup() :
    mServiceManager(nsnull) { }
  ~ScopedXPCOMStartup();

  nsresult Initialize();
  nsresult DoAutoreg();
  nsresult RegisterProfileService();
  nsresult SetWindowCreator(nsINativeAppSupport* native);

private:
  nsIServiceManager* mServiceManager;
};

ScopedXPCOMStartup::~ScopedXPCOMStartup()
{
  if (mServiceManager) {
    nsCOMPtr<nsIAppStartup> appStartup (do_GetService(NS_APPSTARTUP_CONTRACTID));
    if (appStartup)
      appStartup->DestroyHiddenWindow();

    gDirServiceProvider->DoShutdown();

    WriteConsoleLog();

    NS_ShutdownXPCOM(mServiceManager);
    mServiceManager = nsnull;
  }
}

// {95d89e3e-a169-41a3-8e56-719978e15b12}
#define APPINFO_CID \
  { 0x95d89e3e, 0xa169, 0x41a3, { 0x8e, 0x56, 0x71, 0x99, 0x78, 0xe1, 0x5b, 0x12 } }

static const nsModuleComponentInfo kComponents[] =
{
  {
    "nsXULAppInfo",
    APPINFO_CID,
    XULAPPINFO_SERVICE_CONTRACTID,
    AppInfoConstructor
  },
  {
    "nsXULAppInfo",
    APPINFO_CID,
    XULRUNTIME_SERVICE_CONTRACTID,
    AppInfoConstructor
  }
#ifdef MOZ_CRASHREPORTER
,
  {
    "nsXULAppInfo",
    APPINFO_CID,
    NS_CRASHREPORTER_CONTRACTID,
    AppInfoConstructor
  }
#endif
};

NS_IMPL_NSGETMODULE(Apprunner, kComponents)

#if !defined(_BUILD_STATIC_BIN) && !defined(MOZ_ENABLE_LIBXUL)
static nsStaticModuleInfo const kXREStaticModules[] =
{
  {
    "Apprunner",
    Apprunner_NSGetModule
  }
};

nsStaticModuleInfo const *const kPStaticModules = kXREStaticModules;
PRUint32 const kStaticModuleCount = NS_ARRAY_LENGTH(kXREStaticModules);
#endif

nsresult
ScopedXPCOMStartup::Initialize()
{
  NS_ASSERTION(gDirServiceProvider, "Should not get here!");

  nsresult rv;
  rv = NS_InitXPCOM3(&mServiceManager, gDirServiceProvider->GetAppDir(),
                     gDirServiceProvider,
                     kPStaticModules, kStaticModuleCount);
  if (NS_FAILED(rv)) {
    NS_ERROR("Couldn't start xpcom!");
    mServiceManager = nsnull;
  }
  else {
    nsCOMPtr<nsIComponentRegistrar> reg =
      do_QueryInterface(mServiceManager);
    NS_ASSERTION(reg, "Service Manager doesn't QI to Registrar.");
  }

  return rv;
}

// {0C4A446C-EE82-41f2-8D04-D366D2C7A7D4}
static const nsCID kNativeAppSupportCID =
  { 0xc4a446c, 0xee82, 0x41f2, { 0x8d, 0x4, 0xd3, 0x66, 0xd2, 0xc7, 0xa7, 0xd4 } };

// {5F5E59CE-27BC-47eb-9D1F-B09CA9049836}
static const nsCID kProfileServiceCID =
  { 0x5f5e59ce, 0x27bc, 0x47eb, { 0x9d, 0x1f, 0xb0, 0x9c, 0xa9, 0x4, 0x98, 0x36 } };

nsresult
ScopedXPCOMStartup::RegisterProfileService()
{
  NS_ASSERTION(mServiceManager, "Not initialized!");

  nsCOMPtr<nsIFactory> factory;
  NS_NewToolkitProfileFactory(getter_AddRefs(factory));
  if (!factory) return NS_ERROR_OUT_OF_MEMORY;

  nsCOMPtr<nsIComponentRegistrar> reg (do_QueryInterface(mServiceManager));
  if (!reg) return NS_ERROR_NO_INTERFACE;

  return reg->RegisterFactory(kProfileServiceCID,
                              "Toolkit Profile Service",
                              NS_PROFILESERVICE_CONTRACTID,
                              factory);
}

nsresult
ScopedXPCOMStartup::DoAutoreg()
{
#ifdef DEBUG
  // _Always_ autoreg if we're in a debug build, under the assumption
  // that people are busily modifying components and will be angry if
  // their changes aren't noticed.
  nsCOMPtr<nsIComponentRegistrar> registrar
    (do_QueryInterface(mServiceManager));
  NS_ASSERTION(registrar, "Where's the component registrar?");

  registrar->AutoRegister(nsnull);
#endif

  return NS_OK;
}

/**
 * This is a little factory class that serves as a singleton-service-factory
 * for the nativeappsupport object.
 */
class nsSingletonFactory : public nsIFactory
{
public:
  NS_DECL_ISUPPORTS
  NS_DECL_NSIFACTORY

  nsSingletonFactory(nsISupports* aSingleton);
  ~nsSingletonFactory() { }

private:
  nsCOMPtr<nsISupports> mSingleton;
};

nsSingletonFactory::nsSingletonFactory(nsISupports* aSingleton)
  : mSingleton(aSingleton)
{
  NS_ASSERTION(mSingleton, "Singleton was null!");
}

NS_IMPL_ISUPPORTS1(nsSingletonFactory, nsIFactory)

NS_IMETHODIMP
nsSingletonFactory::CreateInstance(nsISupports* aOuter,
                                   const nsIID& aIID,
                                   void* *aResult)
{
  NS_ENSURE_NO_AGGREGATION(aOuter);

  return mSingleton->QueryInterface(aIID, aResult);
}

NS_IMETHODIMP
nsSingletonFactory::LockFactory(PRBool)
{
  return NS_OK;
}

/**
 * Set our windowcreator on the WindowWatcher service.
 */
nsresult
ScopedXPCOMStartup::SetWindowCreator(nsINativeAppSupport* native)
{
  nsresult rv;

  nsCOMPtr<nsIComponentRegistrar> registrar
    (do_QueryInterface(mServiceManager));
  NS_ASSERTION(registrar, "Where's the component registrar?");

  nsCOMPtr<nsIFactory> nativeFactory = new nsSingletonFactory(native);
  NS_ENSURE_TRUE(nativeFactory, NS_ERROR_OUT_OF_MEMORY);

  rv = registrar->RegisterFactory(kNativeAppSupportCID,
                                  "Native App Support",
                                  NS_NATIVEAPPSUPPORT_CONTRACTID,
                                  nativeFactory);
  NS_ENSURE_SUCCESS(rv, rv);

  // Inform the chrome registry about OS accessibility
  nsCOMPtr<nsIToolkitChromeRegistry> cr (do_GetService(NS_CHROMEREGISTRY_CONTRACTID));
  if (cr)
    cr->CheckForOSAccessibility();

  nsCOMPtr<nsIWindowCreator> creator (do_GetService(NS_APPSTARTUP_CONTRACTID));
  if (!creator) return NS_ERROR_UNEXPECTED;

  nsCOMPtr<nsIWindowWatcher> wwatch
    (do_GetService(NS_WINDOWWATCHER_CONTRACTID, &rv));
  NS_ENSURE_SUCCESS(rv, rv);

  return wwatch->SetWindowCreator(creator);
}

/**
 * A helper class which calls NS_LogInit/NS_LogTerm in its scope.
 */
class ScopedLogging
{
public:
  ScopedLogging() { NS_LogInit(); }
  ~ScopedLogging() { NS_LogTerm(); }
};

static void DumpArbitraryHelp()
{
  nsresult rv;

  ScopedLogging log;

  {
    nsXREDirProvider dirProvider;
    dirProvider.Initialize(nsnull, gAppData->xreDirectory);

    ScopedXPCOMStartup xpcom;
    xpcom.Initialize();
    xpcom.DoAutoreg();

    nsCOMPtr<nsICommandLineRunner> cmdline
      (do_CreateInstance("@mozilla.org/toolkit/command-line;1"));
    if (!cmdline)
      return;

    nsCString text;
    rv = cmdline->GetHelpText(text);
    if (NS_SUCCEEDED(rv))
      printf("%s", text.get());
  }
}

// English text needs to go into a dtd file.
// But when this is called we have no components etc. These strings must either be
// here, or in a native resource file.
static void
DumpHelp()
{
  printf("Usage: %s [ options ... ] [URL]\n"
         "       where options include:\n\n", gArgv[0]);

#ifdef MOZ_X11
  printf("X11 options\n"
         "  --display=DISPLAY  X display to use\n"
         "  --sync             Make X calls synchronous\n"
         "  --no-xshm          Don't use X shared memory extension\n"
         "  --xim-preedit=STYLE\n"
         "  --xim-status=STYLE\n");
#endif
#ifdef XP_UNIX
  printf("  --g-fatal-warnings Make all warnings fatal\n"
         "\n%s options\n", gAppData->name);
#endif

  printf("  -h or -help        Print this message.\n"
         "  -v or -version     Print %s version.\n"
         "  -P <profile>       Start with <profile>.\n"
         "  -migration         Start with migration wizard.\n"
         "  -ProfileManager    Start with ProfileManager.\n"
         "  -no-remote         Open new instance, not a new window in running instance.\n"
         "  -UILocale <locale> Start with <locale> resources as UI Locale.\n"
         "  -safe-mode         Disables extensions and themes for this session.\n", gAppData->name);

#if defined(XP_WIN) || defined(XP_OS2)
  printf("  -console           Start %s with a debugging console.\n", gAppData->name);
#endif

  // this works, but only after the components have registered.  so if you drop in a new command line handler, -help
  // won't not until the second run.
  // out of the bug, because we ship a component.reg file, it works correctly.
  DumpArbitraryHelp();
}

#ifdef DEBUG_warren
#ifdef XP_WIN
#define _CRTDBG_MAP_ALLOC
#include <crtdbg.h>
#endif
#endif

#if defined(FREEBSD)
// pick up fpsetmask prototype.
#include <ieeefp.h>
#endif

static inline void
DumpVersion()
{
  printf("%s %s %s", 
         gAppData->vendor ? gAppData->vendor : "", gAppData->name, gAppData->version);
  if (gAppData->copyright)
      printf(", %s", gAppData->copyright);
  printf("\n");
}

#ifdef MOZ_ENABLE_XREMOTE
// use int here instead of a PR type since it will be returned
// from main - just to keep types consistent
static int
HandleRemoteArgument(const char* remote, const char* aDesktopStartupID)
{
  nsresult rv;
  ArgResult ar;

  const char *profile = 0;
  nsCAutoString program(gAppData->name);
  ToLowerCase(program);
  const char *username = getenv("LOGNAME");

  ar = CheckArg("p", PR_FALSE, &profile);
  if (ar == ARG_BAD) {
    PR_fprintf(PR_STDERR, "Error: argument -p requires a profile name\n");
    return 1;
  }

  const char *temp = nsnull;
  ar = CheckArg("a", PR_FALSE, &temp);
  if (ar == ARG_BAD) {
    PR_fprintf(PR_STDERR, "Error: argument -a requires an application name\n");
    return 1;
  } else if (ar == ARG_FOUND) {
    program.Assign(temp);
  }

  ar = CheckArg("u", PR_FALSE, &username);
  if (ar == ARG_BAD) {
    PR_fprintf(PR_STDERR, "Error: argument -u requires a username\n");
    return 1;
  }

  XRemoteClient client;
  rv = client.Init();
  if (NS_FAILED(rv)) {
    PR_fprintf(PR_STDERR, "Error: Failed to connect to X server.\n");
    return 1;
  }

  nsXPIDLCString response;
  PRBool success = PR_FALSE;
  rv = client.SendCommand(program.get(), username, profile, remote,
                          aDesktopStartupID, getter_Copies(response), &success);
  // did the command fail?
  if (NS_FAILED(rv)) {
    PR_fprintf(PR_STDERR, "Error: Failed to send command: %s\n",
               response ? response.get() : "No response included");
    return 1;
  }

  if (!success) {
    PR_fprintf(PR_STDERR, "Error: No running window found\n");
    return 2;
  }

  return 0;
}

static RemoteResult
RemoteCommandLine(const char* aDesktopStartupID)
{
  nsresult rv;
  ArgResult ar;

  nsCAutoString program(gAppData->name);
  ToLowerCase(program);
  const char *username = getenv("LOGNAME");

  const char *temp = nsnull;
  ar = CheckArg("a", PR_TRUE, &temp);
  if (ar == ARG_BAD) {
    PR_fprintf(PR_STDERR, "Error: argument -a requires an application name\n");
    return REMOTE_ARG_BAD;
  } else if (ar == ARG_FOUND) {
    program.Assign(temp);
  }

  ar = CheckArg("u", PR_TRUE, &username);
  if (ar == ARG_BAD) {
    PR_fprintf(PR_STDERR, "Error: argument -u requires a username\n");
    return REMOTE_ARG_BAD;
  }

  XRemoteClient client;
  rv = client.Init();
  if (NS_FAILED(rv))
    return REMOTE_NOT_FOUND;
 
  nsXPIDLCString response;
  PRBool success = PR_FALSE;
  rv = client.SendCommandLine(program.get(), username, nsnull,
                              gArgc, gArgv, aDesktopStartupID,
                              getter_Copies(response), &success);
  // did the command fail?
  if (NS_FAILED(rv) || !success)
    return REMOTE_NOT_FOUND;

  return REMOTE_FOUND;
}
#endif // MOZ_ENABLE_XREMOTE

#ifdef XP_MACOSX
static char const *gBinaryPath;
#endif

nsresult
XRE_GetBinaryPath(const char* argv0, nsILocalFile* *aResult)
{
  nsresult rv;
  nsCOMPtr<nsILocalFile> lf;

  // We need to use platform-specific hackery to find the
  // path of this executable. This is copied, with some modifications, from
  // nsGREDirServiceProvider.cpp

#ifdef XP_WIN
  PRUnichar exePath[MAXPATHLEN];

  if (!::GetModuleFileNameW(0, exePath, MAXPATHLEN))
    return NS_ERROR_FAILURE;

  rv = NS_NewLocalFile(nsDependentString(exePath), PR_TRUE,
                       getter_AddRefs(lf));
  if (NS_FAILED(rv))
    return rv;

#elif defined(XP_MACOSX)
  if (gBinaryPath)
    return NS_NewNativeLocalFile(nsDependentCString(gBinaryPath), PR_FALSE,
                                 aResult);

  NS_NewNativeLocalFile(EmptyCString(), PR_TRUE, getter_AddRefs(lf));
  nsCOMPtr<nsILocalFileMac> lfm (do_QueryInterface(lf));
  if (!lfm)
    return NS_ERROR_FAILURE;

  // Works even if we're not bundled.
  CFBundleRef appBundle = CFBundleGetMainBundle();
  if (!appBundle)
    return NS_ERROR_FAILURE;

  CFURLRef bundleURL = CFBundleCopyExecutableURL(appBundle);
  if (!bundleURL)
    return NS_ERROR_FAILURE;

  FSRef fileRef;
  if (!CFURLGetFSRef(bundleURL, &fileRef)) {
    CFRelease(bundleURL);
    return NS_ERROR_FAILURE;
  }

  rv = lfm->InitWithFSRef(&fileRef);
  CFRelease(bundleURL);

  if (NS_FAILED(rv))
    return rv;

#elif defined(XP_UNIX)
  struct stat fileStat;
  char exePath[MAXPATHLEN];
  char tmpPath[MAXPATHLEN];

  rv = NS_ERROR_FAILURE;

  // on unix, there is no official way to get the path of the current binary.
  // instead of using the MOZILLA_FIVE_HOME hack, which doesn't scale to
  // multiple applications, we will try a series of techniques:
  //
  // 1) look for /proc/<pid>/exe which is a symlink to the executable on newer
  //    Linux kernels
  // 2) use realpath() on argv[0], which works unless we're loaded from the
  //    PATH
  // 3) manually walk through the PATH and look for ourself
  // 4) give up

// #ifdef __linux__
// Commented out because it used to not work because it used to not deal
// with readlink not null-terminating the buffer.
#if 0
  int r = readlink("/proc/self/exe", exePath, MAXPATHLEN);

  if (r > 0 && r < MAXPATHLEN) {
    exePath[r] = '\0';
    if (stat(exePath, &fileStat) == 0) {
      rv = NS_OK;
    }
  }

#endif
  if (NS_FAILED(rv) &&
      realpath(argv0, exePath) && stat(exePath, &fileStat) == 0) {
    rv = NS_OK;
  }

  if (NS_FAILED(rv)) {
    const char *path = getenv("PATH");
    if (!path)
      return NS_ERROR_FAILURE;

    char *pathdup = strdup(path);
    if (!pathdup)
      return NS_ERROR_OUT_OF_MEMORY;

    PRBool found = PR_FALSE;
    char *newStr = pathdup;
    char *token;
    while ( (token = nsCRT::strtok(newStr, ":", &newStr)) ) {
      sprintf(tmpPath, "%s/%s", token, argv0);
      if (realpath(tmpPath, exePath) && stat(exePath, &fileStat) == 0) {
        found = PR_TRUE;
        break;
      }
    }
    free(pathdup);
    if (!found)
      return NS_ERROR_FAILURE;
  }

  rv = NS_NewNativeLocalFile(nsDependentCString(exePath), PR_TRUE,
                             getter_AddRefs(lf));
  if (NS_FAILED(rv))
    return rv;

#elif defined(XP_OS2)
  PPIB ppib;
  PTIB ptib;
  char exePath[MAXPATHLEN];

  DosGetInfoBlocks( &ptib, &ppib);
  DosQueryModuleName( ppib->pib_hmte, MAXPATHLEN, exePath);
  rv = NS_NewNativeLocalFile(nsDependentCString(exePath), PR_TRUE,
                             getter_AddRefs(lf));
  if (NS_FAILED(rv))
    return rv;

#elif defined(XP_BEOS)
  int32 cookie = 0;
  image_info info;

  if(get_next_image_info(0, &cookie, &info) != B_OK)
    return NS_ERROR_FAILURE;

  rv = NS_NewNativeLocalFile(nsDependentCString(info.name), PR_TRUE,
                             getter_AddRefs(lf));
  if (NS_FAILED(rv))
    return rv;

#else
#error Oops, you need platform-specific code here
#endif

  NS_ADDREF(*aResult = lf);
  return NS_OK;
}

#define NS_ERROR_LAUNCHED_CHILD_PROCESS NS_ERROR_GENERATE_FAILURE(NS_ERROR_MODULE_PROFILE, 200)

#ifdef XP_WIN
#include "nsWindowsRestart.cpp"
#include <shellapi.h>
#endif

#if defined(XP_OS2) && (__KLIBC__ == 0 && __KLIBC_MINOR__ >= 6) // broken kLibc
// Copy the environment maintained by the C library into an ASCIIZ array
// that can be used to pass it on to the OS/2 Dos* APIs (which otherwise
// don't know anything about the stuff set by PR_SetEnv() or setenv()).
char *createEnv()
{
  // just allocate the maximum amount (24 kB = 0x60000 bytes), to be able to
  // copy the existing environment
  char *env = (char *)calloc(0x6000, sizeof(char));
  if (!env) {
    return NULL;
  }

  // walk along the environ string array of the C library and copy
  // everything (that fits) into the output environment array, leaving
  // null bytes between the entries
  char *penv = env; // movable pointer to result environment ASCIIZ array
  int i = 0, space = 0x6000;
  while (environ[i] && environ[i][0]) {
    int len = strlen(environ[i]);
    if (space - len <= 0) {
      break;
    }
    strcpy(penv, environ[i]);
    i++; // next environment variable
    penv += len + 1; // jump to after next null byte
    space -= len - 1; // subtract consumed length from usable space
  }

  return env;
}

// OS2LaunchChild() is there to replace _execv() which is broken in the C
// runtime library that comes with GCC 3.3.5 on OS/2. It uses createEnv()
// to copy the process environment and add necessary variables
//
// returns -1 on failure and 0 on success
int OS2LaunchChild(const char *aExePath, int aArgc, char **aArgv)
{
  // find total length of aArgv
  int len = 0;
  for (int i = 0; i < aArgc; i++) {
    len += strlen(aArgv[i]) + 1; // plus space in between
  }
  len++; // leave space for null byte at end
  // allocate enough space for all strings and nulls,
  // calloc helpfully initializes to null
  char *args = (char *)calloc(len, sizeof(char));
  if (!args) {
    return -1;
  }
  char *pargs = args; // extra pointer to after the last argument
  // build argument list in the format the DosStartSession() wants,
  // adding spaces between the arguments
  for (int i = 0; i < aArgc; i++, *pargs++ = ' ') {
    strcpy(pargs, aArgv[i]);
    pargs += strlen(aArgv[i]);
  }
  if (aArgc > 1) {
    *(pargs-1) = '\0'; // replace last space
  }
  *pargs = '\0';
  // make sure that the program is separated by null byte
  pargs = strchr(args, ' ');
  if (pargs) {
    *pargs = '\0';
  }

  char *env = createEnv();

  char error[CCHMAXPATH] = { 0 };
  RESULTCODES crc = { 0 };
  ULONG rc = DosExecPgm(error, sizeof(error), EXEC_ASYNC, args, env,
                        &crc, (PSZ)aExePath);
  free(args); // done with the arguments
  if (env) {
    free(env);
  }
  if (rc != NO_ERROR) {
    return -1;
  }

  return 0;
}
#endif

// If aBlankCommandLine is true, then the application will be launched with a
// blank command line instead of being launched with the same command line that
// it was initially started with.
static nsresult LaunchChild(nsINativeAppSupport* aNative,
                            PRBool aBlankCommandLine = PR_FALSE)
{
  aNative->Quit(); // release DDE mutex, if we're holding it

  // Restart this process by exec'ing it into the current process
  // if supported by the platform.  Otherwise, use NSPR.
 
  if (aBlankCommandLine) {
    gRestartArgc = 1;
    gRestartArgv[gRestartArgc] = nsnull;
  }

  PR_SetEnv("MOZ_LAUNCHED_CHILD=1");

#if defined(XP_MACOSX)
  SetupMacCommandLine(gRestartArgc, gRestartArgv);
  LaunchChildMac(gRestartArgc, gRestartArgv);
#else
  nsCOMPtr<nsILocalFile> lf;
  nsresult rv = XRE_GetBinaryPath(gArgv[0], getter_AddRefs(lf));
  if (NS_FAILED(rv))
    return rv;

#if defined(XP_WIN)
  nsAutoString exePath;
  rv = lf->GetPath(exePath);
  if (NS_FAILED(rv))
    return rv;

  if (!WinLaunchChild(exePath.get(), gRestartArgc, gRestartArgv))
    return NS_ERROR_FAILURE;

#else
  nsCAutoString exePath;
  rv = lf->GetNativePath(exePath);
  if (NS_FAILED(rv))
    return rv;

#if defined(XP_OS2) && (__KLIBC__ == 0 && __KLIBC_MINOR__ >= 6)
  // implementation of _execv() is broken with kLibc 0.6.x and later
  if (OS2LaunchChild(exePath.get(), gRestartArgc, gRestartArgv) == -1)
    return NS_ERROR_FAILURE;
#elif defined(XP_OS2)
  if (_execv(exePath.get(), gRestartArgv) == -1)
    return NS_ERROR_FAILURE;
#elif defined(XP_UNIX)
  if (execv(exePath.get(), gRestartArgv) == -1)
    return NS_ERROR_FAILURE;
#elif defined(XP_BEOS)
  extern char **environ;
  status_t res;
  res = resume_thread(load_image(gRestartArgc,(const char **)gRestartArgv,(const char **)environ));
  if (res != B_OK)
    return NS_ERROR_FAILURE;
#else
  PRProcess* process = PR_CreateProcess(exePath.get(), gRestartArgv,
                                        nsnull, nsnull);
  if (!process) return NS_ERROR_FAILURE;

  PRInt32 exitCode;
  PRStatus failed = PR_WaitProcess(process, &exitCode);
  if (failed || exitCode)
    return NS_ERROR_FAILURE;
#endif // XP_OS2 series
#endif // WP_WIN
#endif // WP_MACOSX

  return NS_ERROR_LAUNCHED_CHILD_PROCESS;
}

static const char kProfileProperties[] =
  "chrome://mozapps/locale/profile/profileSelection.properties";

static nsresult
ProfileLockedDialog(nsILocalFile* aProfileDir, nsILocalFile* aProfileLocalDir,
                    nsIProfileUnlocker* aUnlocker,
                    nsINativeAppSupport* aNative, nsIProfileLock* *aResult)
{
  nsresult rv;

  ScopedXPCOMStartup xpcom;
  rv = xpcom.Initialize();
  NS_ENSURE_SUCCESS(rv, rv);

  rv = xpcom.DoAutoreg();
  rv |= xpcom.SetWindowCreator(aNative);
  NS_ENSURE_SUCCESS(rv, NS_ERROR_FAILURE);

  { //extra scoping is needed so we release these components before xpcom shutdown
    nsCOMPtr<nsIStringBundleService> sbs
      (do_GetService(NS_STRINGBUNDLE_CONTRACTID));
    NS_ENSURE_TRUE(sbs, NS_ERROR_FAILURE);

    nsCOMPtr<nsIStringBundle> sb;
    sbs->CreateBundle(kProfileProperties, getter_AddRefs(sb));
    NS_ENSURE_TRUE_LOG(sbs, NS_ERROR_FAILURE);

    NS_ConvertUTF8toUTF16 appName(gAppData->name);
    const PRUnichar* params[] = {appName.get(), appName.get()};

    nsXPIDLString killMessage;
#ifndef XP_MACOSX
    static const PRUnichar kRestartNoUnlocker[] = {'r','e','s','t','a','r','t','M','e','s','s','a','g','e','N','o','U','n','l','o','c','k','e','r','\0'}; // "restartMessageNoUnlocker"
    static const PRUnichar kRestartUnlocker[] = {'r','e','s','t','a','r','t','M','e','s','s','a','g','e','U','n','l','o','c','k','e','r','\0'}; // "restartMessageUnlocker"
#else
    static const PRUnichar kRestartNoUnlocker[] = {'r','e','s','t','a','r','t','M','e','s','s','a','g','e','N','o','U','n','l','o','c','k','e','r','M','a','c','\0'}; // "restartMessageNoUnlockerMac"
    static const PRUnichar kRestartUnlocker[] = {'r','e','s','t','a','r','t','M','e','s','s','a','g','e','U','n','l','o','c','k','e','r','M','a','c','\0'}; // "restartMessageUnlockerMac"
#endif

    sb->FormatStringFromName(aUnlocker ? kRestartUnlocker : kRestartNoUnlocker,
                             params, 2, getter_Copies(killMessage));

    nsXPIDLString killTitle;
    sb->FormatStringFromName(NS_LITERAL_STRING("restartTitle").get(),
                             params, 1, getter_Copies(killTitle));

    if (!killMessage || !killTitle)
      return NS_ERROR_FAILURE;

    nsCOMPtr<nsIPromptService> ps
      (do_GetService(NS_PROMPTSERVICE_CONTRACTID));
    NS_ENSURE_TRUE(ps, NS_ERROR_FAILURE);

    PRUint32 flags = nsIPromptService::BUTTON_TITLE_OK * nsIPromptService::BUTTON_POS_0;

    if (aUnlocker) {
      flags =
        nsIPromptService::BUTTON_TITLE_CANCEL * nsIPromptService::BUTTON_POS_0 +
        nsIPromptService::BUTTON_TITLE_IS_STRING * nsIPromptService::BUTTON_POS_1 +
        nsIPromptService::BUTTON_POS_1_DEFAULT;
    }

    PRInt32 button;
    PRBool checkState;
    rv = ps->ConfirmEx(nsnull, killTitle, killMessage, flags,
                       killTitle, nsnull, nsnull, nsnull, &checkState, &button);
    NS_ENSURE_SUCCESS_LOG(rv, rv);

    if (button == 1 && aUnlocker) {
      rv = aUnlocker->Unlock(nsIProfileUnlocker::FORCE_QUIT);
      if (NS_FAILED(rv)) return rv;

      return NS_LockProfilePath(aProfileDir, aProfileLocalDir, nsnull, aResult);
    }

    return NS_ERROR_ABORT;
  }
}

static const char kProfileManagerURL[] =
  "chrome://mozapps/content/profile/profileSelection.xul";

static nsresult
ShowProfileManager(nsIToolkitProfileService* aProfileSvc,
                   nsINativeAppSupport* aNative)
{
  nsresult rv;

  nsCOMPtr<nsILocalFile> profD, profLD;
  PRUnichar* profileNamePtr;
  nsCAutoString profileName;

  {
    ScopedXPCOMStartup xpcom;
    rv = xpcom.Initialize();
    NS_ENSURE_SUCCESS(rv, rv);

    rv = xpcom.DoAutoreg();
    rv |= xpcom.RegisterProfileService();
    rv |= xpcom.SetWindowCreator(aNative);
    NS_ENSURE_SUCCESS(rv, NS_ERROR_FAILURE);

#ifdef XP_MACOSX
    SetupMacCommandLine(gRestartArgc, gRestartArgv);
#endif

#ifdef XP_WIN
    // we don't have to wait here because profile manager window will pump
    // and DDE message will be handled
    ProcessDDE(aNative, PR_FALSE);
#endif

    { //extra scoping is needed so we release these components before xpcom shutdown
      nsCOMPtr<nsIWindowWatcher> windowWatcher
        (do_GetService(NS_WINDOWWATCHER_CONTRACTID));
      nsCOMPtr<nsIDialogParamBlock> ioParamBlock
        (do_CreateInstance(NS_DIALOGPARAMBLOCK_CONTRACTID));
      nsCOMPtr<nsIMutableArray> dlgArray (do_CreateInstance(NS_ARRAY_CONTRACTID));
      NS_ENSURE_TRUE(windowWatcher && ioParamBlock && dlgArray, NS_ERROR_FAILURE);

      ioParamBlock->SetObjects(dlgArray);

      nsCOMPtr<nsIAppStartup> appStartup
        (do_GetService(NS_APPSTARTUP_CONTRACTID));
      NS_ENSURE_TRUE(appStartup, NS_ERROR_FAILURE);

      nsCOMPtr<nsIDOMWindow> newWindow;
      rv = windowWatcher->OpenWindow(nsnull,
                                     kProfileManagerURL,
                                     "_blank",
                                     "centerscreen,chrome,modal,titlebar",
                                     ioParamBlock,
                                     getter_AddRefs(newWindow));

      NS_ENSURE_SUCCESS_LOG(rv, rv);

      aProfileSvc->Flush();

      PRInt32 dialogConfirmed;
      rv = ioParamBlock->GetInt(0, &dialogConfirmed);
      if (NS_FAILED(rv) || dialogConfirmed == 0) return NS_ERROR_ABORT;

      nsCOMPtr<nsIProfileLock> lock;
      rv = dlgArray->QueryElementAt(0, NS_GET_IID(nsIProfileLock),
                                    getter_AddRefs(lock));
      NS_ENSURE_SUCCESS_LOG(rv, rv);

      rv = lock->GetDirectory(getter_AddRefs(profD));
      NS_ENSURE_SUCCESS(rv, rv);

      rv = lock->GetLocalDirectory(getter_AddRefs(profLD));
      NS_ENSURE_SUCCESS(rv, rv);

      rv = ioParamBlock->GetString(0, &profileNamePtr);
      NS_ENSURE_SUCCESS(rv, rv);

      CopyUTF16toUTF8(profileNamePtr, profileName);
      NS_Free(profileNamePtr);

      lock->Unlock();
    }
  }

  SaveFileToEnv("XRE_PROFILE_PATH", profD);
  SaveFileToEnv("XRE_PROFILE_LOCAL_PATH", profLD);
  SaveWordToEnv("XRE_PROFILE_NAME", profileName);

  PRBool offline = PR_FALSE;
  aProfileSvc->GetStartOffline(&offline);
  if (offline) {
    PR_SetEnv("XRE_START_OFFLINE=1");
  }

  return LaunchChild(aNative);
}

static nsresult
ImportProfiles(nsIToolkitProfileService* aPService,
               nsINativeAppSupport* aNative)
{
  nsresult rv;

  PR_SetEnv("XRE_IMPORT_PROFILES=1");

  // try to import old-style profiles
  { // scope XPCOM
    ScopedXPCOMStartup xpcom;
    rv = xpcom.Initialize();
    if (NS_SUCCEEDED(rv)) {
      xpcom.DoAutoreg();
      xpcom.RegisterProfileService();

#ifdef XP_MACOSX
      SetupMacCommandLine(gRestartArgc, gRestartArgv);
#endif

      nsCOMPtr<nsIProfileMigrator> migrator
        (do_GetService(NS_PROFILEMIGRATOR_CONTRACTID));
      if (migrator) {
        migrator->Import();
      }
    }
  }

  aPService->Flush();
  return LaunchChild(aNative);
}

// Pick a profile. We need to end up with a profile lock.
//
// 1) check for -profile <path>
// 2) check for -P <name>
// 3) check for -ProfileManager
// 4) use the default profile, if there is one
// 5) if there are *no* profiles, set up profile-migration
// 6) display the profile-manager UI

static PRBool gDoMigration = PR_FALSE;

static nsresult
SelectProfile(nsIProfileLock* *aResult, nsINativeAppSupport* aNative,
              PRBool* aStartOffline, nsACString* aProfileName)
{
  nsresult rv;
  ArgResult ar;
  const char* arg;
  *aResult = nsnull;
  *aStartOffline = PR_FALSE;

  ar = CheckArg("offline", PR_TRUE);
  if (ar == ARG_BAD) {
    PR_fprintf(PR_STDERR, "Error: argument -offline is invalid when argument -osint is specified\n");
    return NS_ERROR_FAILURE;
  }

  arg = PR_GetEnv("XRE_START_OFFLINE");
  if ((arg && *arg) || ar)
    *aStartOffline = PR_TRUE;


  nsCOMPtr<nsILocalFile> lf = GetFileFromEnv("XRE_PROFILE_PATH");
  if (lf) {
    nsCOMPtr<nsILocalFile> localDir =
      GetFileFromEnv("XRE_PROFILE_LOCAL_PATH");
    if (!localDir) {
      localDir = lf;
    }

    arg = PR_GetEnv("XRE_PROFILE_NAME");
    if (arg && *arg && aProfileName)
      aProfileName->Assign(nsDependentCString(arg));

    // Clear out flags that we handled (or should have handled!) last startup.
    const char *dummy;
    CheckArg("p", PR_FALSE, &dummy);
    CheckArg("profile", PR_FALSE, &dummy);
    CheckArg("profilemanager");

    return NS_LockProfilePath(lf, localDir, nsnull, aResult);
  }

  ar = CheckArg("migration", PR_TRUE);
  if (ar == ARG_BAD) {
    PR_fprintf(PR_STDERR, "Error: argument -migration is invalid when argument -osint is specified\n");
    return NS_ERROR_FAILURE;
  } else if (ar == ARG_FOUND) {
    gDoMigration = PR_TRUE;
  }

  ar = CheckArg("profile", PR_TRUE, &arg);
  if (ar == ARG_BAD) {
    PR_fprintf(PR_STDERR, "Error: argument -profile requires a path\n");
    return NS_ERROR_FAILURE;
  }
  if (ar) {
    nsCOMPtr<nsILocalFile> lf;
    rv = XRE_GetFileFromPath(arg, getter_AddRefs(lf));
    NS_ENSURE_SUCCESS(rv, rv);

    nsCOMPtr<nsIProfileUnlocker> unlocker;

    // If a profile path is specified directory on the command line, then
    // assume that the temp directory is the same as the given directory.
    rv = NS_LockProfilePath(lf, lf, getter_AddRefs(unlocker), aResult);
    if (NS_SUCCEEDED(rv))
      return rv;

    return ProfileLockedDialog(lf, lf, unlocker, aNative, aResult);
  }

  nsCOMPtr<nsIToolkitProfileService> profileSvc;
  rv = NS_NewToolkitProfileService(getter_AddRefs(profileSvc));
  NS_ENSURE_SUCCESS(rv, rv);

  ar = CheckArg("createprofile", PR_TRUE, &arg);
  if (ar == ARG_BAD) {
    PR_fprintf(PR_STDERR, "Error: argument -createprofile requires a profile name\n");
    return NS_ERROR_FAILURE;
  }
  if (ar) {
    nsCOMPtr<nsIToolkitProfile> profile;

    const char* delim = strchr(arg, ' ');
    if (delim) {
      nsCOMPtr<nsILocalFile> lf;
      rv = NS_NewNativeLocalFile(nsDependentCString(delim + 1),
                                   PR_TRUE, getter_AddRefs(lf));
      if (NS_FAILED(rv)) {
        PR_fprintf(PR_STDERR, "Error: profile path not valid.\n");
        return rv;
      }
      
      // As with -profile, assume that the given path will be used for both the
      // main profile directory and the temp profile directory.
      rv = profileSvc->CreateProfile(lf, lf, nsDependentCSubstring(arg, delim),
                                     getter_AddRefs(profile));
    } else {
      rv = profileSvc->CreateProfile(nsnull, nsnull, nsDependentCString(arg),
                                     getter_AddRefs(profile));
    }
    // Some pathological arguments can make it this far
    if (NS_FAILED(rv)) {
      PR_fprintf(PR_STDERR, "Error creating profile.\n");
      return rv; 
    }
    rv = NS_ERROR_ABORT;  
    profileSvc->Flush();

    // XXXben need to ensure prefs.js exists here so the tinderboxes will
    //        not go orange.
    nsCOMPtr<nsILocalFile> prefsJSFile;
    profile->GetRootDir(getter_AddRefs(prefsJSFile));
    prefsJSFile->AppendNative(NS_LITERAL_CSTRING("prefs.js"));
    nsCAutoString pathStr;
    prefsJSFile->GetNativePath(pathStr);
    PR_fprintf(PR_STDERR, "Success: created profile '%s' at '%s'\n", arg, pathStr.get());
    PRBool exists;
    prefsJSFile->Exists(&exists);
    if (!exists)
      prefsJSFile->Create(nsIFile::NORMAL_FILE_TYPE, 0644);
    // XXXdarin perhaps 0600 would be better?

    return rv;
  }

  PRUint32 count;
  rv = profileSvc->GetProfileCount(&count);
  NS_ENSURE_SUCCESS(rv, rv);

  if (gAppData->flags & NS_XRE_ENABLE_PROFILE_MIGRATOR) {
    arg = PR_GetEnv("XRE_IMPORT_PROFILES");
    if (!count && (!arg || !*arg)) {
      return ImportProfiles(profileSvc, aNative);
    }
  }

  ar = CheckArg("p", PR_FALSE, &arg);
  if (ar == ARG_BAD) {
    ar = CheckArg("osint");
    if (ar == ARG_FOUND) {
      PR_fprintf(PR_STDERR, "Error: argument -p is invalid when argument -osint is specified\n");
      return NS_ERROR_FAILURE;
    }
    return ShowProfileManager(profileSvc, aNative);
  }
  if (ar) {
    ar = CheckArg("osint");
    if (ar == ARG_FOUND) {
      PR_fprintf(PR_STDERR, "Error: argument -p is invalid when argument -osint is specified\n");
      return NS_ERROR_FAILURE;
    }
    nsCOMPtr<nsIToolkitProfile> profile;
    rv = profileSvc->GetProfileByName(nsDependentCString(arg),
                                      getter_AddRefs(profile));
    if (NS_SUCCEEDED(rv)) {
      nsCOMPtr<nsIProfileUnlocker> unlocker;
      rv = profile->Lock(nsnull, aResult);
      if (NS_SUCCEEDED(rv)) {
        if (aProfileName)
          aProfileName->Assign(nsDependentCString(arg));
        return NS_OK;
      }

      nsCOMPtr<nsILocalFile> profileDir;
      rv = profile->GetRootDir(getter_AddRefs(profileDir));
      NS_ENSURE_SUCCESS(rv, rv);

      nsCOMPtr<nsILocalFile> profileLocalDir;
      rv = profile->GetLocalDir(getter_AddRefs(profileLocalDir));
      NS_ENSURE_SUCCESS(rv, rv);

      return ProfileLockedDialog(profileDir, profileLocalDir, unlocker,
                                 aNative, aResult);
    }

    return ShowProfileManager(profileSvc, aNative);
  }

  ar = CheckArg("profilemanager", PR_TRUE);
  if (ar == ARG_BAD) {
    PR_fprintf(PR_STDERR, "Error: argument -profilemanager is invalid when argument -osint is specified\n");
    return NS_ERROR_FAILURE;
  } else if (ar == ARG_FOUND) {
    return ShowProfileManager(profileSvc, aNative);
  }

  if (!count) {
    gDoMigration = PR_TRUE;

    // create a default profile
    nsCOMPtr<nsIToolkitProfile> profile;
    nsresult rv = profileSvc->CreateProfile(nsnull, // choose a default dir for us
                                            nsnull, // choose a default dir for us
                                            NS_LITERAL_CSTRING("default"),
                                            getter_AddRefs(profile));
    if (NS_SUCCEEDED(rv)) {
      profileSvc->Flush();
      rv = profile->Lock(nsnull, aResult);
      if (NS_SUCCEEDED(rv)) {
        if (aProfileName)
          aProfileName->Assign(NS_LITERAL_CSTRING("default"));
        return NS_OK;
      }
    }
  }

  PRBool useDefault = PR_TRUE;
  if (count > 1)
    profileSvc->GetStartWithLastProfile(&useDefault);

  if (useDefault) {
    nsCOMPtr<nsIToolkitProfile> profile;
    // GetSelectedProfile will auto-select the only profile if there's just one
    profileSvc->GetSelectedProfile(getter_AddRefs(profile));
    if (profile) {
      nsCOMPtr<nsIProfileUnlocker> unlocker;
      rv = profile->Lock(getter_AddRefs(unlocker), aResult);
      if (NS_SUCCEEDED(rv)) {
        // Try to grab the profile name.
        if (aProfileName) {
          rv = profile->GetName(*aProfileName);
          if (NS_FAILED(rv))
            aProfileName->Truncate(0);
        }
        return NS_OK;
      }

      nsCOMPtr<nsILocalFile> profileDir;
      rv = profile->GetRootDir(getter_AddRefs(profileDir));
      NS_ENSURE_SUCCESS(rv, rv);

      nsCOMPtr<nsILocalFile> profileLocalDir;
      rv = profile->GetRootDir(getter_AddRefs(profileLocalDir));
      NS_ENSURE_SUCCESS(rv, rv);

      return ProfileLockedDialog(profileDir, profileLocalDir, unlocker,
                                 aNative, aResult);
    }
  }

  return ShowProfileManager(profileSvc, aNative);
}

/** 
 * Checks the compatibility.ini file to see if we have updated our application
 * or otherwise invalidated our caches. If the application has been updated, 
 * we return PR_FALSE; otherwise, we return PR_TRUE. We also write the status 
 * of the caches (valid/invalid) into the return param aCachesOK. The aCachesOK
 * is always invalid if the application has been updated. 
 */
static PRBool
CheckCompatibility(nsIFile* aProfileDir, const nsCString& aVersion,
                   const nsCString& aOSABI, nsIFile* aXULRunnerDir,
                   nsIFile* aAppDir, PRBool* aCachesOK)
{
  *aCachesOK = false;
  nsCOMPtr<nsIFile> file;
  aProfileDir->Clone(getter_AddRefs(file));
  if (!file)
    return PR_FALSE;
  file->AppendNative(FILE_COMPATIBILITY_INFO);

  nsINIParser parser;
  nsCOMPtr<nsILocalFile> localFile(do_QueryInterface(file));
  nsresult rv = parser.Init(localFile);
  if (NS_FAILED(rv))
    return PR_FALSE;

  nsCAutoString buf;
  rv = parser.GetString("Compatibility", "LastVersion", buf);
  if (NS_FAILED(rv) || !aVersion.Equals(buf))
    return PR_FALSE;

  rv = parser.GetString("Compatibility", "LastOSABI", buf);
  if (NS_FAILED(rv) || !aOSABI.Equals(buf))
    return PR_FALSE;

  rv = parser.GetString("Compatibility", "LastPlatformDir", buf);
  if (NS_FAILED(rv))
    return PR_FALSE;

  nsCOMPtr<nsILocalFile> lf;
  rv = NS_NewNativeLocalFile(buf, PR_FALSE,
                             getter_AddRefs(lf));
  if (NS_FAILED(rv))
    return PR_FALSE;

  PRBool eq;
  rv = lf->Equals(aXULRunnerDir, &eq);
  if (NS_FAILED(rv) || !eq)
    return PR_FALSE;

  if (aAppDir) {
    rv = parser.GetString("Compatibility", "LastAppDir", buf);
    if (NS_FAILED(rv))
      return PR_FALSE;

    rv = NS_NewNativeLocalFile(buf, PR_FALSE,
                               getter_AddRefs(lf));
    if (NS_FAILED(rv))
      return PR_FALSE;

    rv = lf->Equals(aAppDir, &eq);
    if (NS_FAILED(rv) || !eq)
      return PR_FALSE;
  }

  rv = parser.GetString("Compatibility", "InvalidateCaches", buf);
  
  // If we see this flag, caches are invalid.
  *aCachesOK = (NS_FAILED(rv) || !buf.EqualsLiteral("1"));
  return PR_TRUE;
}

static void BuildVersion(nsCString &aBuf)
{
  aBuf.Assign(gAppData->version);
  aBuf.Append('_');
  aBuf.Append(gAppData->buildID);
  aBuf.Append('/');
  aBuf.Append(gToolkitBuildID);
}

static void
WriteVersion(nsIFile* aProfileDir, const nsCString& aVersion,
             const nsCString& aOSABI, nsIFile* aXULRunnerDir,
             nsIFile* aAppDir)
{
  nsCOMPtr<nsIFile> file;
  aProfileDir->Clone(getter_AddRefs(file));
  if (!file)
    return;
  file->AppendNative(FILE_COMPATIBILITY_INFO);

  nsCOMPtr<nsILocalFile> lf = do_QueryInterface(file);

  nsCAutoString platformDir;
  aXULRunnerDir->GetNativePath(platformDir);

  nsCAutoString appDir;
  if (aAppDir)
    aAppDir->GetNativePath(appDir);

  PRFileDesc *fd = nsnull;
  lf->OpenNSPRFileDesc(PR_WRONLY | PR_CREATE_FILE | PR_TRUNCATE, 0600, &fd);
  if (!fd) {
    NS_ERROR("could not create output stream");
    return;
  }

  static const char kHeader[] = "[Compatibility]" NS_LINEBREAK
                                "LastVersion=";

  PR_Write(fd, kHeader, sizeof(kHeader) - 1);
  PR_Write(fd, aVersion.get(), aVersion.Length());

  static const char kOSABIHeader[] = NS_LINEBREAK "LastOSABI=";
  PR_Write(fd, kOSABIHeader, sizeof(kOSABIHeader) - 1);
  PR_Write(fd, aOSABI.get(), aOSABI.Length());

  static const char kPlatformDirHeader[] = NS_LINEBREAK "LastPlatformDir=";

  PR_Write(fd, kPlatformDirHeader, sizeof(kPlatformDirHeader) - 1);
  PR_Write(fd, platformDir.get(), platformDir.Length());

  static const char kAppDirHeader[] = NS_LINEBREAK "LastAppDir=";
  if (aAppDir) {
    PR_Write(fd, kAppDirHeader, sizeof(kAppDirHeader) - 1);
    PR_Write(fd, appDir.get(), appDir.Length());
  }

  static const char kNL[] = NS_LINEBREAK;
  PR_Write(fd, kNL, sizeof(kNL) - 1);

  PR_Close(fd);
}

static void RemoveComponentRegistries(nsIFile* aProfileDir, nsIFile* aLocalProfileDir,
                                      PRBool aRemoveEMFiles)
{
  nsCOMPtr<nsIFile> file;
  aProfileDir->Clone(getter_AddRefs(file));
  if (!file)
    return;

  file->AppendNative(NS_LITERAL_CSTRING("compreg.dat"));
  file->Remove(PR_FALSE);

  file->SetNativeLeafName(NS_LITERAL_CSTRING("xpti.dat"));
  file->Remove(PR_FALSE);

  file->SetNativeLeafName(NS_LITERAL_CSTRING(".autoreg"));
  file->Remove(PR_FALSE);

  if (aRemoveEMFiles) {
    file->SetNativeLeafName(NS_LITERAL_CSTRING("extensions.ini"));
    file->Remove(PR_FALSE);
  }

  aLocalProfileDir->Clone(getter_AddRefs(file));
  if (!file)
    return;

  file->AppendNative(NS_LITERAL_CSTRING("XUL" PLATFORM_FASL_SUFFIX));
  file->Remove(PR_FALSE);
  
  file->SetNativeLeafName(NS_LITERAL_CSTRING("XPC" PLATFORM_FASL_SUFFIX));
  file->Remove(PR_FALSE);
}

// To support application initiated restart via nsIAppStartup.quit, we
// need to save various environment variables, and then restore them
// before re-launching the application.

static struct {
  const char *name;
  char *value;
} gSavedVars[] = {
  {"XUL_APP_FILE", nsnull}
};

static void SaveStateForAppInitiatedRestart()
{
  for (size_t i = 0; i < NS_ARRAY_LENGTH(gSavedVars); ++i) {
    const char *s = PR_GetEnv(gSavedVars[i].name);
    if (s)
      gSavedVars[i].value = PR_smprintf("%s=%s", gSavedVars[i].name, s);
  }
}

static void RestoreStateForAppInitiatedRestart()
{
  for (size_t i = 0; i < NS_ARRAY_LENGTH(gSavedVars); ++i) {
    if (gSavedVars[i].value)
      PR_SetEnv(gSavedVars[i].value);
  }
}

#ifdef MOZ_CRASHREPORTER
// When we first initialize the crash reporter we don't have a profile,
// so we set the minidump path to $TEMP.  Once we have a profile,
// we set it to $PROFILE/minidumps, creating the directory
// if needed.
static void MakeOrSetMinidumpPath(nsIFile* profD)
{
  nsCOMPtr<nsIFile> dumpD;
  nsresult rv = profD->Clone(getter_AddRefs(dumpD));
  
  if(dumpD) {
    PRBool fileExists;
    //XXX: do some more error checking here
    dumpD->Append(NS_LITERAL_STRING("minidumps"));
    rv = dumpD->Exists(&fileExists);
    if(!fileExists) {
      dumpD->Create(nsIFile::DIRECTORY_TYPE, 0700);
    }

    nsAutoString pathStr;
    if(NS_SUCCEEDED(dumpD->GetPath(pathStr)))
      CrashReporter::SetMinidumpPath(pathStr);
  }
}
#endif

const nsXREAppData* gAppData = nsnull;

#if defined(XP_OS2)
// because we use early returns, we use a stack-based helper to un-set the OS2 FP handler
class ScopedFPHandler {
private:
  EXCEPTIONREGISTRATIONRECORD excpreg;

public:
  ScopedFPHandler() { PR_OS2_SetFloatExcpHandler(&excpreg); }
  ~ScopedFPHandler() { PR_OS2_UnsetFloatExcpHandler(&excpreg); }
};
#endif

#ifdef MOZ_WIDGET_GTK2
#include "prlink.h"
typedef void (*_g_set_application_name_fn)(const gchar *application_name);
typedef void (*_gtk_window_set_auto_startup_notification_fn)(gboolean setting);

static PRFuncPtr FindFunction(const char* aName)
{
  PRLibrary *lib = nsnull;
  PRFuncPtr result = PR_FindFunctionSymbolAndLibrary(aName, &lib);
  // Since the library was already loaded, we can safely unload it here.
  if (lib) {
    PR_UnloadLibrary(lib);
  }
  return result;
}

static nsIWidget* GetMainWidget(nsIDOMWindow* aWindow)
{
  // get the native window for this instance
  nsCOMPtr<nsPIDOMWindow> window(do_QueryInterface(aWindow));
  NS_ENSURE_TRUE(window, nsnull);

  nsCOMPtr<nsIBaseWindow> baseWindow
    (do_QueryInterface(window->GetDocShell()));
  NS_ENSURE_TRUE(baseWindow, nsnull);

  nsCOMPtr<nsIWidget> mainWidget;
  baseWindow->GetMainWidget(getter_AddRefs(mainWidget));
  return mainWidget;
}

static nsGTKToolkit* GetGTKToolkit()
{
  nsCOMPtr<nsIAppShellService> svc = do_GetService(NS_APPSHELLSERVICE_CONTRACTID);
  if (!svc)
    return nsnull;
  nsCOMPtr<nsIDOMWindowInternal> window;
  svc->GetHiddenDOMWindow(getter_AddRefs(window));
  if (!window)
    return nsnull;
  nsIWidget* widget = GetMainWidget(window);
  if (!widget)
    return nsnull;
  nsIToolkit* toolkit = widget->GetToolkit();
  if (!toolkit)
    return nsnull;
  return static_cast<nsGTKToolkit*>(toolkit);
}

static void MOZ_gdk_display_close(GdkDisplay *display)
{
  // XXX wallpaper for bug 417163: don't close the Display if we're using the
  // Qt theme because we crash (in Qt code) when using jemalloc.
  PRBool theme_is_qt = PR_FALSE;
  GtkSettings* settings =
    gtk_settings_get_for_screen(gdk_display_get_default_screen(display));
  gchar *theme_name;
  g_object_get(settings, "gtk-theme-name", &theme_name, NULL);
  if (theme_name) {
    theme_is_qt = strcmp(theme_name, "Qt") == 0;
    if (theme_is_qt)
      NS_WARNING("wallpaper bug 417163 for Qt theme");
    g_free(theme_name);
  }

  // gdk_display_close was broken prior to gtk+-2.10.0.
  // (http://bugzilla.gnome.org/show_bug.cgi?id=85715)
  // gdk_display_manager_set_default_display (gdk_display_manager_get(), NULL)
  // was also broken.
  if (gtk_check_version(2,10,0) != NULL) {
#ifdef MOZ_X11
    // Version check failed - broken gdk_display_close.
    //
    // Let the gdk structures leak but at least close the Display,
    // assuming that gdk will not use it again.
    Display* dpy = GDK_DISPLAY_XDISPLAY(display);
    if (!theme_is_qt)
      XCloseDisplay(dpy);
#else
    gdk_display_close(display);
#endif /* MOZ_X11 */
  }
  else {
#if CLEANUP_MEMORY
    // Get a (new) Pango context that holds a reference to the fontmap that
    // GTK has been using.  gdk_pango_context_get() must be called while GTK
    // has a default display.
    PangoContext *pangoContext = gdk_pango_context_get();
#endif

    PRBool buggyCairoShutdown = cairo_version() < CAIRO_VERSION_ENCODE(1, 4, 0);

    if (!buggyCairoShutdown) {
      // We should shut down GDK before we shut down libraries it depends on
      // like Pango and cairo. But if cairo shutdown is buggy, we should
      // shut down cairo first otherwise it may crash because of dangling
      // references to Display objects (see bug 469831).
      if (!theme_is_qt)
        gdk_display_close(display);
    }

#if CLEANUP_MEMORY
    // This doesn't take a reference.
    PangoFontMap *fontmap = pango_context_get_font_map(pangoContext);
    // Do some shutdown of the fontmap, which releases the fonts, clearing a
    // bunch of circular references from the fontmap through the fonts back to
    // itself.  The shutdown that this does is much less than what's done by
    // the fontmap's finalize, though.
    if (PANGO_IS_FC_FONT_MAP(fontmap))
        pango_fc_font_map_shutdown(PANGO_FC_FONT_MAP(fontmap));
    g_object_unref(pangoContext);
    // PangoCairo still holds a reference to the fontmap.
    // Now that we have finished with GTK and Pango, we could unref fontmap,
    // which would allow us to call FcFini, but removing what is really
    // Pango's ref feels a bit evil.  Pango-1.22 will have support for
    // pango_cairo_font_map_set_default(NULL), which would release the
    // reference on the old fontmap.

#if GTK_CHECK_VERSION(2,8,0)
    // cairo_debug_reset_static_data() is prototyped through cairo.h included
    // by gtk.h.
#ifdef cairo_debug_reset_static_data
#error "Looks like we're including Mozilla's cairo instead of system cairo"
#endif
    cairo_debug_reset_static_data();
#endif // 2.8.0
#endif // CLEANUP_MEMORY

    if (buggyCairoShutdown) {
      if (!theme_is_qt)
        gdk_display_close(display);
    }
  }
}
#endif // MOZ_WIDGET_GTK2

/** 
 * NSPR will search for the "nspr_use_zone_allocator" symbol throughout
 * the process and use it to determine whether the application defines its own
 * memory allocator or not.
 *
 * Since most applications (e.g. Firefox and Thunderbird) don't use any special
 * allocators and therefore don't define this symbol, NSPR must search the
 * entire process, which reduces startup performance.
 *
 * By defining the symbol here, we can avoid the wasted lookup and hopefully
 * improve startup performance.
 */
NS_VISIBILITY_DEFAULT PRBool nspr_use_zone_allocator = PR_FALSE;

#ifdef MOZ_SPLASHSCREEN
#define MOZ_SPLASHSCREEN_UPDATE(_i)  do { if (splashScreen) splashScreen->Update(_i); } while(0)
#else
#define MOZ_SPLASHSCREEN_UPDATE(_i)  do { } while(0)
#endif

#ifdef XP_WIN
typedef BOOL (WINAPI* SetProcessDEPPolicyFunc)(DWORD dwFlags);
#endif

int
XRE_main(int argc, char* argv[], const nsXREAppData* aAppData)
{
#ifdef MOZ_SPLASHSCREEN
  nsSplashScreen *splashScreen = nsnull;
#endif

#ifdef XP_WIN
  /* On Windows XPSP3 and Windows Vista if DEP is configured off-by-default
     we still want DEP protection: enable it explicitly and programmatically.
     
     This function is not available on WinXPSP2 so we dynamically load it.
  */

  HMODULE kernel32 = GetModuleHandleW(L"kernel32.dll");
  SetProcessDEPPolicyFunc _SetProcessDEPPolicy =
    (SetProcessDEPPolicyFunc) GetProcAddress(kernel32, "SetProcessDEPPolicy");
  if (_SetProcessDEPPolicy)
    _SetProcessDEPPolicy(PROCESS_DEP_ENABLE);
#endif

  nsresult rv;
  ArgResult ar;
  NS_TIMELINE_MARK("enter main");

#ifdef DEBUG
  if (PR_GetEnv("XRE_MAIN_BREAK"))
    NS_BREAK();
#endif

#if defined (XP_WIN32) && !defined (WINCE)
  // Suppress the "DLL Foo could not be found" dialog, such that if dependent
  // libraries (such as GDI+) are not preset, we gracefully fail to load those
  // XPCOM components, instead of being ungraceful.
  UINT realMode = SetErrorMode(0);
  realMode |= SEM_FAILCRITICALERRORS;
  // If XRE_NO_WINDOWS_CRASH_DIALOG is set, suppress displaying the "This
  // application has crashed" dialog box.  This is mainly useful for
  // automated testing environments, e.g. tinderbox, where there's no need
  // for a dozen of the dialog boxes to litter the console
  if (getenv("XRE_NO_WINDOWS_CRASH_DIALOG"))
    realMode |= SEM_NOGPFAULTERRORBOX | SEM_NOOPENFILEERRORBOX;

  SetErrorMode(realMode);

#ifdef DEBUG
  // Disable small heap allocator to get heapwalk() giving us
  // accurate heap numbers. Win2k non-debug does not use small heap allocator.
  // Win2k debug seems to be still using it.
  // http://msdn.microsoft.com/library/default.asp?url=/library/en-us/vclib/html/_crt__set_sbh_threshold.asp
  _set_sbh_threshold(0);
#endif
#endif

#if defined(XP_UNIX) || defined(XP_BEOS)
  InstallUnixSignalHandlers(argv[0]);
#endif

#ifdef MOZ_ACCESSIBILITY_ATK
  // Reset GTK_MODULES, strip atk-bridge if exists
  // Mozilla will load libatk-bridge.so later if necessary
  const char* gtkModules = PR_GetEnv("GTK_MODULES");
  if (gtkModules && *gtkModules) {
    nsCString gtkModulesStr(gtkModules);
    gtkModulesStr.ReplaceSubstring("atk-bridge", "");
    char* expr = PR_smprintf("GTK_MODULES=%s", gtkModulesStr.get());
    if (expr)
      PR_SetEnv(expr);
    // We intentionally leak |expr| here since it is required by PR_SetEnv.
  }

  // Suppress atk-bridge init at startup, it works after GNOME 2.24.2
  PR_SetEnv("NO_AT_BRIDGE=1");
#endif

#ifndef WINCE
  // Unbuffer stdout, needed for tinderbox tests.
  setbuf(stdout, 0);
#endif

#if defined(FREEBSD)
  // Disable all SIGFPE's on FreeBSD, as it has non-IEEE-conformant fp
  // trap behavior that trips up on floating-point tests performed by
  // the JS engine.  See bugzilla bug 9967 details.
  fpsetmask(0);
#endif

  gArgc = argc;
  gArgv = argv;

  NS_ENSURE_TRUE(aAppData, 2);

#ifdef XP_MACOSX
  // The xulrunner stub executable tricks CFBundleGetMainBundle on
  // purpose into lying about the main bundle path. It will set
  // XRE_BINARY_PATH to inform us of our real location.
  gBinaryPath = getenv("XRE_BINARY_PATH");

  if (gBinaryPath && !*gBinaryPath)
    gBinaryPath = nsnull;
#endif

  // Check for application.ini overrides
  const char* override = nsnull;
  ar = CheckArg("override", PR_TRUE, &override);
  if (ar == ARG_BAD) {
    Output(PR_TRUE, "Incorrect number of arguments passed to -override");
    return 1;
  }
  else if (ar == ARG_FOUND) {
    nsCOMPtr<nsILocalFile> overrideLF;
    rv = XRE_GetFileFromPath(override, getter_AddRefs(overrideLF));
    if (NS_FAILED(rv)) {
      Output(PR_TRUE, "Error: unrecognized override.ini path.\n");
      return 1;
    }

    nsXREAppData* overrideAppData = const_cast<nsXREAppData*>(aAppData);
    rv = XRE_ParseAppData(overrideLF, overrideAppData);
    if (NS_FAILED(rv)) {
      Output(PR_TRUE, "Couldn't read override.ini");
      return 1;
    }
  }

  ScopedAppData appData(aAppData);
  gAppData = &appData;

  // Check sanity and correctness of app data.

  if (!appData.name) {
    Output(PR_TRUE, "Error: App:Name not specified in application.ini\n");
    return 1;
  }
  if (!appData.buildID) {
    Output(PR_TRUE, "Error: App:BuildID not specified in application.ini\n");
    return 1;
  }

#ifdef MOZ_SPLASHSCREEN
  // check to see if we need to do a splash screen
  PRBool wantsSplash = PR_TRUE;
  PRBool isNoSplash = (CheckArg("nosplash", PR_FALSE, NULL, PR_FALSE) == ARG_FOUND);
  PRBool isNoRemote = (CheckArg("no-remote", PR_FALSE, NULL, PR_FALSE) == ARG_FOUND);

#ifdef WINCE
  // synchronize startup; if it looks like we're going to have to
  // wait, then open up a splash screen
  WindowsMutex winStartupMutex(L"FirefoxStartupMutex");

  // try to lock the mutex, but only wait 100ms to do so
  PRBool needsMutexLock = ! winStartupMutex.Lock(100);

  // If we failed to lock the mutex quickly, then we'll want
  // a splash screen for sure.
  //
  // If we did manage to lock it, then we'll only want one
  // a splash screen if there is no existing message window;
  // that is, if we are the first instance of the app.
  if (!needsMutexLock && !isNoRemote) {
    // check to see if there's a remote firefox up
    static PRUnichar classNameBuffer[128];
    _snwprintf(classNameBuffer, sizeof(classNameBuffer) / sizeof(PRUnichar),
               L"%S%s",
               gAppData->name, L"MessageWindow");
    HANDLE h = FindWindowW(classNameBuffer, 0);
    if (h) {
      // Someone else has the window, and we were able to grab the mutex,
      // meaning the other instance ahs presumably already finished starting
      // up by now.  So no need for a splash screen.
      wantsSplash = PR_FALSE;
      CloseHandle(h);
    } else {
      // We couldn't find another window, and we were able to lock the mutex;
      // we're likely the first instance starting up, so make sure a splash
      // screen gets thrown up.
      wantsSplash = PR_TRUE;
    }
  }
#endif //WINCE

  if (wantsSplash && !isNoSplash)
    splashScreen = nsSplashScreen::GetOrCreate();

  if (splashScreen)
    splashScreen->Open();

#ifdef WINCE
  // Now that the splash screen is open, wait indefinitely
  // for the startup mutex on this thread if we need to.
  if (needsMutexLock)
    winStartupMutex.Lock();
#endif //WINCE

#endif //MOZ_SPLASHSCREEN


  ScopedLogging log;

  if (!appData.xreDirectory) {
    nsCOMPtr<nsILocalFile> lf;
    rv = XRE_GetBinaryPath(gArgv[0], getter_AddRefs(lf));
    if (NS_FAILED(rv))
      return 2;

    nsCOMPtr<nsIFile> greDir;
    rv = lf->GetParent(getter_AddRefs(greDir));
    if (NS_FAILED(rv))
      return 2;
    
    rv = CallQueryInterface(greDir, &appData.xreDirectory);
    if (NS_FAILED(rv))
      return 2;
  }

  nsCOMPtr<nsIFile> iniFile;
  rv = appData.xreDirectory->Clone(getter_AddRefs(iniFile));
  if (NS_FAILED(rv))
    return 2;

  iniFile->AppendNative(NS_LITERAL_CSTRING("platform.ini"));

  nsCOMPtr<nsILocalFile> localIniFile = do_QueryInterface(iniFile);
  if (!localIniFile)
    return 2;

  nsINIParser parser;
  rv = parser.Init(localIniFile);
  if (NS_SUCCEEDED(rv)) {
    rv = parser.GetString("Build", "Milestone",
                          gToolkitVersion, sizeof(gToolkitVersion));
    NS_ASSERTION(NS_SUCCEEDED(rv), "Failed to get toolkit version");

    rv = parser.GetString("Build", "BuildID",
                          gToolkitBuildID, sizeof(gToolkitBuildID));
    NS_ASSERTION(NS_SUCCEEDED(rv), "Failed to get toolkit buildid");
  }
  else {
    NS_ERROR("Couldn't parse platform.ini!");
  }

  if (appData.size > offsetof(nsXREAppData, minVersion)) {
    if (!appData.minVersion) {
      Output(PR_TRUE, "Error: Gecko:MinVersion not specified in application.ini\n");
      return 1;
    }

    if (!appData.maxVersion) {
      // If no maxVersion is specified, we assume the app is only compatible
      // with the initial preview release. Do not increment this number ever!
      SetAllocatedString(appData.maxVersion, "1.*");
    }

    if (NS_CompareVersions(appData.minVersion, gToolkitVersion) > 0 ||
        NS_CompareVersions(appData.maxVersion, gToolkitVersion) < 0) {
      Output(PR_TRUE, "Error: Platform version '%s' is not compatible with\n"
             "minVersion >= %s\nmaxVersion <= %s\n",
             gToolkitVersion,
             appData.minVersion, appData.maxVersion);
      return 1;
    }
  }

#ifdef MOZ_CRASHREPORTER
  const char* crashreporterEnv = PR_GetEnv("MOZ_CRASHREPORTER");
  if (crashreporterEnv && *crashreporterEnv) {
    appData.flags |= NS_XRE_ENABLE_CRASH_REPORTER;
  }

  if ((appData.flags & NS_XRE_ENABLE_CRASH_REPORTER) &&
      NS_SUCCEEDED(
         CrashReporter::SetExceptionHandler(appData.xreDirectory))) {
    if (appData.crashReporterURL)
      CrashReporter::SetServerURL(nsDependentCString(appData.crashReporterURL));

    // pass some basic info from the app data
    if (appData.vendor)
      CrashReporter::AnnotateCrashReport(NS_LITERAL_CSTRING("Vendor"),
                                         nsDependentCString(appData.vendor));
    if (appData.name)
      CrashReporter::AnnotateCrashReport(NS_LITERAL_CSTRING("ProductName"),
                                         nsDependentCString(appData.name));
    if (appData.version)
      CrashReporter::AnnotateCrashReport(NS_LITERAL_CSTRING("Version"),
                                         nsDependentCString(appData.version));
    if (appData.buildID)
      CrashReporter::AnnotateCrashReport(NS_LITERAL_CSTRING("BuildID"),
                                         nsDependentCString(appData.buildID));
    CrashReporter::SetRestartArgs(argc, argv);

    // annotate other data (user id etc)
    nsXREDirProvider dirProvider;
    nsCOMPtr<nsILocalFile> userAppDataDir;
    rv = dirProvider.Initialize(gAppData->directory, gAppData->xreDirectory);
    if (NS_SUCCEEDED(rv) &&
        NS_SUCCEEDED(dirProvider.GetUserAppDataDirectory(
                                                         getter_AddRefs(userAppDataDir)))) {
      CrashReporter::SetupExtraData(userAppDataDir,
                                    nsDependentCString(appData.buildID));

      // see if we have a crashreporter-override.ini in the application directory
      nsCOMPtr<nsIFile> overrideini;
      PRBool exists;
      static char overrideEnv[MAXPATHLEN];
      if (NS_SUCCEEDED(dirProvider.GetAppDir()->Clone(getter_AddRefs(overrideini))) &&
          NS_SUCCEEDED(overrideini->AppendNative(NS_LITERAL_CSTRING("crashreporter-override.ini"))) &&
          NS_SUCCEEDED(overrideini->Exists(&exists)) &&
          exists) {
#ifdef XP_WIN
        nsAutoString overridePathW;
        overrideini->GetPath(overridePathW);
        NS_ConvertUTF16toUTF8 overridePath(overridePathW);
#else
        nsCAutoString overridePath;
        overrideini->GetNativePath(overridePath);
#endif

        sprintf(overrideEnv, "MOZ_CRASHREPORTER_STRINGS_OVERRIDE=%s",
                overridePath.get());
        PR_SetEnv(overrideEnv);
      }
    }
  }
#endif

#ifdef XP_MACOSX
  if (PR_GetEnv("MOZ_LAUNCHED_CHILD")) {
    // This is needed, on relaunch, to force the OS to use the "Cocoa Dock
    // API".  Otherwise the call to ReceiveNextEvent() below will make it
    // use the "Carbon Dock API".  For more info see bmo bug 377166.
    EnsureUseCocoaDockAPI();

    // When the app relaunches, the original process exits.  This causes
    // the dock tile to stop bouncing, lose the "running" triangle, and
    // if the tile does not permanently reside in the Dock, even disappear.
    // This can be confusing to the user, who is expecting the app to launch.
    // Calling ReceiveNextEvent without requesting any event is enough to
    // cause a dock tile for the child process to appear.
    const EventTypeSpec kFakeEventList[] = { { INT_MAX, INT_MAX } };
    EventRef event;
    ::ReceiveNextEvent(GetEventTypeCount(kFakeEventList), kFakeEventList,
                       kEventDurationNoWait, PR_FALSE, &event);
  }

  if (CheckArg("foreground")) {
    // The original process communicates that it was in the foreground by
    // adding this argument.  This new process, which is taking over for
    // the old one, should make itself the active application.
    ProcessSerialNumber psn;
    if (::GetCurrentProcess(&psn) == noErr)
      ::SetFrontProcess(&psn);
  }
#endif

  PR_SetEnv("MOZ_LAUNCHED_CHILD=");

  gRestartArgc = gArgc;
  gRestartArgv = (char**) malloc(sizeof(char*) * (gArgc + 1 + (override ? 2 : 0)));
  if (!gRestartArgv) return 1;

  int i;
  for (i = 0; i < gArgc; ++i) {
    gRestartArgv[i] = gArgv[i];
  }
  
  // Add the -override argument back (it is removed automatically be CheckArg) if there is one
  if (override) {
    gRestartArgv[gRestartArgc++] = const_cast<char*>("-override");
    gRestartArgv[gRestartArgc++] = const_cast<char*>(override);
  }

  gRestartArgv[gRestartArgc] = nsnull;
  

#if defined(XP_OS2)
  PRBool StartOS2App(int aArgc, char **aArgv);
  if (!StartOS2App(gArgc, gArgv))
    return 1;
  ScopedFPHandler handler;
#endif /* XP_OS2 */

  ar = CheckArg("safe-mode", PR_TRUE);
  if (ar == ARG_BAD) {
    PR_fprintf(PR_STDERR, "Error: argument -safe-mode is invalid when argument -osint is specified\n");
    return 1;
  } else if (ar == ARG_FOUND) {
    gSafeMode = PR_TRUE;
  }

#ifdef XP_MACOSX
  if (GetCurrentEventKeyModifiers() & optionKey)
    gSafeMode = PR_TRUE;
#endif

  // Handle -no-remote command line argument. Setup the environment to
  // better accommodate other components and various restart scenarios.
  ar = CheckArg("no-remote", PR_TRUE);
  if (ar == ARG_BAD) {
    PR_fprintf(PR_STDERR, "Error: argument -a requires an application name\n");
    return 1;
  } else if (ar == ARG_FOUND) {
    PR_SetEnv("MOZ_NO_REMOTE=1");
  }

  // Handle -help and -version command line arguments.
  // They should return quickly, so we deal with them here.
  if (CheckArg("h") || CheckArg("help") || CheckArg("?")) {
    DumpHelp();
    return 0;
  }

  if (CheckArg("v") || CheckArg("version")) {
    DumpVersion();
    return 0;
  }
    
#ifdef NS_TRACE_MALLOC
  gArgc = argc = NS_TraceMallocStartupArgs(gArgc, gArgv);
#endif

  MOZ_SPLASHSCREEN_UPDATE(20);

#if defined(MOZ_IPC) && !defined(OS_WIN)
  // FIXME: this and its constituents leak
  char** canonArgs = new char*[gArgc];

  // get the canonical version of the binary's path
  nsCOMPtr<nsILocalFile> binFile;
  rv = XRE_GetBinaryPath(gArgv[0], getter_AddRefs(binFile));
  NS_ENSURE_SUCCESS(rv, 2);

  nsCAutoString canonBinPath;
  rv = binFile->GetNativePath(canonBinPath);
  NS_ENSURE_SUCCESS(rv, 2);

  canonArgs[0] = strdup(canonBinPath.get());

  for (int i = 1; i < gArgc; ++i) {
    if (gArgv[i]) {
      canonArgs[i] = strdup(gArgv[i]); // new[] zeros memory
    }
  }
 
  NS_ASSERTION(!CommandLine::IsInitialized(), "Bad news!");
  CommandLine::Init(gArgc, canonArgs);
#endif

  {
    nsXREDirProvider dirProvider;
    rv = dirProvider.Initialize(gAppData->directory, gAppData->xreDirectory);
    if (NS_FAILED(rv))
      return 1;

    // Check for -register, which registers chrome and then exits immediately.
    ar = CheckArg("register", PR_TRUE);
    if (ar == ARG_BAD) {
      PR_fprintf(PR_STDERR, "Error: argument -register is invalid when argument -osint is specified\n");
      return 1;
    } else if (ar == ARG_FOUND) {
      ScopedXPCOMStartup xpcom;
      rv = xpcom.Initialize();
      NS_ENSURE_SUCCESS(rv, 1);

      {
        nsCOMPtr<nsIChromeRegistry> chromeReg
          (do_GetService("@mozilla.org/chrome/chrome-registry;1"));
        NS_ENSURE_TRUE(chromeReg, 1);

        chromeReg->CheckForNewChrome();
      }
      return 0;
    }

#if defined(MOZ_WIDGET_GTK2) || defined(MOZ_ENABLE_XREMOTE)
    // Stash DESKTOP_STARTUP_ID in malloc'ed memory because gtk_init will clear it.
#define HAVE_DESKTOP_STARTUP_ID
    const char* desktopStartupIDEnv = PR_GetEnv("DESKTOP_STARTUP_ID");
    nsCAutoString desktopStartupID;
    if (desktopStartupIDEnv) {
      desktopStartupID.Assign(desktopStartupIDEnv);
    }
#endif

#if defined(MOZ_WIDGET_QT)
    QApplication app(gArgc, gArgv);
#endif
#if defined(MOZ_WIDGET_GTK2)
#ifdef MOZ_MEMORY
    // Disable the slice allocator, since jemalloc already uses similar layout
    // algorithms, and using a sub-allocator tends to increase fragmentation.
    // This must be done before g_thread_init() is called.
    g_slice_set_config(G_SLICE_CONFIG_ALWAYS_MALLOC, 1);
#endif
    g_thread_init(NULL);
    // setup for private colormap.  Ideally we'd like to do this
    // in nsAppShell::Create, but we need to get in before gtk
    // has been initialized to make sure everything is running
    // consistently.
    if (CheckArg("install"))
      gdk_rgb_set_install(TRUE);

    // Initialize GTK here for splash.

    // Open the display ourselves instead of using gtk_init, so that we can
    // close it without fear that one day gtk might clean up the display it
    // opens.
    if (!gtk_parse_args(&gArgc, &gArgv))
      return 1;

    // display_name is owned by gdk.
    const char *display_name = gdk_get_display_arg_name();
    if (display_name) {
      SaveWordToEnv("DISPLAY", nsDependentCString(display_name));
    } else {
      display_name = PR_GetEnv("DISPLAY");
      if (!display_name) {
        PR_fprintf(PR_STDERR, "Error: no display specified\n");
        return 1;
      }
    }
#endif /* MOZ_WIDGET_GTK2 */

#ifdef MOZ_ENABLE_XREMOTE
    // handle -remote now that xpcom is fired up

    const char* xremotearg;
    ar = CheckArg("remote", PR_TRUE, &xremotearg);
    if (ar == ARG_BAD) {
      PR_fprintf(PR_STDERR, "Error: -remote requires an argument\n");
      return 1;
    }
    const char* desktopStartupIDPtr =
      desktopStartupID.IsEmpty() ? nsnull : desktopStartupID.get();
    if (ar) {
      return HandleRemoteArgument(xremotearg, desktopStartupIDPtr);
    }

    if (!PR_GetEnv("MOZ_NO_REMOTE")) {
      // Try to remote the entire command line. If this fails, start up normally.
      RemoteResult rr = RemoteCommandLine(desktopStartupIDPtr);
      if (rr == REMOTE_FOUND)
        return 0;
      else if (rr == REMOTE_ARG_BAD)
        return 1;
    }
#endif

#if defined(MOZ_WIDGET_GTK2)
    GdkDisplay* display = nsnull;
    display = gdk_display_open(display_name);
    if (!display) {
      PR_fprintf(PR_STDERR, "Error: cannot open display: %s\n", display_name);
      return 1;
    }
    gdk_display_manager_set_default_display (gdk_display_manager_get(),
                                             display);
    
    // g_set_application_name () is only defined in glib2.2 and higher.
    _g_set_application_name_fn _g_set_application_name =
      (_g_set_application_name_fn)FindFunction("g_set_application_name");
    if (_g_set_application_name) {
      _g_set_application_name(gAppData->name);
    }
    _gtk_window_set_auto_startup_notification_fn _gtk_window_set_auto_startup_notification =
      (_gtk_window_set_auto_startup_notification_fn)FindFunction("gtk_window_set_auto_startup_notification");
    if (_gtk_window_set_auto_startup_notification) {
      _gtk_window_set_auto_startup_notification(PR_FALSE);
    }

    gtk_widget_set_default_colormap(gdk_rgb_get_colormap());
#endif /* MOZ_WIDGET_GTK2 */

    // Call the code to install our handler
#ifdef MOZ_JPROF
    setupProfilingStuff();
#endif

    // Try to allocate "native app support."
    nsCOMPtr<nsINativeAppSupport> nativeApp;
    rv = NS_CreateNativeAppSupport(getter_AddRefs(nativeApp));
    if (NS_FAILED(rv))
      return 1;

    PRBool canRun = PR_FALSE;
    rv = nativeApp->Start(&canRun);
    if (NS_FAILED(rv) || !canRun) {
      return 1;
    }

#if defined(MOZ_UPDATER)
  // Check for and process any available updates
  nsCOMPtr<nsIFile> updRoot;
  PRBool persistent;
  rv = dirProvider.GetFile(XRE_UPDATE_ROOT_DIR, &persistent,
                           getter_AddRefs(updRoot));
  // XRE_UPDATE_ROOT_DIR may fail. Fallback to appDir if failed
  if (NS_FAILED(rv))
    updRoot = dirProvider.GetAppDir();

  ProcessUpdates(dirProvider.GetGREDir(),
                 dirProvider.GetAppDir(),
                 updRoot,
                 gRestartArgc,
                 gRestartArgv,
                 appData.version);
#endif

    nsCOMPtr<nsIProfileLock> profileLock;
    PRBool startOffline = PR_FALSE;
    nsCAutoString profileName;

    rv = SelectProfile(getter_AddRefs(profileLock), nativeApp, &startOffline,
                       &profileName);
    if (rv == NS_ERROR_LAUNCHED_CHILD_PROCESS ||
        rv == NS_ERROR_ABORT) return 0;
    if (NS_FAILED(rv)) return 1;

    nsCOMPtr<nsILocalFile> profD;
    rv = profileLock->GetDirectory(getter_AddRefs(profD));
    NS_ENSURE_SUCCESS(rv, 1);

    nsCOMPtr<nsILocalFile> profLD;
    rv = profileLock->GetLocalDirectory(getter_AddRefs(profLD));
    NS_ENSURE_SUCCESS(rv, 1);

    rv = dirProvider.SetProfile(profD, profLD);
    NS_ENSURE_SUCCESS(rv, 1);

#if defined(WINCE) && defined(MOZ_SPLASHSCREEN)
    // give up the mutex, let other app startups happen
    winStartupMutex.Unlock();
#endif

    //////////////////////// NOW WE HAVE A PROFILE ////////////////////////

#ifdef MOZ_CRASHREPORTER
    if (appData.flags & NS_XRE_ENABLE_CRASH_REPORTER)
        MakeOrSetMinidumpPath(profD);
#endif

    PRBool upgraded = PR_FALSE;

    nsCAutoString version;
    BuildVersion(version);

#ifdef TARGET_OS_ABI
    NS_NAMED_LITERAL_CSTRING(osABI, TARGET_OS_ABI);
#else
    // No TARGET_XPCOM_ABI, but at least the OS is known
    NS_NAMED_LITERAL_CSTRING(osABI, OS_TARGET "_UNKNOWN");
#endif

    // Check for version compatibility with the last version of the app this 
    // profile was started with.  The format of the version stamp is defined
    // by the BuildVersion function.
    // Also check to see if something has happened to invalidate our
    // fastload caches, like an extension upgrade or installation.
    PRBool cachesOK;
    PRBool versionOK = CheckCompatibility(profD, version, osABI, 
                                          dirProvider.GetGREDir(),
                                          gAppData->directory, &cachesOK);

    // Every time a profile is loaded by a build with a different version,
    // it updates the compatibility.ini file saying what version last wrote
    // the compreg.dat.  On subsequent launches if the version matches, 
    // there is no need for re-registration.  If the user loads the same
    // profile in different builds the component registry must be
    // re-generated to prevent mysterious component loading failures.
    //
    if (gSafeMode) {
      RemoveComponentRegistries(profD, profLD, PR_FALSE);
      WriteVersion(profD, NS_LITERAL_CSTRING("Safe Mode"), osABI,
                   dirProvider.GetGREDir(), gAppData->directory);
    }
    else if (versionOK) {
      if (!cachesOK) {
        // Remove compreg.dat and xpti.dat, forcing component re-registration.
        // The new list of additional components directories is derived from
        // information in "extensions.ini".
        RemoveComponentRegistries(profD, profLD, PR_FALSE);
        
        // Rewrite compatibility.ini to remove the flag
        WriteVersion(profD, version, osABI,
                     dirProvider.GetGREDir(), gAppData->directory);
      }
      // Nothing need be done for the normal startup case.
    }
    else {
      // Remove compreg.dat and xpti.dat, forcing component re-registration
      // with the default set of components (this disables any potentially
      // troublesome incompatible XPCOM components). 
      RemoveComponentRegistries(profD, profLD, PR_TRUE);

      // Tell the Extension Manager it should check for incompatible 
      // Extensions and re-write the "extensions.ini" file with a list of 
      // directories for compatible extensions
      upgraded = PR_TRUE;

      // Write out version
      WriteVersion(profD, version, osABI,
                   dirProvider.GetGREDir(), gAppData->directory);
    }

    PRBool needsRestart = PR_FALSE;
    PRBool appInitiatedRestart = PR_FALSE;

    MOZ_SPLASHSCREEN_UPDATE(30);

    // Allows the user to forcefully bypass the restart process at their
    // own risk. Useful for debugging or for tinderboxes where child 
    // processes can be problematic.
    {
      // Start the real application
      ScopedXPCOMStartup xpcom;
      rv = xpcom.Initialize();
      NS_ENSURE_SUCCESS(rv, 1); 
      rv = xpcom.DoAutoreg();
      rv |= xpcom.RegisterProfileService();
      rv |= xpcom.SetWindowCreator(nativeApp);
      NS_ENSURE_SUCCESS(rv, 1);

      {
        if (startOffline) {
          nsCOMPtr<nsIIOService2> io (do_GetService("@mozilla.org/network/io-service;1"));
          NS_ENSURE_TRUE(io, 1);
          io->SetManageOfflineStatus(PR_FALSE);
          io->SetOffline(PR_TRUE);
        }

        {
          NS_TIMELINE_ENTER("startupNotifier");
          nsCOMPtr<nsIObserver> startupNotifier
            (do_CreateInstance(NS_APPSTARTUPNOTIFIER_CONTRACTID, &rv));
          NS_ENSURE_SUCCESS(rv, 1);

          startupNotifier->Observe(nsnull, APPSTARTUP_TOPIC, nsnull);
          NS_TIMELINE_LEAVE("startupNotifier");
        }

        nsCOMPtr<nsIAppStartup2> appStartup
          (do_GetService(NS_APPSTARTUP_CONTRACTID));
        NS_ENSURE_TRUE(appStartup, 1);

        if (gDoMigration) {
          nsCOMPtr<nsIFile> file;
          dirProvider.GetAppDir()->Clone(getter_AddRefs(file));
          file->AppendNative(NS_LITERAL_CSTRING("override.ini"));
          nsINIParser parser;
          nsCOMPtr<nsILocalFile> localFile(do_QueryInterface(file));
          nsresult rv = parser.Init(localFile);
          if (NS_SUCCEEDED(rv)) {
            nsCAutoString buf;
            rv = parser.GetString("XRE", "EnableProfileMigrator", buf);
            if (NS_SUCCEEDED(rv)) {
              if (buf[0] == '0' || buf[0] == 'f' || buf[0] == 'F') {
                gDoMigration = PR_FALSE;
              }
            }
          }
        }

        // Profile Migration
        if (gAppData->flags & NS_XRE_ENABLE_PROFILE_MIGRATOR && gDoMigration) {
          gDoMigration = PR_FALSE;
          nsCOMPtr<nsIProfileMigrator> pm
            (do_CreateInstance(NS_PROFILEMIGRATOR_CONTRACTID));
          if (pm)
            pm->Migrate(&dirProvider);
        }
        dirProvider.DoStartup();

        PRBool shuttingDown = PR_FALSE;
        appStartup->GetShuttingDown(&shuttingDown);

        nsCOMPtr<nsICommandLineRunner> cmdLine;

        nsCOMPtr<nsIFile> workingDir;
        rv = NS_GetSpecialDirectory(NS_OS_CURRENT_WORKING_DIR, getter_AddRefs(workingDir));
        NS_ENSURE_SUCCESS(rv, 1);

        if (!shuttingDown) {
          cmdLine = do_CreateInstance("@mozilla.org/toolkit/command-line;1");
          NS_ENSURE_TRUE(cmdLine, 1);

          rv = cmdLine->Init(gArgc, gArgv,
                             workingDir, nsICommandLine::STATE_INITIAL_LAUNCH);
          NS_ENSURE_SUCCESS(rv, 1);

          /* Special-case services that need early access to the command
             line. */
          nsCOMPtr<nsIObserverService> obsService
            (do_GetService("@mozilla.org/observer-service;1"));
          if (obsService) {
            obsService->NotifyObservers(cmdLine, "command-line-startup", nsnull);
          }

          NS_TIMELINE_ENTER("appStartup->CreateHiddenWindow");
          rv = appStartup->CreateHiddenWindow();
          NS_TIMELINE_LEAVE("appStartup->CreateHiddenWindow");
          NS_ENSURE_SUCCESS(rv, 1);

          MOZ_SPLASHSCREEN_UPDATE(50);

#if defined(HAVE_DESKTOP_STARTUP_ID) && defined(MOZ_WIDGET_GTK2)
          nsRefPtr<nsGTKToolkit> toolkit = GetGTKToolkit();
          if (toolkit && !desktopStartupID.IsEmpty()) {
            toolkit->SetDesktopStartupID(desktopStartupID);
          }
#endif

          // Extension Compatibility Checking and Startup
          if (gAppData->flags & NS_XRE_ENABLE_EXTENSION_MANAGER) {
            nsCOMPtr<nsIExtensionManager> em(do_GetService("@mozilla.org/extensions/manager;1"));
            NS_ENSURE_TRUE(em, 1);

            if (upgraded) {
              rv = em->CheckForMismatches(&needsRestart);
              if (NS_FAILED(rv)) {
                needsRestart = PR_FALSE;
                upgraded = PR_FALSE;
              }
            }
            
            if (!upgraded || !needsRestart)
              em->Start(&needsRestart);
          }

          // We want to restart no more than 2 times. The first restart,
          // NO_EM_RESTART == "0" , and the second time, "1".
          char* noEMRestart = PR_GetEnv("NO_EM_RESTART");
          if (noEMRestart && *noEMRestart && *noEMRestart == '1') {
            if (upgraded || needsRestart) {
              NS_WARNING("EM tried to force us to restart twice! Forcefully preventing that.");
            }
            needsRestart = upgraded = PR_FALSE;
          }
        }

        if (!upgraded && !needsRestart) {
          SaveStateForAppInitiatedRestart();

          // clear out any environment variables which may have been set 
          // during the relaunch process now that we know we won't be relaunching.
          PR_SetEnv("XRE_PROFILE_PATH=");
          PR_SetEnv("XRE_PROFILE_LOCAL_PATH=");
          PR_SetEnv("XRE_PROFILE_NAME=");
          PR_SetEnv("XRE_START_OFFLINE=");
          PR_SetEnv("XRE_IMPORT_PROFILES=");
          PR_SetEnv("NO_EM_RESTART=");
          PR_SetEnv("XUL_APP_FILE=");
          PR_SetEnv("XRE_BINARY_PATH=");

          if (!shuttingDown) {
#ifdef XP_MACOSX
            // we re-initialize the command-line service and do appleevents munging
            // after we are sure that we're not restarting
            cmdLine = do_CreateInstance("@mozilla.org/toolkit/command-line;1");
            NS_ENSURE_TRUE(cmdLine, 1);

            SetupMacCommandLine(gArgc, gArgv);

            rv = cmdLine->Init(gArgc, gArgv,
                               workingDir, nsICommandLine::STATE_INITIAL_LAUNCH);
            NS_ENSURE_SUCCESS(rv, 1);
#endif
#ifdef MOZ_WIDGET_COCOA
            // Prepare Cocoa's form of Apple Event handling.
            SetupMacApplicationDelegate();
#endif

            MOZ_SPLASHSCREEN_UPDATE(70);

            nsCOMPtr<nsIObserverService> obsService
              (do_GetService("@mozilla.org/observer-service;1"));
            if (obsService)
              obsService->NotifyObservers(nsnull, "final-ui-startup", nsnull);

            appStartup->GetShuttingDown(&shuttingDown);
          }

          if (!shuttingDown) {
            rv = cmdLine->Run();
            NS_ENSURE_SUCCESS_LOG(rv, 1);

            appStartup->GetShuttingDown(&shuttingDown);
          }

#ifdef MOZ_ENABLE_XREMOTE
          nsCOMPtr<nsIRemoteService> remoteService;
#endif /* MOZ_ENABLE_XREMOTE */
          if (!shuttingDown) {
#ifdef MOZ_ENABLE_XREMOTE
            // if we have X remote support, start listening for requests on the
            // proxy window.
            remoteService = do_GetService("@mozilla.org/toolkit/remote-service;1");
            if (remoteService)
              remoteService->Startup(gAppData->name,
                                     PromiseFlatCString(profileName).get());
#endif /* MOZ_ENABLE_XREMOTE */

            // enable win32 DDE responses and Mac appleevents responses
            nativeApp->Enable();
          }

          MOZ_SPLASHSCREEN_UPDATE(90);
          {
            NS_TIMELINE_ENTER("appStartup->Run");
            rv = appStartup->Run();
            NS_TIMELINE_LEAVE("appStartup->Run");
            if (NS_FAILED(rv)) {
              NS_ERROR("failed to run appstartup");
              gLogConsoleErrors = PR_TRUE;
            }
          }

          // Check for an application initiated restart.  This is one that
          // corresponds to nsIAppStartup.quit(eRestart)
          if (rv == NS_SUCCESS_RESTART_APP) {
            needsRestart = PR_TRUE;
            appInitiatedRestart = PR_TRUE;
          }

          if (!shuttingDown) {
#ifdef MOZ_ENABLE_XREMOTE
            // shut down the x remote proxy window
            if (remoteService)
              remoteService->Shutdown();
#endif /* MOZ_ENABLE_XREMOTE */
          }

#ifdef MOZ_TIMELINE
          // Make sure we print this out even if timeline is runtime disabled
          if (NS_FAILED(NS_TIMELINE_LEAVE("main1")))
            NS_TimelineForceMark("...main1");
#endif
        }
        else {
          // Upgrade condition (build id changes), but the restart hint was 
          // not set by the Extension Manager. This is because the compatibility
          // resolution for Extensions is different than for the component 
          // registry - major milestone vs. build id. 
          needsRestart = PR_TRUE;

#ifdef XP_WIN
          ProcessDDE(nativeApp, PR_TRUE);
#endif

#ifdef XP_MACOSX
          SetupMacCommandLine(gRestartArgc, gRestartArgv);
#endif
        }
      }
    }

    // unlock the profile after ScopedXPCOMStartup object (xpcom) 
    // has gone out of scope.  see bug #386739 for more details
    profileLock->Unlock();

    // Restart the app after XPCOM has been shut down cleanly. 
    if (needsRestart) {
      MOZ_SPLASHSCREEN_UPDATE(90);

      if (appInitiatedRestart) {
        RestoreStateForAppInitiatedRestart();
      }
      else {
        char* noEMRestart = PR_GetEnv("NO_EM_RESTART");
        if (noEMRestart && *noEMRestart) {
          PR_SetEnv("NO_EM_RESTART=1");
        }
        else {
          PR_SetEnv("NO_EM_RESTART=0");
        }
      }

      // Ensure that these environment variables are set:
      SaveFileToEnvIfUnset("XRE_PROFILE_PATH", profD);
      SaveFileToEnvIfUnset("XRE_PROFILE_LOCAL_PATH", profLD);
      SaveWordToEnvIfUnset("XRE_PROFILE_NAME", profileName);

#ifdef XP_MACOSX
      if (gBinaryPath) {
        static char kEnvVar[MAXPATHLEN];
        sprintf(kEnvVar, "XRE_BINARY_PATH=%s", gBinaryPath);
        PR_SetEnv(kEnvVar);
      }
#endif

// XXXkt s/MOZ_TOOLKIT_GTK2/MOZ_WIDGET_GTK2/?
// but the hidden window has been destroyed so toolkit is NULL anyway.
#if defined(HAVE_DESKTOP_STARTUP_ID) && defined(MOZ_TOOLKIT_GTK2)
      nsGTKToolkit* toolkit = GetGTKToolkit();
      if (toolkit) {
        nsCAutoString currentDesktopStartupID;
        toolkit->GetDesktopStartupID(&currentDesktopStartupID);
        if (!currentDesktopStartupID.IsEmpty()) {
          nsCAutoString desktopStartupEnv;
          desktopStartupEnv.AssignLiteral("DESKTOP_STARTUP_ID=");
          desktopStartupEnv.Append(currentDesktopStartupID);
          // Leak it with extreme prejudice!
          PR_SetEnv(ToNewCString(desktopStartupEnv));
        }
      }
#endif

#ifdef MOZ_WIDGET_GTK2
      MOZ_gdk_display_close(display);
#endif

      rv = LaunchChild(nativeApp, appInitiatedRestart);

#ifdef MOZ_CRASHREPORTER
      if (appData.flags & NS_XRE_ENABLE_CRASH_REPORTER)
        CrashReporter::UnsetExceptionHandler();
#endif

      return rv == NS_ERROR_LAUNCHED_CHILD_PROCESS ? 0 : 1;
    }

#ifdef MOZ_WIDGET_GTK2
    // gdk_display_close also calls gdk_display_manager_set_default_display
    // appropriately when necessary.
    MOZ_gdk_display_close(display);
#endif
  }

#ifdef MOZ_CRASHREPORTER
  if (appData.flags & NS_XRE_ENABLE_CRASH_REPORTER)
      CrashReporter::UnsetExceptionHandler();
#endif

  return NS_FAILED(rv) ? 1 : 0;
}<|MERGE_RESOLUTION|>--- conflicted
+++ resolved
@@ -718,7 +718,6 @@
   return NS_OK;
 }
 
-<<<<<<< HEAD
 // Ensure that the GeckoProcessType enum, defined in xpcom/build/nsXULAppAPI.h,
 // is synchronized with the const unsigned longs defined in
 // xpcom/system/nsIXULRuntime.idl.
@@ -740,7 +739,9 @@
 {
   NS_ENSURE_ARG_POINTER(aResult);
   *aResult = XRE_GetProcessType();
-=======
+  return NS_OK;
+}
+
 NS_IMETHODIMP
 nsXULAppInfo::InvalidateCachesOnRestart()
 {
@@ -780,7 +781,6 @@
     if (NS_FAILED(rv))
       return rv;
   }
->>>>>>> ea120921
   return NS_OK;
 }
 
