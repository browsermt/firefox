--- conflicted
+++ resolved
@@ -34,10 +34,7 @@
       uri: aUri ? aUri.displaySpec : "",
       where: aWhere,
       flags: aFlags,
-<<<<<<< HEAD
-=======
       triggerUri: triggerUri && triggerUri.displaySpec,
->>>>>>> 90d51e6c
     };
 
     let handled = undefined;
