/* vim:set ts=2 sw=2 sts=2 et cindent: */
/* ***** BEGIN LICENSE BLOCK *****
 * Version: MPL 1.1/GPL 2.0/LGPL 2.1
 *
 * The contents of this file are subject to the Mozilla Public License Version
 * 1.1 (the "License"); you may not use this file except in compliance with
 * the License. You may obtain a copy of the License at
 * http://www.mozilla.org/MPL/
 *
 * Software distributed under the License is distributed on an "AS IS" basis,
 * WITHOUT WARRANTY OF ANY KIND, either express or implied. See the License
 * for the specific language governing rights and limitations under the
 * License.
 *
 * The Original Code is Mozilla code.
 *
 * The Initial Developer of the Original Code is the Mozilla Corporation.
 * Portions created by the Initial Developer are Copyright (C) 2007
 * the Initial Developer. All Rights Reserved.
 *
 * Contributor(s):
 *  Chris Double <chris.double@double.co.nz>
 *
 * Alternatively, the contents of this file may be used under the terms of
 * either the GNU General Public License Version 2 or later (the "GPL"), or
 * the GNU Lesser General Public License Version 2.1 or later (the "LGPL"),
 * in which case the provisions of the GPL or the LGPL are applicable instead
 * of those above. If you wish to allow use of your version of this file only
 * under the terms of either the GPL or the LGPL, and not to allow others to
 * use your version of this file under the terms of the MPL, indicate your
 * decision by deleting the provisions above and replace them with the notice
 * and other provisions required by the GPL or the LGPL. If you do not delete
 * the provisions above, a recipient may use your version of this file under
 * the terms of any one of the MPL, the GPL or the LGPL.
 *
 * ***** END LICENSE BLOCK ***** */

#if !defined(nsMediaStream_h_)
#define nsMediaStream_h_

#include "nsCOMPtr.h"
#include "nsAutoPtr.h"
#include "nsIChannel.h"
#include "nsIPrincipal.h"
#include "nsIURI.h"
#include "nsIStreamListener.h"
#include "nsIChannelEventSink.h"
#include "nsIInterfaceRequestor.h"
#include "prlock.h"
#include "nsMediaCache.h"
#include "nsTimeStamp.h"

// For HTTP seeking, if number of bytes needing to be
// seeked forward is less than this value then a read is
// done rather than a byte range request.
#define SEEK_VS_READ_THRESHOLD (32*1024)

class nsMediaDecoder;

/**
 * This class is useful for estimating rates of data passing through
 * some channel. The idea is that activity on the channel "starts"
 * and "stops" over time. At certain times data passes through the
 * channel (usually while the channel is active; data passing through
 * an inactive channel is ignored). The GetRate() function computes
 * an estimate of the "current rate" of the channel, which is some
 * kind of average of the data passing through over the time the
 * channel is active.
 * 
 * All methods take "now" as a parameter so the user of this class can
 * control the timeline used.
 */
class nsChannelStatistics {
public:
  typedef mozilla::TimeStamp TimeStamp;
  typedef mozilla::TimeDuration TimeDuration;

  nsChannelStatistics() { Reset(); }
  void Reset() {
    mLastStartTime = TimeStamp();
    mAccumulatedTime = TimeDuration(0);
    mAccumulatedBytes = 0;
    mIsStarted = PR_FALSE;
  }
  void Start(TimeStamp aNow) {
    if (mIsStarted)
      return;
    mLastStartTime = aNow;
    mIsStarted = PR_TRUE;
  }
  void Stop(TimeStamp aNow) {
    if (!mIsStarted)
      return;
    mAccumulatedTime += aNow - mLastStartTime;
    mIsStarted = PR_FALSE;
  }
  void AddBytes(PRInt64 aBytes) {
    if (!mIsStarted) {
      // ignore this data, it may be related to seeking or some other
      // operation we don't care about
      return;
    }
    mAccumulatedBytes += aBytes;
  }
  double GetRateAtLastStop(PRPackedBool* aReliable) {
    double seconds = mAccumulatedTime.ToSeconds();
    *aReliable = seconds >= 1.0;
    if (seconds <= 0.0)
      return 0.0;
    return double(mAccumulatedBytes)/seconds;
  }
  double GetRate(TimeStamp aNow, PRPackedBool* aReliable) {
    TimeDuration time = mAccumulatedTime;
    if (mIsStarted) {
      time += aNow - mLastStartTime;
    }
    double seconds = time.ToSeconds();
    *aReliable = seconds >= 1.0;
    if (seconds <= 0.0)
      return 0.0;
    return double(mAccumulatedBytes)/seconds;
  }
private:
  PRInt64      mAccumulatedBytes;
  TimeDuration mAccumulatedTime;
  TimeStamp    mLastStartTime;
  PRPackedBool mIsStarted;
};

/*
   Provides the ability to open, read and seek into a media stream
   (audio, video). Handles the underlying machinery to do range
   requests, etc as needed by the actual stream type. Instances of
   this class must be created on the main thread. 

   Most methods must be called on the main thread only. Read, Seek and
   Tell may be called on another thread which may be a non main
   thread. They may not be called on multiple other threads though. In
   the case of the Ogg Decoder they are called on the Decode thread
   for example. You must ensure that no threads are calling these
   methods once Close is called.

   Instances of this class are explicitly managed. 'delete' it when done.
*/
class nsMediaStream 
{
public:
  virtual ~nsMediaStream()
  {
    MOZ_COUNT_DTOR(nsMediaStream);
  }

  // The following can be called on the main thread only:
  // Get the decoder
  nsMediaDecoder* Decoder() { return mDecoder; }
  // Close the stream, stop any listeners, channels, etc.
  // Cancels any currently blocking Read request and forces that request to
  // return an error.
  virtual nsresult Close() = 0;
  // Suspend any downloads that are in progress.
  // If aCloseImmediately is set, resources should be released immediately
  // since we don't expect to resume again any time soon. Otherwise we
  // may resume again soon so resources should be held for a little
  // while.
  virtual void Suspend(PRBool aCloseImmediately) = 0;
  // Resume any downloads that have been suspended.
  virtual void Resume() = 0;
  // Get the current principal for the channel
  virtual already_AddRefed<nsIPrincipal> GetCurrentPrincipal() = 0;

  // These methods are called off the main thread.
  // The mode is initially MODE_PLAYBACK.
  virtual void SetReadMode(nsMediaCacheStream::ReadMode aMode) = 0;
  // This is the client's estimate of the playback rate assuming
  // the media plays continuously. The cache can't guess this itself
  // because it doesn't know when the decoder was paused, buffering, etc.
  virtual void SetPlaybackRate(PRUint32 aBytesPerSecond) = 0;
  // Read up to aCount bytes from the stream. The buffer must have
  // enough room for at least aCount bytes. Stores the number of
  // actual bytes read in aBytes (0 on end of file).
  // May read less than aCount bytes if the number of
  // available bytes is less than aCount. Always check *aBytes after
  // read, and call again if necessary.
  virtual nsresult Read(char* aBuffer, PRUint32 aCount, PRUint32* aBytes) = 0;
  // Seek to the given bytes offset in the stream. aWhence can be
  // one of:
  //   NS_SEEK_SET
  //   NS_SEEK_CUR
  //   NS_SEEK_END
  //
  // In the Http strategy case the cancel will cause the http
  // channel's listener to close the pipe, forcing an i/o error on any
  // blocked read. This will allow the decode thread to complete the
  // event.
  // 
  // In the case of a seek in progress, the byte range request creates
  // a new listener. This is done on the main thread via seek
  // synchronously dispatching an event. This avoids the issue of us
  // closing the listener but an outstanding byte range request
  // creating a new one. They run on the same thread so no explicit
  // synchronisation is required. The byte range request checks for
  // the cancel flag and does not create a new channel or listener if
  // we are cancelling.
  //
  // The default strategy does not do any seeking - the only issue is
  // a blocked read which it handles by causing the listener to close
  // the pipe, as per the http case.
  //
  // The file strategy doesn't block for any great length of time so
  // is fine for a no-op cancel.
  virtual nsresult Seek(PRInt32 aWhence, PRInt64 aOffset) = 0;
  // Report the current offset in bytes from the start of the stream.
  virtual PRInt64 Tell() = 0;
  // Moves any existing channel loads into the background, so that they don't
  // block the load event. Any new loads initiated (for example to seek)
  // will also be in the background.
  void MoveLoadsToBackground();

  // These can be called on any thread.
  // Cached blocks associated with this stream will not be evicted
  // while the stream is pinned.
  virtual void Pin() = 0;
  virtual void Unpin() = 0;
  // Get the estimated download rate in bytes per second (assuming no
  // pausing of the channel is requested by Gecko).
  // *aIsReliable is set to true if we think the estimate is useful.
  virtual double GetDownloadRate(PRPackedBool* aIsReliable) = 0;
  // Get the length of the stream in bytes. Returns -1 if not known.
  // This can change over time; after a seek operation, a misbehaving
  // server may give us a resource of a different length to what it had
  // reported previously --- or it may just lie in its Content-Length
  // header and give us more or less data than it reported. We will adjust
  // the result of GetLength to reflect the data that's actually arriving.
  virtual PRInt64 GetLength() = 0;
  // Returns the offset of the first byte of cached data at or after aOffset,
  // or -1 if there is no such cached data.
  virtual PRInt64 GetNextCachedData(PRInt64 aOffset) = 0;
  // Returns the end of the bytes starting at the given offset
  // which are in cache.
  virtual PRInt64 GetCachedDataEnd(PRInt64 aOffset) = 0;
  // Returns true if all the data from aOffset to the end of the stream
  // is in cache. If the end of the stream is not known, we return false.
  virtual PRBool IsDataCachedToEndOfStream(PRInt64 aOffset) = 0;
  // Returns true if this stream is suspended by the cache because the
  // cache is full. If true then the decoder should try to start consuming
  // data, otherwise we may not be able to make progress.
  // nsMediaDecoder::NotifySuspendedStatusChanged is called when this
  // changes.
  virtual PRBool IsSuspendedByCache() = 0;

  /**
   * Create a stream, reading data from the 
   * media resource at the URI. Call on main thread only.
   * @param aChannel if non-null, this channel is used and aListener
   * is set to the listener we want for the channel. aURI must
   * be the URI for the channel, obtained via NS_GetFinalChannelURI.
   */
  static nsresult Open(nsMediaDecoder* aDecoder, nsIURI* aURI,
                       nsIChannel* aChannel, nsMediaStream** aStream,
                       nsIStreamListener** aListener);

protected:
  nsMediaStream(nsMediaDecoder* aDecoder, nsIChannel* aChannel, nsIURI* aURI) :
    mDecoder(aDecoder),
    mChannel(aChannel),
    mURI(aURI),
    mLoadInBackground(PR_FALSE)
  {
    MOZ_COUNT_CTOR(nsMediaStream);
  }

  /**
   * @param aStreamListener if null, the strategy should open mChannel
   * itself. Otherwise, mChannel is already open and the strategy
   * should just return its stream listener in aStreamListener (or set
   * *aStreamListener to null, if it doesn't need a listener).
   */
  virtual nsresult Open(nsIStreamListener** aStreamListener) = 0;

  // This is not an nsCOMPointer to prevent a circular reference
  // between the decoder to the media stream object. The stream never
  // outlives the lifetime of the decoder.
  nsMediaDecoder* mDecoder;

  // Channel used to download the media data. Must be accessed
  // from the main thread only.
  nsCOMPtr<nsIChannel> mChannel;

  // URI in case the stream needs to be re-opened. Access from
  // main thread only.
  nsCOMPtr<nsIURI> mURI;

  // PR_TRUE if MoveLoadsToBackground() has been called, i.e. the load event
  // has been fired, and all channel loads will be in the background.
  PRPackedBool mLoadInBackground;
};

/**
 * This is the nsMediaStream implementation that wraps Necko channels.
 * Much of its functionality is actually delegated to nsMediaCache via
 * an underlying nsMediaCacheStream.
 *
 * All synchronization is performed by nsMediaCacheStream; all off-main-
 * thread operations are delegated directly to that object.
 */
class nsMediaChannelStream : public nsMediaStream
{
public:
  nsMediaChannelStream(nsMediaDecoder* aDecoder, nsIChannel* aChannel, nsIURI* aURI);
  ~nsMediaChannelStream();

  // These are called on the main thread by nsMediaCache. These must
  // not block or grab locks.
  // Start a new load at the given aOffset. The old load is cancelled
  // and no more data from the old load will be notified via
  // nsMediaCacheStream::NotifyDataReceived/Ended.
  // This can fail.
  nsresult CacheClientSeek(PRInt64 aOffset, PRBool aResume);
  // Suspend the current load since data is currently not wanted
  nsresult CacheClientSuspend();
  // Resume the current load since data is wanted again
  nsresult CacheClientResume();

  // Main thread
  virtual nsresult Open(nsIStreamListener** aStreamListener);
  virtual nsresult Close();
  virtual void     Suspend(PRBool aCloseImmediately);
  virtual void     Resume();
  virtual already_AddRefed<nsIPrincipal> GetCurrentPrincipal();
  // Return PR_TRUE if the stream has been closed.
  PRBool IsClosed() const { return mCacheStream.IsClosed(); }

  // Other thread
  virtual void     SetReadMode(nsMediaCacheStream::ReadMode aMode);
  virtual void     SetPlaybackRate(PRUint32 aBytesPerSecond);
  virtual nsresult Read(char* aBuffer, PRUint32 aCount, PRUint32* aBytes);
  virtual nsresult Seek(PRInt32 aWhence, PRInt64 aOffset);
  virtual PRInt64  Tell();

  // Any thread
  virtual void    Pin();
  virtual void    Unpin();
  virtual double  GetDownloadRate(PRPackedBool* aIsReliable);
  virtual PRInt64 GetLength();
  virtual PRInt64 GetNextCachedData(PRInt64 aOffset);
  virtual PRInt64 GetCachedDataEnd(PRInt64 aOffset);
  virtual PRBool  IsDataCachedToEndOfStream(PRInt64 aOffset);
  virtual PRBool  IsSuspendedByCache();

protected:
  class Listener : public nsIStreamListener,
                   public nsIInterfaceRequestor,
                   public nsIChannelEventSink
  {
  public:
    Listener(nsMediaChannelStream* aStream) : mStream(aStream) {}

    NS_DECL_ISUPPORTS
    NS_DECL_NSIREQUESTOBSERVER
    NS_DECL_NSISTREAMLISTENER
    NS_DECL_NSICHANNELEVENTSINK
    NS_DECL_NSIINTERFACEREQUESTOR

    void Revoke() { mStream = nsnull; }

  private:
    nsMediaChannelStream* mStream;
  };
  friend class Listener;

  // These are called on the main thread by Listener.
  nsresult OnStartRequest(nsIRequest* aRequest);
  nsresult OnStopRequest(nsIRequest* aRequest, nsresult aStatus);
  nsresult OnDataAvailable(nsIRequest* aRequest,
                           nsIInputStream* aStream,
                           PRUint32 aCount);
  nsresult OnChannelRedirect(nsIChannel* aOld, nsIChannel* aNew, PRUint32 aFlags);

  // Opens the channel, using an HTTP byte range request to start at mOffset
  // if possible. Main thread only.
<<<<<<< HEAD
  nsresult OpenChannel(nsIStreamListener** aStreamListener, PRInt64 aOffset);
=======
  nsresult OpenChannel(nsIStreamListener** aStreamListener);
>>>>>>> c9d78413
  void SetupChannelHeaders();
  // Closes the channel. Main thread only.
  void CloseChannel();

  static NS_METHOD CopySegmentToCache(nsIInputStream *aInStream,
                                      void *aClosure,
                                      const char *aFromSegment,
                                      PRUint32 aToOffset,
                                      PRUint32 aCount,
                                      PRUint32 *aWriteCount);

  // Main thread access only
<<<<<<< HEAD
  PRInt64            mLastSeekOffset;
  nsRefPtr<Listener> mListener;
  PRUint32           mSuspendCount;
=======
  PRInt64            mOffset;
  nsRefPtr<Listener> mListener;
  PRUint32           mSuspendCount;
  // When this flag is set, if we get a network error we should silently
  // reopen the stream.
  PRPackedBool       mReopenOnError;
  // When this flag is set, we should not report the next close of the
  // channel.
  PRPackedBool       mIgnoreClose;
>>>>>>> c9d78413

  // Any thread access
  nsMediaCacheStream mCacheStream;

  // This lock protects mChannelStatistics and mCacheSuspendCount
  PRLock* mLock;
  nsChannelStatistics mChannelStatistics;
  PRUint32            mCacheSuspendCount;
};

#endif<|MERGE_RESOLUTION|>--- conflicted
+++ resolved
@@ -378,11 +378,7 @@
 
   // Opens the channel, using an HTTP byte range request to start at mOffset
   // if possible. Main thread only.
-<<<<<<< HEAD
-  nsresult OpenChannel(nsIStreamListener** aStreamListener, PRInt64 aOffset);
-=======
   nsresult OpenChannel(nsIStreamListener** aStreamListener);
->>>>>>> c9d78413
   void SetupChannelHeaders();
   // Closes the channel. Main thread only.
   void CloseChannel();
@@ -395,11 +391,6 @@
                                       PRUint32 *aWriteCount);
 
   // Main thread access only
-<<<<<<< HEAD
-  PRInt64            mLastSeekOffset;
-  nsRefPtr<Listener> mListener;
-  PRUint32           mSuspendCount;
-=======
   PRInt64            mOffset;
   nsRefPtr<Listener> mListener;
   PRUint32           mSuspendCount;
@@ -409,7 +400,6 @@
   // When this flag is set, we should not report the next close of the
   // channel.
   PRPackedBool       mIgnoreClose;
->>>>>>> c9d78413
 
   // Any thread access
   nsMediaCacheStream mCacheStream;
