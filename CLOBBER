--- conflicted
+++ resolved
@@ -22,9 +22,4 @@
 # changes to stick? As of bug 928195, this shouldn't be necessary! Please
 # don't change CLOBBER for WebIDL changes any more.
 
-<<<<<<< HEAD
-
-Merge day clobber
-=======
-Bug 1250297 - Doesn't actually need a clobber, but updating the tree to an older changeset does.
->>>>>>> 42c25b99
+Bug 1250297 - Doesn't actually need a clobber, but updating the tree to an older changeset does.