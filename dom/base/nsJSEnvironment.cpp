--- conflicted
+++ resolved
@@ -936,19 +936,6 @@
   // XXX components be covered by the chrome pref instead of the content one?
   nsCOMPtr<nsIDOMChromeWindow> chromeWindow(do_QueryInterface(global));
 
-<<<<<<< HEAD
-  PRBool useTraceJIT = nsContentUtils::GetBoolPref(chromeWindow ?
-                                                   js_tracejit_chrome_str :
-                                                   js_tracejit_content_str);
-  PRBool useMethodJIT = nsContentUtils::GetBoolPref(chromeWindow ?
-                                                    js_methodjit_chrome_str :
-                                                    js_methodjit_content_str);
-  PRBool useProfiling = nsContentUtils::GetBoolPref(chromeWindow ?
-                                                    js_profiling_chrome_str :
-                                                    js_profiling_content_str);
-  PRBool useMethodJITAlways = nsContentUtils::GetBoolPref(js_methodjit_always_str);
-  PRBool useTypeInference = !chromeWindow && nsContentUtils::GetBoolPref(js_typeinfer_str);
-=======
   PRBool useTraceJIT = Preferences::GetBool(chromeWindow ?
                                               js_tracejit_chrome_str :
                                               js_tracejit_content_str);
@@ -959,7 +946,7 @@
                                                js_profiling_chrome_str :
                                                js_profiling_content_str);
   PRBool useMethodJITAlways = Preferences::GetBool(js_methodjit_always_str);
->>>>>>> 619680dd
+  PRBool useTypeInference = !chromeWindow && nsContentUtils::GetBoolPref(js_typeinfer_str);
   nsCOMPtr<nsIXULRuntime> xr = do_GetService(XULRUNTIME_SERVICE_CONTRACTID);
   if (xr) {
     PRBool safeMode = PR_FALSE;
