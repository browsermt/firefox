/* -*- Mode: C++; tab-width: 2; indent-tabs-mode: nil; c-basic-offset: 2 -*-
 * vim: set ts=2 sw=2 et tw=78:
 * This Source Code Form is subject to the terms of the Mozilla Public
 * License, v. 2.0. If a copy of the MPL was not distributed with this
 * file, You can obtain one at http://mozilla.org/MPL/2.0/.
 */

/*
 * structures that represent things to be painted (ordered in z-order),
 * used during painting and hit testing
 */

#include "nsDisplayList.h"

#include <stdint.h>
#include <algorithm>
#include <limits>

#include "gfxUtils.h"
#include "mozilla/dom/TabChild.h"
#include "mozilla/dom/KeyframeEffectReadOnly.h"
#include "mozilla/gfx/2D.h"
#include "mozilla/layers/PLayerTransaction.h"
#include "nsCSSRendering.h"
#include "nsRenderingContext.h"
#include "nsISelectionController.h"
#include "nsIPresShell.h"
#include "nsRegion.h"
#include "nsStyleStructInlines.h"
#include "nsStyleTransformMatrix.h"
#include "gfxMatrix.h"
#include "gfxPrefs.h"
#include "nsSVGIntegrationUtils.h"
#include "nsSVGUtils.h"
#include "nsLayoutUtils.h"
#include "nsIScrollableFrame.h"
#include "nsIFrameInlines.h"
#include "nsThemeConstants.h"
#include "BorderConsts.h"
#include "LayerTreeInvalidation.h"

#include "imgIContainer.h"
#include "BasicLayers.h"
#include "nsBoxFrame.h"
#include "nsSubDocumentFrame.h"
#include "nsSVGEffects.h"
#include "nsSVGElement.h"
#include "nsSVGClipPathFrame.h"
#include "GeckoProfiler.h"
#include "nsViewManager.h"
#include "ImageLayers.h"
#include "ImageContainer.h"
#include "nsCanvasFrame.h"
#include "StickyScrollContainer.h"
#include "mozilla/AnimationPerformanceWarning.h"
#include "mozilla/AnimationUtils.h"
#include "mozilla/EffectCompositor.h"
#include "mozilla/EffectSet.h"
#include "mozilla/EventStates.h"
#include "mozilla/LookAndFeel.h"
#include "mozilla/OperatorNewExtensions.h"
#include "mozilla/PendingAnimationTracker.h"
#include "mozilla/Preferences.h"
#include "mozilla/StyleAnimationValue.h"
#include "mozilla/ServoBindings.h"
#include "mozilla/Telemetry.h"
#include "mozilla/UniquePtr.h"
#include "mozilla/Unused.h"
#include "mozilla/ViewportFrame.h"
#include "mozilla/gfx/gfxVars.h"
#include "ActiveLayerTracker.h"
#include "nsContentUtils.h"
#include "nsPrintfCString.h"
#include "UnitTransforms.h"
#include "LayersLogging.h"
#include "FrameLayerBuilder.h"
#include "mozilla/EventStateManager.h"
#include "mozilla/GeckoRestyleManager.h"
#include "nsCaret.h"
#include "nsISelection.h"
#include "nsDOMTokenList.h"
#include "mozilla/RuleNodeCacheConditions.h"
#include "nsCSSProps.h"
#include "nsPluginFrame.h"
#include "nsSVGMaskFrame.h"
#include "nsTableCellFrame.h"
#include "nsTableColFrame.h"
#include "ClientLayerManager.h"
#include "mozilla/layers/StackingContextHelper.h"
#include "mozilla/layers/WebRenderBridgeChild.h"
#include "mozilla/layers/WebRenderLayerManager.h"
#include "mozilla/layers/WebRenderDisplayItemLayer.h"
#include "mozilla/layers/WebRenderMessages.h"
#include "mozilla/layers/WebRenderDisplayItemLayer.h"

// GetCurrentTime is defined in winbase.h as zero argument macro forwarding to
// GetTickCount().
#ifdef GetCurrentTime
#undef GetCurrentTime
#endif

using namespace mozilla;
using namespace mozilla::layers;
using namespace mozilla::dom;
using namespace mozilla::layout;
using namespace mozilla::gfx;

typedef FrameMetrics::ViewID ViewID;
typedef nsStyleTransformMatrix::TransformReferenceBox TransformReferenceBox;

#ifdef DEBUG
static bool
SpammyLayoutWarningsEnabled()
{
  static bool sValue = false;
  static bool sValueInitialized = false;

  if (!sValueInitialized) {
    Preferences::GetBool("layout.spammy_warnings.enabled", &sValue);
    sValueInitialized = true;
  }

  return sValue;
}
#endif

void*
AnimatedGeometryRoot::operator new(size_t aSize, nsDisplayListBuilder* aBuilder)
{
  return aBuilder->Allocate(aSize);
}

/* static */ bool
ActiveScrolledRoot::IsAncestor(const ActiveScrolledRoot* aAncestor,
                               const ActiveScrolledRoot* aDescendant)
{
  if (!aAncestor) {
    // nullptr is the root
    return true;
  }
  if (Depth(aAncestor) > Depth(aDescendant)) {
    return false;
  }
  const ActiveScrolledRoot* asr = aDescendant;
  while (asr) {
    if (asr == aAncestor) {
      return true;
    }
    asr = asr->mParent;
  }
  return false;
}

/* static */ nsCString
ActiveScrolledRoot::ToString(const ActiveScrolledRoot* aActiveScrolledRoot)
{
  nsAutoCString str;
  for (auto* asr = aActiveScrolledRoot; asr; asr = asr->mParent) {
    str.AppendPrintf("<0x%p>", asr->mScrollableFrame);
    if (asr->mParent) {
      str.Append(", ");
    }
  }
  return str;
}

static inline CSSAngle
MakeCSSAngle(const nsCSSValue& aValue)
{
  return CSSAngle(aValue.GetAngleValue(), aValue.GetUnit());
}

static void AddTransformFunctions(const nsCSSValueList* aList,
                                  nsStyleContext* aContext,
                                  nsPresContext* aPresContext,
                                  TransformReferenceBox& aRefBox,
                                  InfallibleTArray<TransformFunction>& aFunctions)
{
  if (aList->mValue.GetUnit() == eCSSUnit_None) {
    return;
  }

  for (const nsCSSValueList* curr = aList; curr; curr = curr->mNext) {
    const nsCSSValue& currElem = curr->mValue;
    NS_ASSERTION(currElem.GetUnit() == eCSSUnit_Function,
                 "Stream should consist solely of functions!");
    nsCSSValue::Array* array = currElem.GetArrayValue();
    RuleNodeCacheConditions conditions;
    switch (nsStyleTransformMatrix::TransformFunctionOf(array)) {
      case eCSSKeyword_rotatex:
      {
        CSSAngle theta = MakeCSSAngle(array->Item(1));
        aFunctions.AppendElement(RotationX(theta));
        break;
      }
      case eCSSKeyword_rotatey:
      {
        CSSAngle theta = MakeCSSAngle(array->Item(1));
        aFunctions.AppendElement(RotationY(theta));
        break;
      }
      case eCSSKeyword_rotatez:
      {
        CSSAngle theta = MakeCSSAngle(array->Item(1));
        aFunctions.AppendElement(RotationZ(theta));
        break;
      }
      case eCSSKeyword_rotate:
      {
        CSSAngle theta = MakeCSSAngle(array->Item(1));
        aFunctions.AppendElement(Rotation(theta));
        break;
      }
      case eCSSKeyword_rotate3d:
      {
        double x = array->Item(1).GetFloatValue();
        double y = array->Item(2).GetFloatValue();
        double z = array->Item(3).GetFloatValue();
        CSSAngle theta = MakeCSSAngle(array->Item(4));
        aFunctions.AppendElement(Rotation3D(x, y, z, theta));
        break;
      }
      case eCSSKeyword_scalex:
      {
        double x = array->Item(1).GetFloatValue();
        aFunctions.AppendElement(Scale(x, 1, 1));
        break;
      }
      case eCSSKeyword_scaley:
      {
        double y = array->Item(1).GetFloatValue();
        aFunctions.AppendElement(Scale(1, y, 1));
        break;
      }
      case eCSSKeyword_scalez:
      {
        double z = array->Item(1).GetFloatValue();
        aFunctions.AppendElement(Scale(1, 1, z));
        break;
      }
      case eCSSKeyword_scale:
      {
        double x = array->Item(1).GetFloatValue();
        // scale(x) is shorthand for scale(x, x);
        double y = array->Count() == 2 ? x : array->Item(2).GetFloatValue();
        aFunctions.AppendElement(Scale(x, y, 1));
        break;
      }
      case eCSSKeyword_scale3d:
      {
        double x = array->Item(1).GetFloatValue();
        double y = array->Item(2).GetFloatValue();
        double z = array->Item(3).GetFloatValue();
        aFunctions.AppendElement(Scale(x, y, z));
        break;
      }
      case eCSSKeyword_translatex:
      {
        double x = nsStyleTransformMatrix::ProcessTranslatePart(
          array->Item(1), aContext, aPresContext, conditions,
          &aRefBox, &TransformReferenceBox::Width);
        aFunctions.AppendElement(Translation(x, 0, 0));
        break;
      }
      case eCSSKeyword_translatey:
      {
        double y = nsStyleTransformMatrix::ProcessTranslatePart(
          array->Item(1), aContext, aPresContext, conditions,
          &aRefBox, &TransformReferenceBox::Height);
        aFunctions.AppendElement(Translation(0, y, 0));
        break;
      }
      case eCSSKeyword_translatez:
      {
        double z = nsStyleTransformMatrix::ProcessTranslatePart(
          array->Item(1), aContext, aPresContext, conditions,
          nullptr);
        aFunctions.AppendElement(Translation(0, 0, z));
        break;
      }
      case eCSSKeyword_translate:
      {
        double x = nsStyleTransformMatrix::ProcessTranslatePart(
          array->Item(1), aContext, aPresContext, conditions,
          &aRefBox, &TransformReferenceBox::Width);
        // translate(x) is shorthand for translate(x, 0)
        double y = 0;
        if (array->Count() == 3) {
           y = nsStyleTransformMatrix::ProcessTranslatePart(
            array->Item(2), aContext, aPresContext, conditions,
            &aRefBox, &TransformReferenceBox::Height);
        }
        aFunctions.AppendElement(Translation(x, y, 0));
        break;
      }
      case eCSSKeyword_translate3d:
      {
        double x = nsStyleTransformMatrix::ProcessTranslatePart(
          array->Item(1), aContext, aPresContext, conditions,
          &aRefBox, &TransformReferenceBox::Width);
        double y = nsStyleTransformMatrix::ProcessTranslatePart(
          array->Item(2), aContext, aPresContext, conditions,
          &aRefBox, &TransformReferenceBox::Height);
        double z = nsStyleTransformMatrix::ProcessTranslatePart(
          array->Item(3), aContext, aPresContext, conditions,
          nullptr);

        aFunctions.AppendElement(Translation(x, y, z));
        break;
      }
      case eCSSKeyword_skewx:
      {
        CSSAngle x = MakeCSSAngle(array->Item(1));
        aFunctions.AppendElement(SkewX(x));
        break;
      }
      case eCSSKeyword_skewy:
      {
        CSSAngle y = MakeCSSAngle(array->Item(1));
        aFunctions.AppendElement(SkewY(y));
        break;
      }
      case eCSSKeyword_skew:
      {
        CSSAngle x = MakeCSSAngle(array->Item(1));
        // skew(x) is shorthand for skew(x, 0)
        CSSAngle y(0.0f, eCSSUnit_Degree);
        if (array->Count() == 3) {
          y = MakeCSSAngle(array->Item(2));
        }
        aFunctions.AppendElement(Skew(x, y));
        break;
      }
      case eCSSKeyword_matrix:
      {
        gfx::Matrix4x4 matrix;
        matrix._11 = array->Item(1).GetFloatValue();
        matrix._12 = array->Item(2).GetFloatValue();
        matrix._13 = 0;
        matrix._14 = 0;
        matrix._21 = array->Item(3).GetFloatValue();
        matrix._22 = array->Item(4).GetFloatValue();
        matrix._23 = 0;
        matrix._24 = 0;
        matrix._31 = 0;
        matrix._32 = 0;
        matrix._33 = 1;
        matrix._34 = 0;
        matrix._41 = array->Item(5).GetFloatValue();
        matrix._42 = array->Item(6).GetFloatValue();
        matrix._43 = 0;
        matrix._44 = 1;
        aFunctions.AppendElement(TransformMatrix(matrix));
        break;
      }
      case eCSSKeyword_matrix3d:
      {
        gfx::Matrix4x4 matrix;
        matrix._11 = array->Item(1).GetFloatValue();
        matrix._12 = array->Item(2).GetFloatValue();
        matrix._13 = array->Item(3).GetFloatValue();
        matrix._14 = array->Item(4).GetFloatValue();
        matrix._21 = array->Item(5).GetFloatValue();
        matrix._22 = array->Item(6).GetFloatValue();
        matrix._23 = array->Item(7).GetFloatValue();
        matrix._24 = array->Item(8).GetFloatValue();
        matrix._31 = array->Item(9).GetFloatValue();
        matrix._32 = array->Item(10).GetFloatValue();
        matrix._33 = array->Item(11).GetFloatValue();
        matrix._34 = array->Item(12).GetFloatValue();
        matrix._41 = array->Item(13).GetFloatValue();
        matrix._42 = array->Item(14).GetFloatValue();
        matrix._43 = array->Item(15).GetFloatValue();
        matrix._44 = array->Item(16).GetFloatValue();
        aFunctions.AppendElement(TransformMatrix(matrix));
        break;
      }
      case eCSSKeyword_interpolatematrix:
      {
        bool dummy;
        Matrix4x4 matrix;
        nsStyleTransformMatrix::ProcessInterpolateMatrix(matrix, array,
                                                         aContext,
                                                         aPresContext,
                                                         conditions,
                                                         aRefBox,
                                                         &dummy);
        aFunctions.AppendElement(TransformMatrix(matrix));
        break;
      }
      case eCSSKeyword_accumulatematrix:
      {
        bool dummy;
        Matrix4x4 matrix;
        nsStyleTransformMatrix::ProcessAccumulateMatrix(matrix, array,
                                                        aContext,
                                                        aPresContext,
                                                        conditions,
                                                        aRefBox,
                                                        &dummy);
        aFunctions.AppendElement(TransformMatrix(matrix));
        break;
      }
      case eCSSKeyword_perspective:
      {
        aFunctions.AppendElement(Perspective(array->Item(1).GetFloatValue()));
        break;
      }
      default:
        NS_ERROR("Function not handled yet!");
    }
  }
}

static void
AddTransformFunctions(const nsCSSValueSharedList* aList,
                      const nsIFrame* aFrame,
                      TransformReferenceBox& aRefBox,
                      layers::Animatable& aAnimatable)
{
  MOZ_ASSERT(aList->mHead);
  AddTransformFunctions(aList->mHead,
                        aFrame->StyleContext(),
                        aFrame->PresContext(),
                        aRefBox,
                        aAnimatable.get_ArrayOfTransformFunction());
}

static TimingFunction
ToTimingFunction(const Maybe<ComputedTimingFunction>& aCTF)
{
  if (aCTF.isNothing()) {
    return TimingFunction(null_t());
  }

  if (aCTF->HasSpline()) {
    const nsSMILKeySpline* spline = aCTF->GetFunction();
    return TimingFunction(CubicBezierFunction(spline->X1(), spline->Y1(),
                                              spline->X2(), spline->Y2()));
  }

  if (aCTF->GetType() == nsTimingFunction::Type::Frames) {
    return TimingFunction(FramesFunction(aCTF->GetFrames()));
  }

  uint32_t type = aCTF->GetType() == nsTimingFunction::Type::StepStart ? 1 : 2;
  return TimingFunction(StepFunction(aCTF->GetSteps(), type));
}

static void
SetAnimatable(nsCSSPropertyID aProperty,
              const AnimationValue& aAnimationValue,
              nsIFrame* aFrame,
              TransformReferenceBox& aRefBox,
              layers::Animatable& aAnimatable)
{
  MOZ_ASSERT(aFrame);

  if (aAnimationValue.IsNull()) {
    aAnimatable = null_t();
    return;
  }

  switch (aProperty) {
    case eCSSProperty_opacity:
      aAnimatable = aAnimationValue.GetOpacity();
      break;
    case eCSSProperty_transform: {
      aAnimatable = InfallibleTArray<TransformFunction>();
      if (aAnimationValue.mServo) {
        RefPtr<nsCSSValueSharedList> list;
        Servo_AnimationValue_GetTransform(aAnimationValue.mServo, &list);
        AddTransformFunctions(list, aFrame, aRefBox, aAnimatable);
      } else {
        nsCSSValueSharedList* list =
          aAnimationValue.mGecko.GetCSSValueSharedListValue();
        AddTransformFunctions(list, aFrame, aRefBox, aAnimatable);
      }
      break;
    }
    default:
      MOZ_ASSERT_UNREACHABLE("Unsupported property");
  }
}

static void
AddAnimationForProperty(nsIFrame* aFrame, const AnimationProperty& aProperty,
                        dom::Animation* aAnimation, Layer* aLayer,
                        AnimationData& aData, bool aPending)
{
  MOZ_ASSERT(aLayer->AsContainerLayer(), "Should only animate ContainerLayer");
  MOZ_ASSERT(aAnimation->GetEffect(),
             "Should not be adding an animation without an effect");
  MOZ_ASSERT(!aAnimation->GetCurrentOrPendingStartTime().IsNull() ||
             !aAnimation->IsPlaying() ||
             (aAnimation->GetTimeline() &&
              aAnimation->GetTimeline()->TracksWallclockTime()),
             "If the animation has an unresolved start time it should either"
             " be static (so we don't need a start time) or else have a"
             " timeline capable of converting TimeStamps (so we can calculate"
             " one later");

  layers::Animation* animation =
    aPending ?
    aLayer->AddAnimationForNextTransaction() :
    aLayer->AddAnimation();

  const TimingParams& timing = aAnimation->GetEffect()->SpecifiedTiming();

  // If we are starting a new transition that replaces an existing transition
  // running on the compositor, it is possible that the animation on the
  // compositor will have advanced ahead of the main thread. If we use as
  // the starting point of the new transition, the current value of the
  // replaced transition as calculated on the main thread using the refresh
  // driver time, the new transition will jump when it starts. Instead, we
  // re-calculate the starting point of the new transition by applying the
  // current TimeStamp to the parameters of the replaced transition.
  //
  // We need to do this here, rather than when we generate the new transition,
  // since after generating the new transition other requestAnimationFrame
  // callbacks may run that introduce further lag between the main thread and
  // the compositor.
  if (aAnimation->AsCSSTransition() &&
      aAnimation->GetEffect() &&
      aAnimation->GetEffect()->AsTransition()) {
    // We update startValue from the replaced transition only if the effect is
    // an ElementPropertyTransition.
    aAnimation->GetEffect()->AsTransition()->
      UpdateStartValueFromReplacedTransition();
  }

  animation->originTime() = !aAnimation->GetTimeline()
                            ? TimeStamp()
                            : aAnimation->GetTimeline()->
                                ToTimeStamp(TimeDuration());

  Nullable<TimeDuration> startTime = aAnimation->GetCurrentOrPendingStartTime();
  if (startTime.IsNull()) {
    animation->startTime() = null_t();
  } else {
    animation->startTime() = startTime.Value();
  }

  animation->holdTime() = aAnimation->GetCurrentTime().Value();

  const ComputedTiming computedTiming =
    aAnimation->GetEffect()->GetComputedTiming();
  animation->delay() = timing.mDelay;
  animation->endDelay() = timing.mEndDelay;
  animation->duration() = computedTiming.mDuration;
  animation->iterations() = computedTiming.mIterations;
  animation->iterationStart() = computedTiming.mIterationStart;
  animation->direction() = static_cast<uint8_t>(timing.mDirection);
  animation->fillMode() = static_cast<uint8_t>(computedTiming.mFill);
  animation->property() = aProperty.mProperty;
  animation->playbackRate() = aAnimation->PlaybackRate();
  animation->data() = aData;
  animation->easingFunction() = ToTimingFunction(timing.mFunction);
  animation->iterationComposite() =
    static_cast<uint8_t>(aAnimation->GetEffect()->
                         AsKeyframeEffect()->IterationComposite());
  animation->isNotPlaying() = !aAnimation->IsPlaying();

  TransformReferenceBox refBox(aFrame);

  // If the animation is additive or accumulates, we need to pass its base value
  // to the compositor.

  StyleAnimationValue baseStyle =
    aAnimation->GetEffect()->AsKeyframeEffect()->BaseStyle(aProperty.mProperty);
  if (!baseStyle.IsNull()) {
    // FIXME: Bug 1334036: We need to get the baseValue for
    //        RawServoAnimationValue.
    SetAnimatable(aProperty.mProperty,
                  AnimationValue(baseStyle),
                  aFrame, refBox,
                  animation->baseStyle());
  } else {
    animation->baseStyle() = null_t();
  }

  for (uint32_t segIdx = 0; segIdx < aProperty.mSegments.Length(); segIdx++) {
    const AnimationPropertySegment& segment = aProperty.mSegments[segIdx];

    AnimationSegment* animSegment = animation->segments().AppendElement();
    SetAnimatable(aProperty.mProperty,
                  segment.mFromValue,
                  aFrame, refBox,
                  animSegment->startState());
    SetAnimatable(aProperty.mProperty,
                  segment.mToValue,
                  aFrame, refBox,
                  animSegment->endState());

    animSegment->startPortion() = segment.mFromKey;
    animSegment->endPortion() = segment.mToKey;
    animSegment->startComposite() =
      static_cast<uint8_t>(segment.mFromComposite);
    animSegment->endComposite() =
      static_cast<uint8_t>(segment.mToComposite);
    animSegment->sampleFn() = ToTimingFunction(segment.mTimingFunction);
  }
}

static void
AddAnimationsForProperty(nsIFrame* aFrame, nsCSSPropertyID aProperty,
                         nsTArray<RefPtr<dom::Animation>>& aAnimations,
                         Layer* aLayer, AnimationData& aData,
                         bool aPending)
{
  MOZ_ASSERT(nsCSSProps::PropHasFlags(aProperty,
                                      CSS_PROPERTY_CAN_ANIMATE_ON_COMPOSITOR),
             "inconsistent property flags");

  EffectSet* effects = EffectSet::GetEffectSet(aFrame);
  MOZ_ASSERT(effects);

  bool sentAnimations = false;
  // Add from first to last (since last overrides)
  for (size_t animIdx = 0; animIdx < aAnimations.Length(); animIdx++) {
    dom::Animation* anim = aAnimations[animIdx];
    if (!anim->IsRelevant()) {
      continue;
    }

    dom::KeyframeEffectReadOnly* keyframeEffect =
      anim->GetEffect() ? anim->GetEffect()->AsKeyframeEffect() : nullptr;
    MOZ_ASSERT(keyframeEffect,
               "A playing animation should have a keyframe effect");
    const AnimationProperty* property =
      keyframeEffect->GetEffectiveAnimationOfProperty(aProperty);
    if (!property) {
      continue;
    }

    // Note that if the property is overridden by !important rules,
    // GetEffectiveAnimationOfProperty returns null instead.
    // This is what we want, since if we have animations overridden by
    // !important rules, we don't want to send them to the compositor.
    MOZ_ASSERT(anim->CascadeLevel() !=
                 EffectCompositor::CascadeLevel::Animations ||
               !effects->PropertiesWithImportantRules()
                  .HasProperty(aProperty),
               "GetEffectiveAnimationOfProperty already tested the property "
               "is not overridden by !important rules");

    // Don't add animations that are pending if their timeline does not
    // track wallclock time. This is because any pending animations on layers
    // will have their start time updated with the current wallclock time.
    // If we can't convert that wallclock time back to an equivalent timeline
    // time, we won't be able to update the content animation and it will end
    // up being out of sync with the layer animation.
    //
    // Currently this only happens when the timeline is driven by a refresh
    // driver under test control. In this case, the next time the refresh
    // driver is advanced it will trigger any pending animations.
    if (anim->PlayState() == AnimationPlayState::Pending &&
        (anim->GetTimeline() &&
         !anim->GetTimeline()->TracksWallclockTime())) {
      continue;
    }

    AddAnimationForProperty(aFrame, *property, anim, aLayer, aData, aPending);
    keyframeEffect->SetIsRunningOnCompositor(aProperty, true);
    sentAnimations = true;
  }

  if (sentAnimations && aProperty == eCSSProperty_transform) {
    TimeStamp now = aFrame->PresContext()->RefreshDriver()->MostRecentRefresh();
    effects->UpdateLastTransformSyncTime(now);
  }
}

static bool
GenerateAndPushTextMask(nsIFrame* aFrame, nsRenderingContext* aContext,
                        const nsRect& aFillRect, nsDisplayListBuilder* aBuilder)
{
  if (aBuilder->IsForGenerateGlyphMask() ||
      aBuilder->IsForPaintingSelectionBG()) {
    return false;
  }

  // The main function of enabling background-clip:text property value.
  // When a nsDisplayBackgroundImage detects "text" bg-clip style, it will call
  // this function to
  // 1. Paint background color of the selection text if any.
  // 2. Generate a mask by all descendant text frames
  // 3. Push the generated mask into aContext.
  //
  // TBD: we actually generate display list of aFrame twice here. It's better
  // to reuse the same display list and paint that one twice, one for selection
  // background, one for generating text mask.

  gfxContext* sourceCtx = aContext->ThebesContext();
  gfxRect bounds =
    nsLayoutUtils::RectToGfxRect(aFillRect,
                                 aFrame->PresContext()->AppUnitsPerDevPixel());

  {
    // Paint text selection background into sourceCtx.
    gfxContextMatrixAutoSaveRestore save(sourceCtx);
    sourceCtx->SetMatrix(sourceCtx->CurrentMatrix().Translate(bounds.TopLeft()));

    nsLayoutUtils::PaintFrame(aContext, aFrame,
                              nsRect(nsPoint(0, 0), aFrame->GetSize()),
                              NS_RGB(255, 255, 255),
                              nsDisplayListBuilderMode::PAINTING_SELECTION_BACKGROUND);
  }

  // Evaluate required surface size.
  IntRect drawRect;
  {
    gfxContextMatrixAutoSaveRestore matRestore(sourceCtx);

    sourceCtx->SetMatrix(gfxMatrix());
    gfxRect clipRect = sourceCtx->GetClipExtents();
    drawRect = RoundedOut(ToRect(clipRect));
  }

  // Create a mask surface.
  RefPtr<DrawTarget> sourceTarget = sourceCtx->GetDrawTarget();
  RefPtr<DrawTarget> maskDT =
    sourceTarget->CreateSimilarDrawTarget(drawRect.Size(),
                                          SurfaceFormat::A8);
  if (!maskDT || !maskDT->IsValid()) {
    return false;
  }
  RefPtr<gfxContext> maskCtx = gfxContext::CreatePreservingTransformOrNull(maskDT);
  MOZ_ASSERT(maskCtx);
  gfxMatrix currentMatrix = sourceCtx->CurrentMatrix();
  maskCtx->SetMatrix(gfxMatrix::Translation(bounds.TopLeft()) *
                     currentMatrix *
                     gfxMatrix::Translation(-drawRect.TopLeft()));

  // Shade text shape into mask A8 surface.
  nsRenderingContext rc(maskCtx);
  nsLayoutUtils::PaintFrame(&rc, aFrame,
                            nsRect(nsPoint(0, 0), aFrame->GetSize()),
                            NS_RGB(255, 255, 255),
                            nsDisplayListBuilderMode::GENERATE_GLYPH);

  // Push the generated mask into aContext, so that the caller can pop and
  // blend with it.
  Matrix maskTransform = ToMatrix(currentMatrix) *
                         Matrix::Translation(-drawRect.x, -drawRect.y);
  maskTransform.Invert();

  RefPtr<SourceSurface> maskSurface = maskDT->Snapshot();
  sourceCtx->PushGroupForBlendBack(gfxContentType::COLOR_ALPHA, 1.0, maskSurface, maskTransform);

  return true;
}

/* static */ void
nsDisplayListBuilder::AddAnimationsAndTransitionsToLayer(Layer* aLayer,
                                                         nsDisplayListBuilder* aBuilder,
                                                         nsDisplayItem* aItem,
                                                         nsIFrame* aFrame,
                                                         nsCSSPropertyID aProperty)
{
  MOZ_ASSERT(nsCSSProps::PropHasFlags(aProperty,
                                      CSS_PROPERTY_CAN_ANIMATE_ON_COMPOSITOR),
             "inconsistent property flags");

  // This function can be called in two ways:  from
  // nsDisplay*::BuildLayer while constructing a layer (with all
  // pointers non-null), or from RestyleManager's handling of
  // UpdateOpacityLayer/UpdateTransformLayer hints.
  MOZ_ASSERT(!aBuilder == !aItem,
             "should only be called in two configurations, with both "
             "aBuilder and aItem, or with neither");
  MOZ_ASSERT(!aItem || aFrame == aItem->Frame(), "frame mismatch");

  // Only send animations to a layer that is actually using
  // off-main-thread compositing.
  LayersBackend backend = aLayer->Manager()->GetBackendType();
  if (!(backend == layers::LayersBackend::LAYERS_CLIENT ||
        backend == layers::LayersBackend::LAYERS_WR)) {
    return;
  }

  bool pending = !aBuilder;

  if (pending) {
    aLayer->ClearAnimationsForNextTransaction();
  } else {
    aLayer->ClearAnimations();
  }

  // Update the animation generation on the layer. We need to do this before
  // any early returns since even if we don't add any animations to the
  // layer, we still need to mark it as up-to-date with regards to animations.
  // Otherwise, in RestyleManager we'll notice the discrepancy between the
  // animation generation numbers and update the layer indefinitely.
  uint64_t animationGeneration =
    RestyleManager::GetAnimationGenerationForFrame(aFrame);
  aLayer->SetAnimationGeneration(animationGeneration);

  EffectCompositor::ClearIsRunningOnCompositor(aFrame, aProperty);
  nsTArray<RefPtr<dom::Animation>> compositorAnimations =
    EffectCompositor::GetAnimationsForCompositor(aFrame, aProperty);
  if (compositorAnimations.IsEmpty()) {
    return;
  }

  // If the frame is not prerendered, bail out.
  // Do this check only during layer construction; during updating the
  // caller is required to check it appropriately.
  if (aItem && !aItem->CanUseAsyncAnimations(aBuilder)) {
    // EffectCompositor needs to know that we refused to run this animation
    // asynchronously so that it will not throttle the main thread
    // animation.
    aFrame->Properties().Set(nsIFrame::RefusedAsyncAnimationProperty(), true);

    // We need to schedule another refresh driver run so that EffectCompositor
    // gets a chance to unthrottle the animation.
    aFrame->SchedulePaint();
    return;
  }

  AnimationData data;
  if (aProperty == eCSSProperty_transform) {
    // XXX Performance here isn't ideal for SVG. We'd prefer to avoid resolving
    // the dimensions of refBox. That said, we only get here if there are CSS
    // animations or transitions on this element, and that is likely to be a
    // lot rarer than transforms on SVG (the frequency of which drives the need
    // for TransformReferenceBox).
    TransformReferenceBox refBox(aFrame);
    nsRect bounds(0, 0, refBox.Width(), refBox.Height());
    // all data passed directly to the compositor should be in dev pixels
    int32_t devPixelsToAppUnits = aFrame->PresContext()->AppUnitsPerDevPixel();
    float scale = devPixelsToAppUnits;
    Point3D offsetToTransformOrigin =
      nsDisplayTransform::GetDeltaToTransformOrigin(aFrame, scale, &bounds);
    nsPoint origin;
    float scaleX = 1.0f;
    float scaleY = 1.0f;
    bool hasPerspectiveParent = false;
    if (aItem) {
      // This branch is for display items to leverage the cache of
      // nsDisplayListBuilder.
      origin = aItem->ToReferenceFrame();
    } else {
      // This branch is running for restyling.
      // Animations are animated at the coordination of the reference
      // frame outside, not the given frame itself.  The given frame
      // is also reference frame too, so the parent's reference frame
      // are used.
      nsIFrame* referenceFrame =
        nsLayoutUtils::GetReferenceFrame(nsLayoutUtils::GetCrossDocParentFrame(aFrame));
      origin = aFrame->GetOffsetToCrossDoc(referenceFrame);
    }

    data = TransformData(origin, offsetToTransformOrigin,
                         bounds, devPixelsToAppUnits,
                         scaleX, scaleY, hasPerspectiveParent);
  } else if (aProperty == eCSSProperty_opacity) {
    data = null_t();
  }

  AddAnimationsForProperty(aFrame, aProperty, compositorAnimations,
                           aLayer, data, pending);
}

void
nsDisplayListBuilder::AutoCurrentActiveScrolledRootSetter::InsertScrollFrame(nsIScrollableFrame* aScrollableFrame)
{
  MOZ_ASSERT(!mUsed);
  size_t descendantsEndIndex = mBuilder->mActiveScrolledRoots.Length();
  const ActiveScrolledRoot* parentASR = mBuilder->mCurrentActiveScrolledRoot;
  const ActiveScrolledRoot* asr = mBuilder->AllocateActiveScrolledRoot(parentASR, aScrollableFrame);
  mBuilder->mCurrentActiveScrolledRoot = asr;

  // All child ASRs of parentASR that were created while this
  // AutoCurrentActiveScrolledRootSetter object was on the stack belong to us
  // now. Reparent them to asr.
  for (size_t i = mDescendantsStartIndex; i < descendantsEndIndex; i++) {
    ActiveScrolledRoot* descendantASR = mBuilder->mActiveScrolledRoots[i];
    if (ActiveScrolledRoot::IsAncestor(parentASR, descendantASR)) {
      descendantASR->IncrementDepth();
      if (descendantASR->mParent == parentASR) {
        descendantASR->mParent = asr;
      }
    }
  }

  mUsed = true;
}

nsDisplayListBuilder::nsDisplayListBuilder(nsIFrame* aReferenceFrame,
    nsDisplayListBuilderMode aMode, bool aBuildCaret)
    : mReferenceFrame(aReferenceFrame),
      mIgnoreScrollFrame(nullptr),
      mLayerEventRegions(nullptr),
      mCurrentTableItem(nullptr),
      mCurrentActiveScrolledRoot(nullptr),
      mCurrentContainerASR(nullptr),
      mCurrentFrame(aReferenceFrame),
      mCurrentReferenceFrame(aReferenceFrame),
      mCurrentAGR(&mRootAGR),
      mRootAGR(aReferenceFrame, nullptr),
      mUsedAGRBudget(0),
      mDirtyRect(-1,-1,-1,-1),
      mGlassDisplayItem(nullptr),
      mScrollInfoItemsForHoisting(nullptr),
      mActiveScrolledRootForRootScrollframe(nullptr),
      mMode(aMode),
      mCurrentScrollParentId(FrameMetrics::NULL_SCROLL_ID),
      mCurrentScrollbarTarget(FrameMetrics::NULL_SCROLL_ID),
      mCurrentScrollbarFlags(0),
      mPerspectiveItemIndex(0),
      mSVGEffectsBuildingDepth(0),
      mContainsBlendMode(false),
      mIsBuildingScrollbar(false),
      mCurrentScrollbarWillHaveLayer(false),
      mBuildCaret(aBuildCaret),
      mIgnoreSuppression(false),
      mIsAtRootOfPseudoStackingContext(false),
      mIncludeAllOutOfFlows(false),
      mDescendIntoSubdocuments(true),
      mSelectedFramesOnly(false),
      mAccurateVisibleRegions(false),
      mAllowMergingAndFlattening(true),
      mWillComputePluginGeometry(false),
      mInTransform(false),
      mIsInChromePresContext(false),
      mSyncDecodeImages(false),
      mIsPaintingToWindow(false),
      mIsCompositingCheap(false),
      mContainsPluginItem(false),
      mAncestorHasApzAwareEventHandler(false),
      mHaveScrollableDisplayPort(false),
      mWindowDraggingAllowed(false),
      mIsBuildingForPopup(nsLayoutUtils::IsPopup(aReferenceFrame)),
      mForceLayerForScrollParent(false),
      mAsyncPanZoomEnabled(nsLayoutUtils::AsyncPanZoomEnabled(aReferenceFrame)),
      mBuildingInvisibleItems(false),
      mHitTestShouldStopAtFirstOpaque(false)
{
  MOZ_COUNT_CTOR(nsDisplayListBuilder);

  nsPresContext* pc = aReferenceFrame->PresContext();
  nsIPresShell *shell = pc->PresShell();
  if (pc->IsRenderingOnlySelection()) {
    nsCOMPtr<nsISelectionController> selcon(do_QueryInterface(shell));
    if (selcon) {
      selcon->GetSelection(nsISelectionController::SELECTION_NORMAL,
                           getter_AddRefs(mBoundingSelection));
    }
  }

  mFrameToAnimatedGeometryRootMap.Put(aReferenceFrame, &mRootAGR);

  nsCSSRendering::BeginFrameTreesLocked();
  static_assert(nsDisplayItem::TYPE_MAX < (1 << nsDisplayItem::TYPE_BITS),
                "Check nsDisplayItem::TYPE_MAX should not overflow");
}

static void MarkFrameForDisplay(nsIFrame* aFrame, nsIFrame* aStopAtFrame) {
  for (nsIFrame* f = aFrame; f;
       f = nsLayoutUtils::GetParentOrPlaceholderFor(f)) {
    if (f->GetStateBits() & NS_FRAME_FORCE_DISPLAY_LIST_DESCEND_INTO)
      return;
    f->AddStateBits(NS_FRAME_FORCE_DISPLAY_LIST_DESCEND_INTO);
    if (f == aStopAtFrame) {
      // we've reached a frame that we know will be painted, so we can stop.
      break;
    }
  }
}

bool nsDisplayListBuilder::NeedToForceTransparentSurfaceForItem(nsDisplayItem* aItem)
{
  return aItem == mGlassDisplayItem || aItem->ClearsBackground();
}

AnimatedGeometryRoot*
nsDisplayListBuilder::WrapAGRForFrame(nsIFrame* aAnimatedGeometryRoot,
                                      AnimatedGeometryRoot* aParent /* = nullptr */)
{
  MOZ_ASSERT(IsAnimatedGeometryRoot(aAnimatedGeometryRoot) == AGR_YES);

  AnimatedGeometryRoot* result = nullptr;
  if (!mFrameToAnimatedGeometryRootMap.Get(aAnimatedGeometryRoot, &result)) {
    MOZ_ASSERT(nsLayoutUtils::IsAncestorFrameCrossDoc(RootReferenceFrame(), aAnimatedGeometryRoot));
    AnimatedGeometryRoot* parent = aParent;
    if (!parent) {
      nsIFrame* parentFrame = nsLayoutUtils::GetCrossDocParentFrame(aAnimatedGeometryRoot);
      if (parentFrame) {
        nsIFrame* parentAGRFrame = FindAnimatedGeometryRootFrameFor(parentFrame);
        parent = WrapAGRForFrame(parentAGRFrame);
      }
    }
    result = new (this) AnimatedGeometryRoot(aAnimatedGeometryRoot, parent);
    mFrameToAnimatedGeometryRootMap.Put(aAnimatedGeometryRoot, result);
  }
  MOZ_ASSERT(!aParent || result->mParentAGR == aParent);
  return result;
}

AnimatedGeometryRoot*
nsDisplayListBuilder::AnimatedGeometryRootForASR(const ActiveScrolledRoot* aASR)
{
  if (!aASR) {
    return GetRootAnimatedGeometryRoot();
  }
  nsIFrame* scrolledFrame = aASR->mScrollableFrame->GetScrolledFrame();
  return FindAnimatedGeometryRootFor(scrolledFrame);
}

AnimatedGeometryRoot*
nsDisplayListBuilder::FindAnimatedGeometryRootFor(nsIFrame* aFrame)
{
  if (!IsPaintingToWindow()) {
    return &mRootAGR;
  }
  if (aFrame == mCurrentFrame) {
    return mCurrentAGR;
  }
  AnimatedGeometryRoot* result = nullptr;
  if (mFrameToAnimatedGeometryRootMap.Get(aFrame, &result)) {
    return result;
  }

  nsIFrame* agrFrame = FindAnimatedGeometryRootFrameFor(aFrame);
  result = WrapAGRForFrame(agrFrame);
  mFrameToAnimatedGeometryRootMap.Put(aFrame, result);
  return result;
}

AnimatedGeometryRoot*
nsDisplayListBuilder::FindAnimatedGeometryRootFor(nsDisplayItem* aItem)
{
  if (aItem->ShouldFixToViewport(this)) {
    // Make its active scrolled root be the active scrolled root of
    // the enclosing viewport, since it shouldn't be scrolled by scrolled
    // frames in its document. InvalidateFixedBackgroundFramesFromList in
    // nsGfxScrollFrame will not repaint this item when scrolling occurs.
    nsIFrame* viewportFrame = nsLayoutUtils::GetClosestFrameOfType(
      aItem->Frame(), LayoutFrameType::Viewport, RootReferenceFrame());
    if (viewportFrame) {
      return FindAnimatedGeometryRootFor(viewportFrame);
    }
  }
  return FindAnimatedGeometryRootFor(aItem->Frame());
}


void nsDisplayListBuilder::MarkOutOfFlowFrameForDisplay(nsIFrame* aDirtyFrame,
                                                        nsIFrame* aFrame,
                                                        const nsRect& aDirtyRect)
{
  nsRect dirtyRectRelativeToDirtyFrame = aDirtyRect;
  if (nsLayoutUtils::IsFixedPosFrameInDisplayPort(aFrame) &&
      IsPaintingToWindow()) {
    NS_ASSERTION(aDirtyFrame == aFrame->GetParent(), "Dirty frame should be viewport frame");
    // position: fixed items are reflowed into and only drawn inside the
    // viewport, or the scroll position clamping scrollport size, if one is
    // set.
    nsIPresShell* ps = aFrame->PresContext()->PresShell();
    dirtyRectRelativeToDirtyFrame.MoveTo(0, 0);
    if (ps->IsScrollPositionClampingScrollPortSizeSet()) {
      dirtyRectRelativeToDirtyFrame.SizeTo(ps->GetScrollPositionClampingScrollPortSize());
    } else {
      dirtyRectRelativeToDirtyFrame.SizeTo(aDirtyFrame->GetSize());
    }
  }
  nsRect dirty = dirtyRectRelativeToDirtyFrame - aFrame->GetOffsetTo(aDirtyFrame);
  nsRect overflowRect = aFrame->GetVisualOverflowRect();

  if (aFrame->IsTransformed() &&
      EffectCompositor::HasAnimationsForCompositor(aFrame,
                                                   eCSSProperty_transform)) {
   /**
    * Add a fuzz factor to the overflow rectangle so that elements only just
    * out of view are pulled into the display list, so they can be
    * prerendered if necessary.
    */
    overflowRect.Inflate(nsPresContext::CSSPixelsToAppUnits(32));
  }

  if (!dirty.IntersectRect(dirty, overflowRect) &&
      !(aFrame->GetStateBits() & NS_FRAME_FORCE_DISPLAY_LIST_DESCEND_INTO)) {
    return;
  }

  // mClipState.GetClipChainForContainingBlockDescendants can return pointers
  // to objects on the stack, so we need to clone the chain.
  const DisplayItemClipChain* clipChain =
    CopyWholeChain(mClipState.GetClipChainForContainingBlockDescendants());
  const DisplayItemClipChain* combinedClipChain = mClipState.GetCurrentCombinedClipChain(this);
  const ActiveScrolledRoot* asr = mCurrentActiveScrolledRoot;
  OutOfFlowDisplayData* data = new OutOfFlowDisplayData(clipChain, combinedClipChain, asr, dirty);
  aFrame->Properties().Set(nsDisplayListBuilder::OutOfFlowDisplayDataProperty(), data);

  MarkFrameForDisplay(aFrame, aDirtyFrame);
}

static void UnmarkFrameForDisplay(nsIFrame* aFrame) {
  nsPresContext* presContext = aFrame->PresContext();
  presContext->PropertyTable()->
    Delete(aFrame, nsDisplayListBuilder::OutOfFlowDisplayDataProperty());

  for (nsIFrame* f = aFrame; f;
       f = nsLayoutUtils::GetParentOrPlaceholderFor(f)) {
    if (!(f->GetStateBits() & NS_FRAME_FORCE_DISPLAY_LIST_DESCEND_INTO))
      return;
    f->RemoveStateBits(NS_FRAME_FORCE_DISPLAY_LIST_DESCEND_INTO);
  }
}

nsDisplayListBuilder::~nsDisplayListBuilder() {
  NS_ASSERTION(mFramesMarkedForDisplay.Length() == 0,
               "All frames should have been unmarked");
  NS_ASSERTION(mPresShellStates.Length() == 0,
               "All presshells should have been exited");
  NS_ASSERTION(!mCurrentTableItem, "No table item should be active");

  nsCSSRendering::EndFrameTreesLocked();

  for (ActiveScrolledRoot* asr : mActiveScrolledRoots) {
    asr->ActiveScrolledRoot::~ActiveScrolledRoot();
  }
  for (DisplayItemClipChain* c : mClipChainsToDestroy) {
    c->DisplayItemClipChain::~DisplayItemClipChain();
  }

  MOZ_COUNT_DTOR(nsDisplayListBuilder);
}

uint32_t
nsDisplayListBuilder::GetBackgroundPaintFlags() {
  uint32_t flags = 0;
  if (mSyncDecodeImages) {
    flags |= nsCSSRendering::PAINTBG_SYNC_DECODE_IMAGES;
  }
  if (mIsPaintingToWindow) {
    flags |= nsCSSRendering::PAINTBG_TO_WINDOW;
  }
  return flags;
}

void
nsDisplayListBuilder::SubtractFromVisibleRegion(nsRegion* aVisibleRegion,
                                                const nsRegion& aRegion)
{
  if (aRegion.IsEmpty())
    return;

  nsRegion tmp;
  tmp.Sub(*aVisibleRegion, aRegion);
  // Don't let *aVisibleRegion get too complex, but don't let it fluff out
  // to its bounds either, which can be very bad (see bug 516740).
  // Do let aVisibleRegion get more complex if by doing so we reduce its
  // area by at least half.
  if (GetAccurateVisibleRegions() || tmp.GetNumRects() <= 15 ||
      tmp.Area() <= aVisibleRegion->Area()/2) {
    *aVisibleRegion = tmp;
  }
}

nsCaret *
nsDisplayListBuilder::GetCaret() {
  RefPtr<nsCaret> caret = CurrentPresShellState()->mPresShell->GetCaret();
  return caret;
}

void
nsDisplayListBuilder::EnterPresShell(nsIFrame* aReferenceFrame,
                                     bool aPointerEventsNoneDoc)
{
  PresShellState* state = mPresShellStates.AppendElement();
  state->mPresShell = aReferenceFrame->PresContext()->PresShell();
  state->mCaretFrame = nullptr;
  state->mFirstFrameMarkedForDisplay = mFramesMarkedForDisplay.Length();

  state->mPresShell->UpdateCanvasBackground();

  if (mIsPaintingToWindow) {
    mReferenceFrame->AddPaintedPresShell(state->mPresShell);

    state->mPresShell->IncrementPaintCount();
  }

  bool buildCaret = mBuildCaret;
  if (mIgnoreSuppression || !state->mPresShell->IsPaintingSuppressed()) {
    state->mIsBackgroundOnly = false;
  } else {
    state->mIsBackgroundOnly = true;
    buildCaret = false;
  }

  bool pointerEventsNone = aPointerEventsNoneDoc;
  if (IsInSubdocument()) {
    pointerEventsNone |= mPresShellStates[mPresShellStates.Length() - 2].mInsidePointerEventsNoneDoc;
  }
  state->mInsidePointerEventsNoneDoc = pointerEventsNone;

  if (!buildCaret)
    return;

  RefPtr<nsCaret> caret = state->mPresShell->GetCaret();
  state->mCaretFrame = caret->GetPaintGeometry(&state->mCaretRect);
  if (state->mCaretFrame) {
    mFramesMarkedForDisplay.AppendElement(state->mCaretFrame);
    MarkFrameForDisplay(state->mCaretFrame, nullptr);
  }

  nsPresContext* pc = aReferenceFrame->PresContext();
  nsCOMPtr<nsIDocShell> docShell = pc->GetDocShell();
  if (docShell) {
    docShell->GetWindowDraggingAllowed(&mWindowDraggingAllowed);
  }
  mIsInChromePresContext = pc->IsChrome();
}

// A non-blank paint is a paint that does not just contain the canvas background.
static bool
DisplayListIsNonBlank(nsDisplayList* aList)
{
  for (nsDisplayItem* i = aList->GetBottom(); i != nullptr; i = i->GetAbove()) {
    switch (i->GetType()) {
      case nsDisplayItem::TYPE_LAYER_EVENT_REGIONS:
      case nsDisplayItem::TYPE_CANVAS_BACKGROUND_COLOR:
      case nsDisplayItem::TYPE_CANVAS_BACKGROUND_IMAGE:
        continue;
      case nsDisplayItem::TYPE_SOLID_COLOR:
      case nsDisplayItem::TYPE_BACKGROUND:
      case nsDisplayItem::TYPE_BACKGROUND_COLOR:
        if (i->Frame()->IsCanvasFrame()) {
          continue;
        }
        return true;
      default:
        return true;
    }
  }
  return false;
}

void
nsDisplayListBuilder::LeavePresShell(nsIFrame* aReferenceFrame, nsDisplayList* aPaintedContents)
{
  NS_ASSERTION(CurrentPresShellState()->mPresShell ==
      aReferenceFrame->PresContext()->PresShell(),
      "Presshell mismatch");

  if (mIsPaintingToWindow) {
    nsPresContext* pc = aReferenceFrame->PresContext();
    if (!pc->HadNonBlankPaint()) {
      if (!CurrentPresShellState()->mIsBackgroundOnly &&
          DisplayListIsNonBlank(aPaintedContents)) {
        pc->NotifyNonBlankPaint();
      }
    }
  }

  ResetMarkedFramesForDisplayList();
  mPresShellStates.SetLength(mPresShellStates.Length() - 1);

  if (!mPresShellStates.IsEmpty()) {
    nsPresContext* pc = CurrentPresContext();
    nsCOMPtr<nsIDocShell> docShell = pc->GetDocShell();
    if (docShell) {
      docShell->GetWindowDraggingAllowed(&mWindowDraggingAllowed);
    }
    mIsInChromePresContext = pc->IsChrome();
  }
}

void
nsDisplayListBuilder::ResetMarkedFramesForDisplayList()
{
  // Unmark and pop off the frames marked for display in this pres shell.
  uint32_t firstFrameForShell = CurrentPresShellState()->mFirstFrameMarkedForDisplay;
  for (uint32_t i = firstFrameForShell;
       i < mFramesMarkedForDisplay.Length(); ++i) {
    UnmarkFrameForDisplay(mFramesMarkedForDisplay[i]);
  }
  mFramesMarkedForDisplay.SetLength(firstFrameForShell);
}

void
nsDisplayListBuilder::MarkFramesForDisplayList(nsIFrame* aDirtyFrame,
                                               const nsFrameList& aFrames,
                                               const nsRect& aDirtyRect) {
  mFramesMarkedForDisplay.SetCapacity(mFramesMarkedForDisplay.Length() + aFrames.GetLength());
  for (nsIFrame* e : aFrames) {
    // Skip the AccessibleCaret frame when building no caret.
    if (!IsBuildingCaret()) {
      nsIContent* content = e->GetContent();
      if (content && content->IsInNativeAnonymousSubtree() && content->IsElement()) {
        auto classList = content->AsElement()->ClassList();
        if (classList->Contains(NS_LITERAL_STRING("moz-accessiblecaret"))) {
          continue;
        }
      }
    }
    mFramesMarkedForDisplay.AppendElement(e);
    MarkOutOfFlowFrameForDisplay(aDirtyFrame, e, aDirtyRect);
  }

  if (!aDirtyFrame->GetParent()) {
    // This is the viewport frame of aDirtyFrame's presshell.
    // Store the current display data so that it can be used for fixed
    // background images.
    NS_ASSERTION(CurrentPresShellState()->mPresShell ==
        aDirtyFrame->PresContext()->PresShell(),
        "Presshell mismatch");
    MOZ_ASSERT(!CurrentPresShellState()->mFixedBackgroundDisplayData,
               "already traversed this presshell's root frame?");

    const DisplayItemClipChain* clipChain =
      CopyWholeChain(mClipState.GetClipChainForContainingBlockDescendants());
    const DisplayItemClipChain* combinedClipChain = mClipState.GetCurrentCombinedClipChain(this);
    const ActiveScrolledRoot* asr = mCurrentActiveScrolledRoot;
    CurrentPresShellState()->mFixedBackgroundDisplayData.emplace(
      clipChain, combinedClipChain, asr, aDirtyRect);
  }
}

/**
 * Mark all preserve-3d children with
 * NS_FRAME_FORCE_DISPLAY_LIST_DESCEND_INTO to make sure
 * nsFrame::BuildDisplayListForChild() would visit them.  Also compute
 * dirty rect for preserve-3d children.
 *
 * @param aDirtyFrame is the frame to mark children extending context.
 */
void
nsDisplayListBuilder::MarkPreserve3DFramesForDisplayList(nsIFrame* aDirtyFrame)
{
  AutoTArray<nsIFrame::ChildList,4> childListArray;
  aDirtyFrame->GetChildLists(&childListArray);
  nsIFrame::ChildListArrayIterator lists(childListArray);
  for (; !lists.IsDone(); lists.Next()) {
    nsFrameList::Enumerator childFrames(lists.CurrentList());
    for (; !childFrames.AtEnd(); childFrames.Next()) {
      nsIFrame *child = childFrames.get();
      if (child->Combines3DTransformWithAncestors()) {
        mFramesMarkedForDisplay.AppendElement(child);
        MarkFrameForDisplay(child, aDirtyFrame);
      }
    }
  }
}

void*
nsDisplayListBuilder::Allocate(size_t aSize)
{
  return mPool.Allocate(aSize);
}

ActiveScrolledRoot*
nsDisplayListBuilder::AllocateActiveScrolledRoot(const ActiveScrolledRoot* aParent,
                                                 nsIScrollableFrame* aScrollableFrame)
{
  void* p = Allocate(sizeof(ActiveScrolledRoot));
  ActiveScrolledRoot* asr =
    new (KnownNotNull, p) ActiveScrolledRoot(aParent, aScrollableFrame);
  mActiveScrolledRoots.AppendElement(asr);
  return asr;
}

const DisplayItemClipChain*
nsDisplayListBuilder::AllocateDisplayItemClipChain(const DisplayItemClip& aClip,
                                                   const ActiveScrolledRoot* aASR,
                                                   const DisplayItemClipChain* aParent)
{
  void* p = Allocate(sizeof(DisplayItemClipChain));
  DisplayItemClipChain* c = new (KnownNotNull, p) DisplayItemClipChain{ aClip, aASR, aParent };
  mClipChainsToDestroy.AppendElement(c);
  return c;
}

struct ClipChainItem {
  DisplayItemClip clip;
  const ActiveScrolledRoot* asr;
};

const DisplayItemClipChain*
nsDisplayListBuilder::CreateClipChainIntersection(const DisplayItemClipChain* aAncestor,
                                                  const DisplayItemClipChain* aLeafClip1,
                                                  const DisplayItemClipChain* aLeafClip2)
{
  AutoTArray<ClipChainItem,8> intersectedClips;

  const DisplayItemClipChain* clip1 = aLeafClip1;
  const DisplayItemClipChain* clip2 = aLeafClip2;

  const ActiveScrolledRoot* asr =
    ActiveScrolledRoot::PickDescendant(clip1 ? clip1->mASR : nullptr,
                                       clip2 ? clip2->mASR : nullptr);

  // Build up the intersection from the leaf to the root and put it into
  // intersectedClips. The loop below will convert intersectedClips into an
  // actual DisplayItemClipChain.
  // (We need to do this in two passes because we need the parent clip in order
  // to create the DisplayItemClipChain object, but the parent clip has not
  // been created at that point.)
  while (!aAncestor || asr != aAncestor->mASR) {
    if (clip1 && clip1->mASR == asr) {
      if (clip2 && clip2->mASR == asr) {
        DisplayItemClip intersection = clip1->mClip;
        intersection.IntersectWith(clip2->mClip);
        intersectedClips.AppendElement(ClipChainItem{ intersection, asr });
        clip2 = clip2->mParent;
      } else {
        intersectedClips.AppendElement(ClipChainItem{ clip1->mClip, asr });
      }
      clip1 = clip1->mParent;
    } else if (clip2 && clip2->mASR == asr) {
      intersectedClips.AppendElement(ClipChainItem{ clip2->mClip, asr });
      clip2 = clip2->mParent;
    }
    if (!asr) {
      MOZ_ASSERT(!aAncestor, "We should have exited this loop earlier");
      break;
    }
    asr = asr->mParent;
  }

  // Convert intersectedClips into a DisplayItemClipChain.
  const DisplayItemClipChain* parentSC = aAncestor;
  for (auto& sc : Reversed(intersectedClips)) {
    parentSC = AllocateDisplayItemClipChain(sc.clip, sc.asr, parentSC);
  }
  return parentSC;
}

const DisplayItemClipChain*
nsDisplayListBuilder::CopyWholeChain(const DisplayItemClipChain* aClipChain)
{
  return CreateClipChainIntersection(nullptr, aClipChain, nullptr);
}

const nsIFrame*
nsDisplayListBuilder::FindReferenceFrameFor(const nsIFrame *aFrame,
                                            nsPoint* aOffset)
{
  if (aFrame == mCurrentFrame) {
    if (aOffset) {
      *aOffset = mCurrentOffsetToReferenceFrame;
    }
    return mCurrentReferenceFrame;
  }
  for (const nsIFrame* f = aFrame; f; f = nsLayoutUtils::GetCrossDocParentFrame(f))
  {
    if (f == mReferenceFrame || f->IsTransformed()) {
      if (aOffset) {
        *aOffset = aFrame->GetOffsetToCrossDoc(f);
      }
      return f;
    }
  }
  if (aOffset) {
    *aOffset = aFrame->GetOffsetToCrossDoc(mReferenceFrame);
  }
  return mReferenceFrame;
}

// Sticky frames are active if their nearest scrollable frame is also active.
static bool
IsStickyFrameActive(nsDisplayListBuilder* aBuilder, nsIFrame* aFrame, nsIFrame* aParent)
{
  MOZ_ASSERT(aFrame->StyleDisplay()->mPosition == NS_STYLE_POSITION_STICKY);

  // Find the nearest scrollframe.
  nsIFrame* cursor = aFrame;
  nsIFrame* parent = aParent;
  if (!parent) {
    parent = nsLayoutUtils::GetCrossDocParentFrame(aFrame);
  }
  while (!parent->IsScrollFrame()) {
    cursor = parent;
    if ((parent = nsLayoutUtils::GetCrossDocParentFrame(cursor)) == nullptr) {
      return false;
    }
  }

  nsIScrollableFrame* sf = do_QueryFrame(parent);
  return sf->IsScrollingActive(aBuilder) && sf->GetScrolledFrame() == cursor;
}

nsDisplayListBuilder::AGRState
nsDisplayListBuilder::IsAnimatedGeometryRoot(nsIFrame* aFrame,
                                             nsIFrame** aParent)
{
  if (aFrame == mReferenceFrame) {
    return AGR_YES;
  }
  if (!IsPaintingToWindow()) {
    if (aParent) {
      *aParent = nsLayoutUtils::GetCrossDocParentFrame(aFrame);
    }
    return AGR_NO;
  }

  if (nsLayoutUtils::IsPopup(aFrame))
    return AGR_YES;
  if (ActiveLayerTracker::IsOffsetOrMarginStyleAnimated(aFrame)) {
    const bool inBudget = AddToAGRBudget(aFrame);
    if (inBudget) {
      return AGR_YES;
    }
  }
  if (!aFrame->GetParent() &&
      nsLayoutUtils::ViewportHasDisplayPort(aFrame->PresContext())) {
    // Viewport frames in a display port need to be animated geometry roots
    // for background-attachment:fixed elements.
    return AGR_YES;
  }
  if (aFrame->IsTransformed()) {
    return AGR_YES;
  }

  nsIFrame* parent = nsLayoutUtils::GetCrossDocParentFrame(aFrame);
  if (!parent)
    return AGR_YES;

  bool maybe = false; // Possible to transition from not being an AGR
                      // to being an AGR without a style change.

  LayoutFrameType parentType = parent->Type();
  // Treat the slider thumb as being as an active scrolled root when it wants
  // its own layer so that it can move without repainting.
  if (parentType == LayoutFrameType::Slider) {
    if (nsLayoutUtils::IsScrollbarThumbLayerized(aFrame)) {
      return AGR_YES;
    }
    maybe = true;
  }

  if (aFrame->StyleDisplay()->mPosition == NS_STYLE_POSITION_STICKY) {
    if (IsStickyFrameActive(this, aFrame, parent)) {
      return AGR_YES;
    }
    maybe = true;
  }

  if (parentType == LayoutFrameType::Scroll ||
      parentType == LayoutFrameType::ListControl) {
    nsIScrollableFrame* sf = do_QueryFrame(parent);
    if (sf->GetScrolledFrame() == aFrame) {
      if (sf->IsScrollingActive(this)) {
        return AGR_YES;
      }
      maybe = true;
    }
  }

  // Fixed-pos frames are parented by the viewport frame, which has no parent.
  if (nsLayoutUtils::IsFixedPosFrameInDisplayPort(aFrame)) {
    return AGR_YES;
  }

  if ((aFrame->GetStateBits() & NS_FRAME_MAY_BE_TRANSFORMED) &&
      aFrame->IsFrameOfType(nsIFrame::eSVG)) {
    // For SVG containers, they always have
    // NS_FRAME_MAY_BE_TRANSFORMED bit.  However, they would be
    // affected by the fragement identifiers in the svgView form at
    // runtime without a new style context.
    // For example, layout/reftests/svg/fragmentIdentifier-01.xhtml
    //
    // see https://www.w3.org/TR/SVG/linking.html#SVGFragmentIdentifiers
    maybe = true;
  }

  if (aParent) {
    *aParent = parent;
  }
  return !maybe ? AGR_NO : AGR_MAYBE;
}

nsIFrame*
nsDisplayListBuilder::FindAnimatedGeometryRootFrameFor(nsIFrame* aFrame)
{
  MOZ_ASSERT(nsLayoutUtils::IsAncestorFrameCrossDoc(RootReferenceFrame(), aFrame));
  nsIFrame* cursor = aFrame;
  while (cursor != RootReferenceFrame()) {
    nsIFrame* next;
    if (IsAnimatedGeometryRoot(cursor, &next) == AGR_YES)
      return cursor;
    cursor = next;
  }
  return cursor;
}

void
nsDisplayListBuilder::RecomputeCurrentAnimatedGeometryRoot()
{
  if (*mCurrentAGR != mCurrentFrame &&
      IsAnimatedGeometryRoot(const_cast<nsIFrame*>(mCurrentFrame)) == AGR_YES) {
    AnimatedGeometryRoot* oldAGR = mCurrentAGR;
    mCurrentAGR = WrapAGRForFrame(const_cast<nsIFrame*>(mCurrentFrame), mCurrentAGR);

    // Iterate the AGR cache and look for any objects that reference the old AGR and check
    // to see if they need to be updated. AGRs can be in the cache multiple times, so we may
    // end up doing the work multiple times for AGRs that don't change.
    for (auto iter = mFrameToAnimatedGeometryRootMap.Iter(); !iter.Done(); iter.Next()) {
      AnimatedGeometryRoot* cached = iter.UserData();
      if (cached->mParentAGR == oldAGR && cached != mCurrentAGR) {
        // It's possible that this cached AGR struct that has the old AGR as a parent
        // should instead have mCurrentFrame has a parent.
        nsIFrame* parent = FindAnimatedGeometryRootFrameFor(*cached);
        MOZ_ASSERT(parent == mCurrentFrame || parent == *oldAGR);
        if (parent == mCurrentFrame) {
          cached->mParentAGR = mCurrentAGR;
        }
      }
    }
  }
}

static nsRect
ApplyAllClipNonRoundedIntersection(const DisplayItemClipChain* aClipChain, const nsRect& aRect)
{
  nsRect result = aRect;
  while (aClipChain) {
    result = aClipChain->mClip.ApplyNonRoundedIntersection(result);
    aClipChain = aClipChain->mParent;
  }
  return result;
}

void
nsDisplayListBuilder::AdjustWindowDraggingRegion(nsIFrame* aFrame)
{
  if (!mWindowDraggingAllowed || !IsForPainting()) {
    return;
  }

  const nsStyleUIReset* styleUI = aFrame->StyleUIReset();
  if (styleUI->mWindowDragging == StyleWindowDragging::Default) {
    // This frame has the default value and doesn't influence the window
    // dragging region.
    return;
  }

  LayoutDeviceToLayoutDeviceMatrix4x4 referenceFrameToRootReferenceFrame;

  // The const_cast is for nsLayoutUtils::GetTransformToAncestor.
  nsIFrame* referenceFrame = const_cast<nsIFrame*>(FindReferenceFrameFor(aFrame));

  if (IsInTransform()) {
    // Only support 2d rectilinear transforms. Transform support is needed for
    // the horizontal flip transform that's applied to the urlbar textbox in
    // RTL mode - it should be able to exclude itself from the draggable region.
    referenceFrameToRootReferenceFrame =
      ViewAs<LayoutDeviceToLayoutDeviceMatrix4x4>(
          nsLayoutUtils::GetTransformToAncestor(referenceFrame, mReferenceFrame));
    Matrix referenceFrameToRootReferenceFrame2d;
    if (!referenceFrameToRootReferenceFrame.Is2D(&referenceFrameToRootReferenceFrame2d) ||
        !referenceFrameToRootReferenceFrame2d.IsRectilinear()) {
      return;
    }
  } else {
    MOZ_ASSERT(referenceFrame == mReferenceFrame,
               "referenceFrameToRootReferenceFrame needs to be adjusted");
  }

  // We do some basic visibility checking on the frame's border box here.
  // We intersect it both with the current dirty rect and with the current
  // clip. Either one is just a conservative approximation on its own, but
  // their intersection luckily works well enough for our purposes, so that
  // we don't have to do full-blown visibility computations.
  // The most important case we need to handle is the scrolled-off tab:
  // If the tab bar overflows, tab parts that are clipped by the scrollbox
  // should not be allowed to interfere with the window dragging region. Using
  // just the current DisplayItemClip is not enough to cover this case
  // completely because clips are reset while building stacking context
  // contents, so for example we'd fail to clip frames that have a clip path
  // applied to them. But the current dirty rect doesn't get reset in that
  // case, so we use it to make this case work.
  nsRect borderBox = aFrame->GetRectRelativeToSelf().Intersect(mDirtyRect);
  borderBox += ToReferenceFrame(aFrame);
  const DisplayItemClipChain* clip = ClipState().GetCurrentCombinedClipChain(this);
  borderBox = ApplyAllClipNonRoundedIntersection(clip, borderBox);
  if (!borderBox.IsEmpty()) {
    LayoutDeviceRect devPixelBorderBox =
      LayoutDevicePixel::FromAppUnits(borderBox, aFrame->PresContext()->AppUnitsPerDevPixel());
    LayoutDeviceRect transformedDevPixelBorderBox =
      TransformBy(referenceFrameToRootReferenceFrame, devPixelBorderBox);
    transformedDevPixelBorderBox.Round();
    LayoutDeviceIntRect transformedDevPixelBorderBoxInt;
    if (transformedDevPixelBorderBox.ToIntRect(&transformedDevPixelBorderBoxInt)) {
      if (styleUI->mWindowDragging == StyleWindowDragging::Drag) {
        mWindowDraggingRegion.OrWith(transformedDevPixelBorderBoxInt);
      } else {
        mWindowNoDraggingRegion.OrWith(transformedDevPixelBorderBoxInt);
      }
    }
  }
}

LayoutDeviceIntRegion
nsDisplayListBuilder::GetWindowDraggingRegion() const
{
  LayoutDeviceIntRegion result;
  result.Sub(mWindowDraggingRegion, mWindowNoDraggingRegion);;
  return result;
}

const uint32_t gWillChangeAreaMultiplier = 3;
static uint32_t GetLayerizationCost(const nsSize& aSize) {
  // There's significant overhead for each layer created from Gecko
  // (IPC+Shared Objects) and from the backend (like an OpenGL texture).
  // Therefore we set a minimum cost threshold of a 64x64 area.
  int minBudgetCost = 64 * 64;

  uint32_t budgetCost =
    std::max(minBudgetCost,
      nsPresContext::AppUnitsToIntCSSPixels(aSize.width) *
      nsPresContext::AppUnitsToIntCSSPixels(aSize.height));

  return budgetCost;
}

bool
nsDisplayListBuilder::AddToWillChangeBudget(nsIFrame* aFrame,
                                            const nsSize& aSize) {
  if (mWillChangeBudgetSet.Contains(aFrame)) {
    return true; // Already accounted
  }

  nsPresContext* key = aFrame->PresContext();
  if (!mWillChangeBudget.Contains(key)) {
    mWillChangeBudget.Put(key, DocumentWillChangeBudget());
  }

  DocumentWillChangeBudget budget;
  mWillChangeBudget.Get(key, &budget);

  nsRect area = aFrame->PresContext()->GetVisibleArea();
  uint32_t budgetLimit = nsPresContext::AppUnitsToIntCSSPixels(area.width) *
    nsPresContext::AppUnitsToIntCSSPixels(area.height);

  uint32_t cost = GetLayerizationCost(aSize);
  bool onBudget = (budget.mBudget + cost) /
                    gWillChangeAreaMultiplier < budgetLimit;

  if (onBudget) {
    budget.mBudget += cost;
    mWillChangeBudget.Put(key, budget);
    mWillChangeBudgetSet.PutEntry(aFrame);
  }

  return onBudget;
}

bool
nsDisplayListBuilder::IsInWillChangeBudget(nsIFrame* aFrame,
                                           const nsSize& aSize) {
  bool onBudget = AddToWillChangeBudget(aFrame, aSize);

  if (!onBudget) {
    nsString usageStr;
    usageStr.AppendInt(GetLayerizationCost(aSize));

    nsString multiplierStr;
    multiplierStr.AppendInt(gWillChangeAreaMultiplier);

    nsString limitStr;
    nsRect area = aFrame->PresContext()->GetVisibleArea();
    uint32_t budgetLimit = nsPresContext::AppUnitsToIntCSSPixels(area.width) *
      nsPresContext::AppUnitsToIntCSSPixels(area.height);
    limitStr.AppendInt(budgetLimit);

    const char16_t* params[] = { multiplierStr.get(), limitStr.get() };
    aFrame->PresContext()->Document()->WarnOnceAbout(
      nsIDocument::eIgnoringWillChangeOverBudget, false,
      params, ArrayLength(params));
  }
  return onBudget;
}

#ifdef MOZ_GFX_OPTIMIZE_MOBILE
const float gAGRBudgetAreaMultiplier = 0.3;
#else
const float gAGRBudgetAreaMultiplier = 3.0;
#endif

bool
nsDisplayListBuilder::AddToAGRBudget(nsIFrame* aFrame)
{
  if (mAGRBudgetSet.Contains(aFrame)) {
    return true;
  }

  const nsPresContext* presContext = aFrame->PresContext()->GetRootPresContext();
  if (!presContext) {
    return false;
  }

  const nsRect area = presContext->GetVisibleArea();
  const uint32_t budgetLimit = gAGRBudgetAreaMultiplier *
    nsPresContext::AppUnitsToIntCSSPixels(area.width) *
    nsPresContext::AppUnitsToIntCSSPixels(area.height);

  const uint32_t cost = GetLayerizationCost(aFrame->GetSize());
  const bool onBudget = mUsedAGRBudget + cost < budgetLimit;

  if (onBudget) {
    mUsedAGRBudget += cost;
    mAGRBudgetSet.PutEntry(aFrame);
  }

  return onBudget;
}

void
nsDisplayListBuilder::EnterSVGEffectsContents(nsDisplayList* aHoistedItemsStorage)
{
  MOZ_ASSERT(mSVGEffectsBuildingDepth >= 0);
  MOZ_ASSERT(aHoistedItemsStorage);
  if (mSVGEffectsBuildingDepth == 0) {
    MOZ_ASSERT(!mScrollInfoItemsForHoisting);
    mScrollInfoItemsForHoisting = aHoistedItemsStorage;
  }
  mSVGEffectsBuildingDepth++;
}

void
nsDisplayListBuilder::ExitSVGEffectsContents()
{
  mSVGEffectsBuildingDepth--;
  MOZ_ASSERT(mSVGEffectsBuildingDepth >= 0);
  MOZ_ASSERT(mScrollInfoItemsForHoisting);
  if (mSVGEffectsBuildingDepth == 0) {
    mScrollInfoItemsForHoisting = nullptr;
  }
}

void
nsDisplayListBuilder::AppendNewScrollInfoItemForHoisting(nsDisplayScrollInfoLayer* aScrollInfoItem)
{
  MOZ_ASSERT(ShouldBuildScrollInfoItemsForHoisting());
  MOZ_ASSERT(mScrollInfoItemsForHoisting);
  mScrollInfoItemsForHoisting->AppendNewToTop(aScrollInfoItem);
}

bool
nsDisplayListBuilder::IsBuildingLayerEventRegions()
{
  if (IsPaintingToWindow()) {
    // Note: this function and LayerEventRegionsEnabled are the only places
    // that get to query LayoutEventRegionsEnabled 'directly' - other code
    // should call this function.
    return gfxPrefs::LayoutEventRegionsEnabledDoNotUseDirectly() ||
           mAsyncPanZoomEnabled;
  }
  return false;
}

/* static */ bool
nsDisplayListBuilder::LayerEventRegionsEnabled()
{
  // Note: this function and IsBuildingLayerEventRegions are the only places
  // that get to query LayoutEventRegionsEnabled 'directly' - other code
  // should call this function.
  return gfxPrefs::LayoutEventRegionsEnabledDoNotUseDirectly() ||
         gfxPlatform::AsyncPanZoomEnabled();
}

void nsDisplayListSet::MoveTo(const nsDisplayListSet& aDestination) const
{
  aDestination.BorderBackground()->AppendToTop(BorderBackground());
  aDestination.BlockBorderBackgrounds()->AppendToTop(BlockBorderBackgrounds());
  aDestination.Floats()->AppendToTop(Floats());
  aDestination.Content()->AppendToTop(Content());
  aDestination.PositionedDescendants()->AppendToTop(PositionedDescendants());
  aDestination.Outlines()->AppendToTop(Outlines());
}

static void
MoveListTo(nsDisplayList* aList, nsTArray<nsDisplayItem*>* aElements) {
  nsDisplayItem* item;
  while ((item = aList->RemoveBottom()) != nullptr) {
    aElements->AppendElement(item);
  }
}

nsRect
nsDisplayList::GetBounds(nsDisplayListBuilder* aBuilder) const {
  nsRect bounds;
  for (nsDisplayItem* i = GetBottom(); i != nullptr; i = i->GetAbove()) {
    bounds.UnionRect(bounds, i->GetClippedBounds(aBuilder));
  }
  return bounds;
}

nsRect
nsDisplayList::GetClippedBoundsWithRespectToASR(nsDisplayListBuilder* aBuilder,
                                                const ActiveScrolledRoot* aASR) const {
  nsRect bounds;
  for (nsDisplayItem* i = GetBottom(); i != nullptr; i = i->GetAbove()) {
    nsRect r = i->GetClippedBounds(aBuilder);
    if (aASR != i->GetActiveScrolledRoot() && !r.IsEmpty()) {
      const DisplayItemClip* clip = DisplayItemClipChain::ClipForASR(i->GetClipChain(), aASR);
#ifdef DEBUG
      if (!gfxPrefs::LayoutUseContainersForRootFrames()) {
        MOZ_ASSERT(clip,
                   "Need to be clipped wrt aASR. Do not call this function with an ASR that our child items don't have finite bounds wrt.");
      }
#endif
      if (clip) {
        r = clip->GetClipRect();
      }
    }
    bounds.UnionRect(bounds, r);
  }
  return bounds;
}

nsRect
nsDisplayList::GetVisibleRect() const {
  nsRect result;
  for (nsDisplayItem* i = GetBottom(); i != nullptr; i = i->GetAbove()) {
    result.UnionRect(result, i->GetVisibleRect());
  }
  return result;
}

bool
nsDisplayList::ComputeVisibilityForRoot(nsDisplayListBuilder* aBuilder,
                                        nsRegion* aVisibleRegion) {
  PROFILER_LABEL("nsDisplayList", "ComputeVisibilityForRoot",
    js::ProfileEntry::Category::GRAPHICS);

  nsRegion r;
  const ActiveScrolledRoot* rootASR = nullptr;
  if (gfxPrefs::LayoutUseContainersForRootFrames()) {
    rootASR = aBuilder->ActiveScrolledRootForRootScrollframe();
  }
  r.And(*aVisibleRegion, GetClippedBoundsWithRespectToASR(aBuilder, rootASR));
  return ComputeVisibilityForSublist(aBuilder, aVisibleRegion, r.GetBounds());
}

static nsRegion
TreatAsOpaque(nsDisplayItem* aItem, nsDisplayListBuilder* aBuilder)
{
  bool snap;
  nsRegion opaque = aItem->GetOpaqueRegion(aBuilder, &snap);
  if (aBuilder->IsForPluginGeometry() &&
      aItem->GetType() != nsDisplayItem::TYPE_LAYER_EVENT_REGIONS)
  {
    // Treat all leaf chrome items as opaque, unless their frames are opacity:0.
    // Since opacity:0 frames generate an nsDisplayOpacity, that item will
    // not be treated as opaque here, so opacity:0 chrome content will be
    // effectively ignored, as it should be.
    // We treat leaf chrome items as opaque to ensure that they cover
    // content plugins, for security reasons.
    // Non-leaf chrome items don't render contents of their own so shouldn't
    // be treated as opaque (and their bounds is just the union of their
    // children, which might be a large area their contents don't really cover).
    nsIFrame* f = aItem->Frame();
    if (f->PresContext()->IsChrome() && !aItem->GetChildren() &&
        f->StyleEffects()->mOpacity != 0.0) {
      opaque = aItem->GetBounds(aBuilder, &snap);
    }
  }
  if (opaque.IsEmpty()) {
    return opaque;
  }
  nsRegion opaqueClipped;
  for (auto iter = opaque.RectIter(); !iter.Done(); iter.Next()) {
    opaqueClipped.Or(opaqueClipped,
                     aItem->GetClip().ApproximateIntersectInward(iter.Get()));
  }
  return opaqueClipped;
}

bool
nsDisplayList::ComputeVisibilityForSublist(nsDisplayListBuilder* aBuilder,
                                           nsRegion* aVisibleRegion,
                                           const nsRect& aListVisibleBounds)
{
#ifdef DEBUG
  nsRegion r;
  r.And(*aVisibleRegion, GetBounds(aBuilder));
  NS_ASSERTION(r.GetBounds().IsEqualInterior(aListVisibleBounds),
               "bad aListVisibleBounds");
#endif

  bool anyVisible = false;

  AutoTArray<nsDisplayItem*, 512> elements;
  MoveListTo(this, &elements);

  for (int32_t i = elements.Length() - 1; i >= 0; --i) {
    nsDisplayItem* item = elements[i];

    if (item->mForceNotVisible && !item->GetSameCoordinateSystemChildren()) {
      NS_ASSERTION(item->mVisibleRect.IsEmpty(),
        "invisible items should have empty vis rect");
    } else {
      nsRect bounds = item->GetClippedBounds(aBuilder);

      nsRegion itemVisible;
      itemVisible.And(*aVisibleRegion, bounds);
      item->mVisibleRect = itemVisible.GetBounds();
    }

    if (item->ComputeVisibility(aBuilder, aVisibleRegion)) {
      anyVisible = true;

      nsRegion opaque = TreatAsOpaque(item, aBuilder);
      // Subtract opaque item from the visible region
      aBuilder->SubtractFromVisibleRegion(aVisibleRegion, opaque);
    }
    AppendToBottom(item);
  }

  mIsOpaque = !aVisibleRegion->Intersects(aListVisibleBounds);
  return anyVisible;
}

static bool
TriggerPendingAnimationsOnSubDocuments(nsIDocument* aDocument, void* aReadyTime)
{
  PendingAnimationTracker* tracker = aDocument->GetPendingAnimationTracker();
  if (tracker) {
    nsIPresShell* shell = aDocument->GetShell();
    // If paint-suppression is in effect then we haven't finished painting
    // this document yet so we shouldn't start animations
    if (!shell || !shell->IsPaintingSuppressed()) {
      const TimeStamp& readyTime = *static_cast<TimeStamp*>(aReadyTime);
      tracker->TriggerPendingAnimationsOnNextTick(readyTime);
    }
  }
  aDocument->EnumerateSubDocuments(TriggerPendingAnimationsOnSubDocuments,
                                   aReadyTime);
  return true;
}

static void
TriggerPendingAnimations(nsIDocument* aDocument,
                       const TimeStamp& aReadyTime) {
  MOZ_ASSERT(!aReadyTime.IsNull(),
             "Animation ready time is not set. Perhaps we're using a layer"
             " manager that doesn't update it");
  TriggerPendingAnimationsOnSubDocuments(aDocument,
                                         const_cast<TimeStamp*>(&aReadyTime));
}

LayerManager*
nsDisplayListBuilder::GetWidgetLayerManager(nsView** aView)
{
  nsView* view = RootReferenceFrame()->GetView();
  if (aView) {
    *aView = view;
  }
  if (RootReferenceFrame() != nsLayoutUtils::GetDisplayRootFrame(RootReferenceFrame())) {
    return nullptr;
  }
  nsIWidget* window = RootReferenceFrame()->GetNearestWidget();
  if (window) {
    return window->GetLayerManager();
  }
  return nullptr;
}

/**
 * We paint by executing a layer manager transaction, constructing a
 * single layer representing the display list, and then making it the
 * root of the layer manager, drawing into the PaintedLayers.
 */
already_AddRefed<LayerManager> nsDisplayList::PaintRoot(nsDisplayListBuilder* aBuilder,
                                                        nsRenderingContext* aCtx,
                                                        uint32_t aFlags) {
  PROFILER_LABEL("nsDisplayList", "PaintRoot",
    js::ProfileEntry::Category::GRAPHICS);

  RefPtr<LayerManager> layerManager;
  bool widgetTransaction = false;
  bool doBeginTransaction = true;
  nsView *view = nullptr;
  if (aFlags & PAINT_USE_WIDGET_LAYERS) {
    layerManager = aBuilder->GetWidgetLayerManager(&view);
    if (layerManager) {
      doBeginTransaction = !(aFlags & PAINT_EXISTING_TRANSACTION);
      widgetTransaction = true;
    }
  }
  if (!layerManager) {
    if (!aCtx) {
      NS_WARNING("Nowhere to paint into");
      return nullptr;
    }
    layerManager = new BasicLayerManager(BasicLayerManager::BLM_OFFSCREEN);
  }

  nsIFrame* frame = aBuilder->RootReferenceFrame();
  nsPresContext* presContext = frame->PresContext();
  nsIPresShell* presShell = presContext->PresShell();
  nsIDocument* document = presShell->GetDocument();

  NotifySubDocInvalidationFunc computeInvalidFunc =
    presContext->MayHavePaintEventListenerInSubDocument() ? nsPresContext::NotifySubDocInvalidation : 0;

  UniquePtr<LayerProperties> props;
  RefPtr<ContainerLayer> root;

  // Store the existing layer builder to reinstate it on return.
  FrameLayerBuilder *oldBuilder = layerManager->GetLayerBuilder();

  FrameLayerBuilder *layerBuilder = new FrameLayerBuilder();
  layerBuilder->Init(aBuilder, layerManager);

  if (aFlags & PAINT_COMPRESSED) {
    layerBuilder->SetLayerTreeCompressionMode();
  }

  {
    GeckoProfilerTracingRAII tracer("Paint", "LayerBuilding");

    if (doBeginTransaction) {
      if (aCtx) {
        if (!layerManager->BeginTransactionWithTarget(aCtx->ThebesContext())) {
          return nullptr;
        }
      } else {
        if (!layerManager->BeginTransaction()) {
          return nullptr;
        }
      }
    }

    if (XRE_IsContentProcess() && gfxPrefs::AlwaysPaint()) {
      FrameLayerBuilder::InvalidateAllLayers(layerManager);
    }

    if (widgetTransaction) {
      layerBuilder->DidBeginRetainedLayerTransaction(layerManager);
    }

    bool computeInvalidRect = (computeInvalidFunc ||
                               (!layerManager->IsCompositingCheap() && layerManager->NeedsWidgetInvalidation())) &&
                              widgetTransaction;

    if (computeInvalidRect) {
      props = Move(LayerProperties::CloneFrom(layerManager->GetRoot()));
    }

    // Clear any ScrollMetadata that may have been set on the root layer on a
    // previous paint. This paint will set new metrics if necessary, and if we
    // don't clear the old one here, we may be left with extra metrics.
    if (Layer* rootLayer = layerManager->GetRoot()) {
      rootLayer->SetScrollMetadata(nsTArray<ScrollMetadata>());
    }

    ContainerLayerParameters containerParameters
      (presShell->GetResolution(), presShell->GetResolution());

    {
      PaintTelemetry::AutoRecord record(PaintTelemetry::Metric::Layerization);

      root = layerBuilder->
        BuildContainerLayerFor(aBuilder, layerManager, frame, nullptr, this,
                               containerParameters, nullptr);

      if (!record.GetStart().IsNull() && gfxPrefs::LayersDrawFPS()) {
        if (PaintTiming* pt = ClientLayerManager::MaybeGetPaintTiming(layerManager)) {
          pt->flbMs() = (TimeStamp::Now() - record.GetStart()).ToMilliseconds();
        }
      }
    }

    if (!root) {
      layerManager->SetUserData(&gLayerManagerLayerBuilder, oldBuilder);
      return nullptr;
    }
    // Root is being scaled up by the X/Y resolution. Scale it back down.
    root->SetPostScale(1.0f/containerParameters.mXScale,
                       1.0f/containerParameters.mYScale);
    root->SetScaleToResolution(presShell->ScaleToResolution(),
        containerParameters.mXScale);
    if (aBuilder->IsBuildingLayerEventRegions() &&
        nsLayoutUtils::HasDocumentLevelListenersForApzAwareEvents(presShell)) {
      root->SetEventRegionsOverride(EventRegionsOverride::ForceDispatchToContent);
    } else {
      root->SetEventRegionsOverride(EventRegionsOverride::NoOverride);
    }

    // If we're using containerless scrolling, there is still one case where we
    // want the root container layer to have metrics. If the parent process is
    // using XUL windows, there is no root scrollframe, and without explicitly
    // creating metrics there will be no guaranteed top-level APZC.
    bool addMetrics = gfxPrefs::LayoutUseContainersForRootFrames() ||
        (XRE_IsParentProcess() && !presShell->GetRootScrollFrame());

    // Add metrics if there are none in the layer tree with the id (create an id
    // if there isn't one already) of the root scroll frame/root content.
    bool ensureMetricsForRootId =
      nsLayoutUtils::AsyncPanZoomEnabled(frame) &&
      !gfxPrefs::LayoutUseContainersForRootFrames() &&
      aBuilder->IsPaintingToWindow() &&
      !presContext->GetParentPresContext();

    nsIContent* content = nullptr;
    nsIFrame* rootScrollFrame = presShell->GetRootScrollFrame();
    if (rootScrollFrame) {
      content = rootScrollFrame->GetContent();
    } else {
      // If there is no root scroll frame, pick the document element instead.
      // The only case we don't want to do this is in non-APZ fennec, where
      // we want the root xul document to get a null scroll id so that the root
      // content document gets the first non-null scroll id.
      content = document->GetDocumentElement();
    }


    if (ensureMetricsForRootId && content) {
      ViewID scrollId = nsLayoutUtils::FindOrCreateIDFor(content);
      if (nsLayoutUtils::ContainsMetricsWithId(root, scrollId)) {
        ensureMetricsForRootId = false;
      }
    }

    if (addMetrics || ensureMetricsForRootId) {
      bool isRootContent = presContext->IsRootContentDocument();

      nsRect viewport(aBuilder->ToReferenceFrame(frame), frame->GetSize());

      root->SetScrollMetadata(
        nsLayoutUtils::ComputeScrollMetadata(frame,
                           rootScrollFrame, content,
                           aBuilder->FindReferenceFrameFor(frame),
                           root, FrameMetrics::NULL_SCROLL_ID, viewport, Nothing(),
                           isRootContent, containerParameters));
    }

    // NS_WARNING is debug-only, so don't even bother checking the conditions in
    // a release build.
#ifdef DEBUG
    bool usingDisplayport = false;
    if (nsIFrame* rootScrollFrame = presShell->GetRootScrollFrame()) {
      nsIContent* content = rootScrollFrame->GetContent();
      if (content) {
        usingDisplayport = nsLayoutUtils::HasDisplayPort(content);
      }
    }
    if (usingDisplayport &&
        !(root->GetContentFlags() & Layer::CONTENT_OPAQUE) &&
        SpammyLayoutWarningsEnabled()) {
      // See bug 693938, attachment 567017
      NS_WARNING("Transparent content with displayports can be expensive.");
    }
#endif

    layerManager->SetRoot(root);
    layerBuilder->WillEndTransaction();
  }

  if (widgetTransaction ||
      // SVG-as-an-image docs don't paint as part of the retained layer tree,
      // but they still need the invalidation state bits cleared in order for
      // invalidation for CSS/SMIL animation to work properly.
      (document && document->IsBeingUsedAsImage())) {
    frame->ClearInvalidationStateBits();
  }

  bool temp = aBuilder->SetIsCompositingCheap(layerManager->IsCompositingCheap());
  LayerManager::EndTransactionFlags flags = LayerManager::END_DEFAULT;
  if (layerManager->NeedsWidgetInvalidation()) {
    if (aFlags & PAINT_NO_COMPOSITE) {
      flags = LayerManager::END_NO_COMPOSITE;
    }
  } else {
    // Client layer managers never composite directly, so
    // we don't need to worry about END_NO_COMPOSITE.
    if (aBuilder->WillComputePluginGeometry()) {
      flags = LayerManager::END_NO_REMOTE_COMPOSITE;
    }
  }

  // If this is the content process, we ship plugin geometry updates over with layer
  // updates, so calculate that now before we call EndTransaction.
  nsRootPresContext* rootPresContext = presContext->GetRootPresContext();
  if (rootPresContext && XRE_IsContentProcess()) {
    if (aBuilder->WillComputePluginGeometry()) {
      rootPresContext->ComputePluginGeometryUpdates(aBuilder->RootReferenceFrame(), aBuilder, this);
    }
    // The layer system caches plugin configuration information for forwarding
    // with layer updates which needs to get set during reflow. This must be
    // called even if there are no windowed plugins in the page.
    rootPresContext->CollectPluginGeometryUpdates(layerManager);
  }

  MaybeSetupTransactionIdAllocator(layerManager, view);

  layerManager->EndTransaction(FrameLayerBuilder::DrawPaintedLayer,
                               aBuilder, flags);
  aBuilder->SetIsCompositingCheap(temp);
  layerBuilder->DidEndTransaction();

  if (document && widgetTransaction) {
    TriggerPendingAnimations(document, layerManager->GetAnimationReadyTime());
  }

  nsIntRegion invalid;
  if (props) {
    invalid = props->ComputeDifferences(root, computeInvalidFunc);
  } else if (widgetTransaction) {
    LayerProperties::ClearInvalidations(root);
  }

  bool shouldInvalidate = layerManager->NeedsWidgetInvalidation();
  if (view) {
    if (props) {
      if (!invalid.IsEmpty()) {
        nsIntRect bounds = invalid.GetBounds();
        nsRect rect(presContext->DevPixelsToAppUnits(bounds.x),
                    presContext->DevPixelsToAppUnits(bounds.y),
                    presContext->DevPixelsToAppUnits(bounds.width),
                    presContext->DevPixelsToAppUnits(bounds.height));
        if (shouldInvalidate) {
          view->GetViewManager()->InvalidateViewNoSuppression(view, rect);
        }
        presContext->NotifyInvalidation(layerManager->GetLastTransactionId(), bounds);
      }
    } else if (shouldInvalidate) {
      view->GetViewManager()->InvalidateView(view);
    }
  }

  layerManager->SetUserData(&gLayerManagerLayerBuilder, oldBuilder);
  return layerManager.forget();
}

uint32_t nsDisplayList::Count() const {
  uint32_t count = 0;
  for (nsDisplayItem* i = GetBottom(); i; i = i->GetAbove()) {
    ++count;
  }
  return count;
}

nsDisplayItem* nsDisplayList::RemoveBottom() {
  nsDisplayItem* item = mSentinel.mAbove;
  if (!item)
    return nullptr;
  mSentinel.mAbove = item->mAbove;
  if (item == mTop) {
    // must have been the only item
    mTop = &mSentinel;
  }
  item->mAbove = nullptr;
  return item;
}

void nsDisplayList::DeleteAll() {
  nsDisplayItem* item;
  while ((item = RemoveBottom()) != nullptr) {
#ifdef NIGHTLY_BUILD
    if (XRE_IsContentProcess()) {
      mozilla::Telemetry::Accumulate(mozilla::Telemetry::DISPLAY_ITEM_USAGE_COUNT,
                                     item->GetType());
    }
#endif
    item->~nsDisplayItem();
  }
}

static bool
GetMouseThrough(const nsIFrame* aFrame)
{
  if (!aFrame->IsXULBoxFrame())
    return false;

  const nsIFrame* frame = aFrame;
  while (frame) {
    if (frame->GetStateBits() & NS_FRAME_MOUSE_THROUGH_ALWAYS) {
      return true;
    } else if (frame->GetStateBits() & NS_FRAME_MOUSE_THROUGH_NEVER) {
      return false;
    }
    frame = nsBox::GetParentXULBox(frame);
  }
  return false;
}

static bool
IsFrameReceivingPointerEvents(nsIFrame* aFrame)
{
  return NS_STYLE_POINTER_EVENTS_NONE !=
    aFrame->StyleUserInterface()->GetEffectivePointerEvents(aFrame);
}

// A list of frames, and their z depth. Used for sorting
// the results of hit testing.
struct FramesWithDepth
{
  explicit FramesWithDepth(float aDepth) :
    mDepth(aDepth)
  {}

  bool operator<(const FramesWithDepth& aOther) const {
    if (!FuzzyEqual(mDepth, aOther.mDepth, 0.1f)) {
      // We want to sort so that the shallowest item (highest depth value) is first
      return mDepth > aOther.mDepth;
    }
    return this < &aOther;
  }
  bool operator==(const FramesWithDepth& aOther) const {
    return this == &aOther;
  }

  float mDepth;
  nsTArray<nsIFrame*> mFrames;
};

// Sort the frames by depth and then moves all the contained frames to the destination
void FlushFramesArray(nsTArray<FramesWithDepth>& aSource, nsTArray<nsIFrame*>* aDest)
{
  if (aSource.IsEmpty()) {
    return;
  }
  aSource.Sort();
  uint32_t length = aSource.Length();
  for (uint32_t i = 0; i < length; i++) {
    aDest->AppendElements(Move(aSource[i].mFrames));
  }
  aSource.Clear();
}

void nsDisplayList::HitTest(nsDisplayListBuilder* aBuilder, const nsRect& aRect,
                            nsDisplayItem::HitTestState* aState,
                            nsTArray<nsIFrame*> *aOutFrames) const {
  nsDisplayItem* item;

  if (aState->mInPreserves3D) {
    // Collect leaves of the current 3D rendering context.
    for (item = GetBottom(); item; item = item->GetAbove()) {
      auto itemType = item->GetType();
      if (itemType != nsDisplayItem::TYPE_TRANSFORM ||
          !static_cast<nsDisplayTransform*>(item)->IsLeafOf3DContext()) {
        item->HitTest(aBuilder, aRect, aState, aOutFrames);
      } else {
        // One of leaves in the current 3D rendering context.
        aState->mItemBuffer.AppendElement(item);
      }
    }
    return;
  }

  int32_t itemBufferStart = aState->mItemBuffer.Length();
  for (item = GetBottom(); item; item = item->GetAbove()) {
    aState->mItemBuffer.AppendElement(item);
  }

  AutoTArray<FramesWithDepth, 16> temp;
  for (int32_t i = aState->mItemBuffer.Length() - 1; i >= itemBufferStart; --i) {
    // Pop element off the end of the buffer. We want to shorten the buffer
    // so that recursive calls to HitTest have more buffer space.
    item = aState->mItemBuffer[i];
    aState->mItemBuffer.SetLength(i);

    bool snap;
    nsRect r = item->GetBounds(aBuilder, &snap).Intersect(aRect);
    auto itemType = item->GetType();
    bool same3DContext =
      (itemType == nsDisplayItem::TYPE_TRANSFORM &&
       static_cast<nsDisplayTransform*>(item)->IsParticipating3DContext()) ||
      (itemType == nsDisplayItem::TYPE_PERSPECTIVE &&
       item->Frame()->Extend3DContext());
    if (same3DContext &&
        (itemType != nsDisplayItem::TYPE_TRANSFORM ||
         !static_cast<nsDisplayTransform*>(item)->IsLeafOf3DContext())) {
      if (!item->GetClip().MayIntersect(aRect)) {
        continue;
      }
      AutoTArray<nsIFrame*, 1> neverUsed;
      // Start gethering leaves of the 3D rendering context, and
      // append leaves at the end of mItemBuffer.  Leaves are
      // processed at following iterations.
      aState->mInPreserves3D = true;
      item->HitTest(aBuilder, aRect, aState, &neverUsed);
      aState->mInPreserves3D = false;
      i = aState->mItemBuffer.Length();
      continue;
    }
    if (same3DContext || item->GetClip().MayIntersect(r)) {
      AutoTArray<nsIFrame*, 16> outFrames;
      item->HitTest(aBuilder, aRect, aState, &outFrames);

      // For 3d transforms with preserve-3d we add hit frames into the temp list
      // so we can sort them later, otherwise we add them directly to the output list.
      nsTArray<nsIFrame*> *writeFrames = aOutFrames;
      if (item->GetType() == nsDisplayItem::TYPE_TRANSFORM &&
          static_cast<nsDisplayTransform*>(item)->IsLeafOf3DContext()) {
        if (outFrames.Length()) {
          nsDisplayTransform *transform = static_cast<nsDisplayTransform*>(item);
          nsPoint point = aRect.TopLeft();
          // A 1x1 rect means a point, otherwise use the center of the rect
          if (aRect.width != 1 || aRect.height != 1) {
            point = aRect.Center();
          }
          temp.AppendElement(FramesWithDepth(transform->GetHitDepthAtPoint(aBuilder, point)));
          writeFrames = &temp[temp.Length() - 1].mFrames;
        }
      } else {
        // We may have just finished a run of consecutive preserve-3d transforms,
        // so flush these into the destination array before processing our frame list.
        FlushFramesArray(temp, aOutFrames);
      }

      for (uint32_t j = 0; j < outFrames.Length(); j++) {
        nsIFrame *f = outFrames.ElementAt(j);
        // Handle the XUL 'mousethrough' feature and 'pointer-events'.
        if (!GetMouseThrough(f) && IsFrameReceivingPointerEvents(f)) {
          writeFrames->AppendElement(f);
        }
      }

      if (aBuilder->HitTestShouldStopAtFirstOpaque() &&
          item->GetOpaqueRegion(aBuilder, &snap).Contains(aRect)) {
        // We're exiting early, so pop the remaining items off the buffer.
        aState->mItemBuffer.SetLength(itemBufferStart);
        break;
      }
    }
  }
  // Clear any remaining preserve-3d transforms.
  FlushFramesArray(temp, aOutFrames);
  NS_ASSERTION(aState->mItemBuffer.Length() == uint32_t(itemBufferStart),
               "How did we forget to pop some elements?");
}

static nsIContent* FindContentInDocument(nsDisplayItem* aItem, nsIDocument* aDoc) {
  nsIFrame* f = aItem->Frame();
  while (f) {
    nsPresContext* pc = f->PresContext();
    if (pc->Document() == aDoc) {
      return f->GetContent();
    }
    f = nsLayoutUtils::GetCrossDocParentFrame(pc->PresShell()->GetRootFrame());
  }
  return nullptr;
}

struct ZSortItem {
  nsDisplayItem* item;
  int32_t zIndex;

  explicit ZSortItem(nsDisplayItem* aItem)
    : item(aItem), zIndex(aItem->ZIndex()) {}

  operator nsDisplayItem*() {
    return item;
  }
};

struct ZOrderComparator {
  bool operator()(const ZSortItem& aLeft, const ZSortItem& aRight) const {
    // Note that we can't just take the difference of the two
    // z-indices here, because that might overflow a 32-bit int.
    return aLeft.zIndex < aRight.zIndex;
  }
};

void nsDisplayList::SortByZOrder() {
  Sort<ZSortItem>(ZOrderComparator());
}

struct ContentComparator {
  nsIContent* mCommonAncestor;

  explicit ContentComparator(nsIContent* aCommonAncestor)
    : mCommonAncestor(aCommonAncestor) {}

  bool operator()(nsDisplayItem* aLeft, nsDisplayItem* aRight) const {
    // It's possible that the nsIContent for aItem1 or aItem2 is in a subdocument
    // of commonAncestor, because display items for subdocuments have been
    // mixed into the same list. Ensure that we're looking at content
    // in commonAncestor's document.
    nsIDocument* commonAncestorDoc = mCommonAncestor->OwnerDoc();
    nsIContent* content1 = FindContentInDocument(aLeft, commonAncestorDoc);
    nsIContent* content2 = FindContentInDocument(aRight, commonAncestorDoc);
    if (!content1 || !content2) {
      NS_ERROR("Document trees are mixed up!");
      // Something weird going on
      return true;
    }
    return nsLayoutUtils::CompareTreePosition(content1, content2, mCommonAncestor) < 0;
  }
};

void nsDisplayList::SortByContentOrder(nsIContent* aCommonAncestor) {
  Sort<nsDisplayItem*>(ContentComparator(aCommonAncestor));
}

nsDisplayItem::nsDisplayItem(nsDisplayListBuilder* aBuilder, nsIFrame* aFrame)
 : nsDisplayItem(aBuilder, aFrame,
                 aBuilder->CurrentActiveScrolledRoot())
{}

nsDisplayItem::nsDisplayItem(nsDisplayListBuilder* aBuilder, nsIFrame* aFrame,
                             const ActiveScrolledRoot* aActiveScrolledRoot)
  : mFrame(aFrame)
  , mClipChain(aBuilder->ClipState().GetCurrentCombinedClipChain(aBuilder))
  , mClip(DisplayItemClipChain::ClipForASR(mClipChain, aActiveScrolledRoot))
  , mActiveScrolledRoot(aActiveScrolledRoot)
  , mAnimatedGeometryRoot(nullptr)
  , mForceNotVisible(aBuilder->IsBuildingInvisibleItems())
#ifdef MOZ_DUMP_PAINTING
  , mPainted(false)
#endif
{
  mReferenceFrame = aBuilder->FindReferenceFrameFor(aFrame, &mToReferenceFrame);
  // This can return the wrong result if the item override ShouldFixToViewport(),
  // the item needs to set it again in its constructor.
  mAnimatedGeometryRoot = aBuilder->FindAnimatedGeometryRootFor(aFrame);
  MOZ_ASSERT(nsLayoutUtils::IsAncestorFrameCrossDoc(aBuilder->RootReferenceFrame(),
                                                    *mAnimatedGeometryRoot), "Bad");
  NS_ASSERTION(aBuilder->GetDirtyRect().width >= 0 ||
               !aBuilder->IsForPainting(), "dirty rect not set");
  // The dirty rect is for mCurrentFrame, so we have to use
  // mCurrentOffsetToReferenceFrame
  mVisibleRect = aBuilder->GetDirtyRect() +
      aBuilder->GetCurrentFrameOffsetToReferenceFrame();
}

/* static */ bool
nsDisplayItem::ForceActiveLayers()
{
  static bool sForce = false;
  static bool sForceCached = false;

  if (!sForceCached) {
    Preferences::AddBoolVarCache(&sForce, "layers.force-active", false);
    sForceCached = true;
  }

  return sForce;
}

static int32_t ZIndexForFrame(nsIFrame* aFrame)
{
  if (!aFrame->IsAbsPosContainingBlock() && !aFrame->IsFlexOrGridItem())
    return 0;

  const nsStylePosition* position = aFrame->StylePosition();
  if (position->mZIndex.GetUnit() == eStyleUnit_Integer)
    return position->mZIndex.GetIntValue();

  // sort the auto and 0 elements together
  return 0;
}

int32_t
nsDisplayItem::ZIndex() const
{
  return ZIndexForFrame(mFrame);
}

bool
nsDisplayItem::ComputeVisibility(nsDisplayListBuilder* aBuilder,
                                 nsRegion* aVisibleRegion)
{
  return !mVisibleRect.IsEmpty() &&
    !IsInvisibleInRect(aVisibleRegion->GetBounds());
}

bool
nsDisplayItem::RecomputeVisibility(nsDisplayListBuilder* aBuilder,
                                   nsRegion* aVisibleRegion) {
  if (mForceNotVisible && !GetSameCoordinateSystemChildren()) {
    // mForceNotVisible wants to ensure that this display item doesn't render
    // anything itself. If this item has contents, then we obviously want to
    // render those, so we don't need this check in that case.
    NS_ASSERTION(mVisibleRect.IsEmpty(),
      "invisible items without children should have empty vis rect");
  } else {
    nsRect bounds = GetClippedBounds(aBuilder);

    nsRegion itemVisible;
    itemVisible.And(*aVisibleRegion, bounds);
    mVisibleRect = itemVisible.GetBounds();
  }

  // When we recompute visibility within layers we don't need to
  // expand the visible region for content behind plugins (the plugin
  // is not in the layer).
  if (!ComputeVisibility(aBuilder, aVisibleRegion)) {
    mVisibleRect = nsRect();
    return false;
  }

  nsRegion opaque = TreatAsOpaque(this, aBuilder);
  aBuilder->SubtractFromVisibleRegion(aVisibleRegion, opaque);
  return true;
}

void
nsDisplayItem::SetClipChain(const DisplayItemClipChain* aClipChain)
{
  mClipChain = aClipChain;
  mClip = DisplayItemClipChain::ClipForASR(aClipChain, mActiveScrolledRoot);
}

void
nsDisplayItem::FuseClipChainUpTo(nsDisplayListBuilder* aBuilder, const ActiveScrolledRoot* aASR)
{
  const DisplayItemClipChain* sc = mClipChain;
  DisplayItemClip mergedClip;
  while (sc && ActiveScrolledRoot::PickDescendant(aASR, sc->mASR) == sc->mASR) {
    mergedClip.IntersectWith(sc->mClip);
    sc = sc->mParent;
  }
  if (mergedClip.HasClip()) {
    mClipChain = aBuilder->AllocateDisplayItemClipChain(mergedClip, aASR, sc);
    mClip = &mClipChain->mClip;
  } else {
    mClipChain = nullptr;
    mClip = nullptr;
  }
}

bool
nsDisplayItem::ShouldUseAdvancedLayer(LayerManager* aManager, PrefFunc aFunc)
{
  if (!gfxPrefs::LayersAdvancedBasicLayerEnabled() &&
      aManager && aManager->GetBackendType() == layers::LayersBackend::LAYERS_BASIC) {
    return false;
  }

  return aFunc();
}

static const DisplayItemClipChain*
FindCommonAncestorClipForIntersection(const DisplayItemClipChain* aOne,
                                      const DisplayItemClipChain* aTwo)
{
  for (const ActiveScrolledRoot* asr =
         ActiveScrolledRoot::PickDescendant(aOne->mASR, aTwo->mASR);
       asr;
       asr = asr->mParent) {
    if (aOne == aTwo) {
      return aOne;
    }
    if (aOne->mASR == asr) {
      aOne = aOne->mParent;
    }
    if (aTwo->mASR == asr) {
      aTwo = aTwo->mParent;
    }
    if (!aOne) {
      return aTwo;
    }
    if (!aTwo) {
      return aOne;
    }
  }
  return nullptr;
}

void
nsDisplayItem::IntersectClip(nsDisplayListBuilder* aBuilder,
                             const DisplayItemClipChain* aOther)
{
  if (!aOther) {
    return;
  }

  // aOther might be a reference to a clip on the stack. We need to make sure
  // that CreateClipChainIntersection will allocate the actual intersected
  // clip in the builder's arena, so for the mClipChain == nullptr case,
  // we supply nullptr as the common ancestor so that CreateClipChainIntersection
  // clones the whole chain.
  const DisplayItemClipChain* ancestorClip =
    mClipChain ? FindCommonAncestorClipForIntersection(mClipChain, aOther) : nullptr;
  SetClipChain(aBuilder->CreateClipChainIntersection(ancestorClip, mClipChain, aOther));
}

nsRect
nsDisplayItem::GetClippedBounds(nsDisplayListBuilder* aBuilder)
{
  bool snap;
  nsRect r = GetBounds(aBuilder, &snap);
  return GetClip().ApplyNonRoundedIntersection(r);
}

already_AddRefed<Layer>
nsDisplayItem::BuildDisplayItemLayer(nsDisplayListBuilder* aBuilder,
                                     LayerManager* aManager,
                                     const ContainerLayerParameters& aContainerParameters)
{
  RefPtr<Layer> oldLayer = aManager->GetLayerBuilder()->GetLeafLayerFor(aBuilder, this);
  RefPtr<DisplayItemLayer> layer = oldLayer ? oldLayer->AsDisplayItemLayer() : nullptr;

  if (!layer) {
    layer = aManager->CreateDisplayItemLayer();

    if (!layer) {
      return nullptr;
    }
  }

  aManager->TrackDisplayItemLayer(layer);
  layer->SetDisplayItem(this, aBuilder);
  layer->SetBaseTransform(gfx::Matrix4x4::Translation(aContainerParameters.mOffset.x,
                                                      aContainerParameters.mOffset.y, 0));
  return layer.forget();
}

nsRect
nsDisplaySolidColor::GetBounds(nsDisplayListBuilder* aBuilder, bool* aSnap)
{
  *aSnap = true;
  return mBounds;
}

LayerState
nsDisplaySolidColor::GetLayerState(nsDisplayListBuilder* aBuilder,
                                   LayerManager* aManager,
                                   const ContainerLayerParameters& aParameters)
{
  if (ForceActiveLayers() || ShouldUseAdvancedLayer(aManager, gfxPrefs::LayersAllowSolidColorLayers)) {
    return LAYER_ACTIVE;
  }
  return LAYER_NONE;
}

already_AddRefed<Layer>
nsDisplaySolidColor::BuildLayer(nsDisplayListBuilder* aBuilder,
                                LayerManager* aManager,
                                const ContainerLayerParameters& aContainerParameters)
{
  RefPtr<ColorLayer> layer = static_cast<ColorLayer*>
    (aManager->GetLayerBuilder()->GetLeafLayerFor(aBuilder, this));
  if (!layer) {
    layer = aManager->CreateColorLayer();
    if (!layer) {
      return nullptr;
    }
  }
  layer->SetColor(gfx::Color::FromABGR(mColor));

  const int32_t appUnitsPerDevPixel = mFrame->PresContext()->AppUnitsPerDevPixel();
  layer->SetBounds(mBounds.ToNearestPixels(appUnitsPerDevPixel));
  layer->SetBaseTransform(gfx::Matrix4x4::Translation(aContainerParameters.mOffset.x,
                                                      aContainerParameters.mOffset.y, 0));

  return layer.forget();
}

void
nsDisplaySolidColor::Paint(nsDisplayListBuilder* aBuilder,
                           nsRenderingContext* aCtx)
{
  int32_t appUnitsPerDevPixel = mFrame->PresContext()->AppUnitsPerDevPixel();
  DrawTarget* drawTarget = aCtx->GetDrawTarget();
  Rect rect =
    NSRectToSnappedRect(mVisibleRect, appUnitsPerDevPixel, *drawTarget);
  drawTarget->FillRect(rect, ColorPattern(ToDeviceColor(mColor)));
}

void
nsDisplaySolidColor::WriteDebugInfo(std::stringstream& aStream)
{
  aStream << " (rgba "
          << (int)NS_GET_R(mColor) << ","
          << (int)NS_GET_G(mColor) << ","
          << (int)NS_GET_B(mColor) << ","
          << (int)NS_GET_A(mColor) << ")";
}

nsRect
nsDisplaySolidColorRegion::GetBounds(nsDisplayListBuilder* aBuilder, bool* aSnap)
{
  *aSnap = true;
  return mRegion.GetBounds();
}

void
nsDisplaySolidColorRegion::Paint(nsDisplayListBuilder* aBuilder,
                                 nsRenderingContext* aCtx)
{
  int32_t appUnitsPerDevPixel = mFrame->PresContext()->AppUnitsPerDevPixel();
  DrawTarget* drawTarget = aCtx->GetDrawTarget();
  ColorPattern color(mColor);
  for (auto iter = mRegion.RectIter(); !iter.Done(); iter.Next()) {
    Rect rect =
      NSRectToSnappedRect(iter.Get(), appUnitsPerDevPixel, *drawTarget);
    drawTarget->FillRect(rect, color);
  }
}

void
nsDisplaySolidColorRegion::WriteDebugInfo(std::stringstream& aStream)
{
  aStream << " (rgba "
          << int(mColor.r * 255) << ","
          << int(mColor.g * 255) << ","
          << int(mColor.b * 255) << ","
          << mColor.a << ")";
}

static void
RegisterThemeGeometry(nsDisplayListBuilder* aBuilder, nsIFrame* aFrame,
                      nsITheme::ThemeGeometryType aType)
{
  if (aBuilder->IsInChromeDocumentOrPopup() && !aBuilder->IsInTransform()) {
    nsIFrame* displayRoot = nsLayoutUtils::GetDisplayRootFrame(aFrame);
    nsPoint offset = aBuilder->IsInSubdocument() ? aBuilder->ToReferenceFrame(aFrame)
                                                 : aFrame->GetOffsetTo(displayRoot);
    nsRect borderBox = nsRect(offset, aFrame->GetSize());
    aBuilder->RegisterThemeGeometry(aType,
      LayoutDeviceIntRect::FromUnknownRect(
        borderBox.ToNearestPixels(
          aFrame->PresContext()->AppUnitsPerDevPixel())));
  }
}

// Return the bounds of the viewport relative to |aFrame|'s reference frame.
// Returns Nothing() if transforming into |aFrame|'s coordinate space fails.
static Maybe<nsRect>
GetViewportRectRelativeToReferenceFrame(nsDisplayListBuilder* aBuilder,
                                        nsIFrame* aFrame)
{
  nsIFrame* rootFrame = aFrame->PresContext()->PresShell()->GetRootFrame();
  nsRect rootRect = rootFrame->GetRectRelativeToSelf();
  if (nsLayoutUtils::TransformRect(rootFrame, aFrame, rootRect) == nsLayoutUtils::TRANSFORM_SUCCEEDED) {
    return Some(rootRect + aBuilder->ToReferenceFrame(aFrame));
  }
  return Nothing();
}

/* static */ nsDisplayBackgroundImage::InitData
nsDisplayBackgroundImage::GetInitData(nsDisplayListBuilder* aBuilder,
                                      nsIFrame* aFrame,
                                      uint32_t aLayer,
                                      const nsRect& aBackgroundRect,
                                      const nsStyleBackground* aBackgroundStyle,
                                      LayerizeFixed aLayerizeFixed)
{
  nsPresContext* presContext = aFrame->PresContext();
  uint32_t flags = aBuilder->GetBackgroundPaintFlags();
  const nsStyleImageLayers::Layer &layer = aBackgroundStyle->mImage.mLayers[aLayer];

  bool isTransformedFixed;
  nsBackgroundLayerState state =
    nsCSSRendering::PrepareImageLayer(presContext, aFrame, flags,
                                      aBackgroundRect, aBackgroundRect, layer,
                                      &isTransformedFixed);

  // background-attachment:fixed is treated as background-attachment:scroll
  // if it's affected by a transform.
  // See https://www.w3.org/Bugs/Public/show_bug.cgi?id=17521.
  bool shouldTreatAsFixed =
    layer.mAttachment == NS_STYLE_IMAGELAYER_ATTACHMENT_FIXED && !isTransformedFixed;

  bool shouldFixToViewport = shouldTreatAsFixed && !layer.mImage.IsEmpty();
  if (shouldFixToViewport &&
      aLayerizeFixed == LayerizeFixed::DO_NOT_LAYERIZE_FIXED_BACKGROUND_IF_AVOIDING_COMPONENT_ALPHA_LAYERS &&
      !nsLayoutUtils::UsesAsyncScrolling(aFrame)) {
    RefPtr<LayerManager> layerManager = aBuilder->GetWidgetLayerManager();
    if (layerManager && layerManager->ShouldAvoidComponentAlphaLayers()) {
      shouldFixToViewport = false;
    }
  }

  bool isRasterImage = state.mImageRenderer.IsRasterImage();
  nsCOMPtr<imgIContainer> image;
  if (isRasterImage) {
    image = state.mImageRenderer.GetImage();
  }
  return InitData{
    aBuilder, aFrame, aBackgroundStyle, image, aBackgroundRect,
    state.mFillArea, state.mDestArea, aLayer, isRasterImage,
    shouldFixToViewport
  };
}

nsDisplayBackgroundImage::nsDisplayBackgroundImage(const InitData& aInitData)
  : nsDisplayImageContainer(aInitData.builder, aInitData.frame)
  , mBackgroundStyle(aInitData.backgroundStyle)
  , mImage(aInitData.image)
  , mBackgroundRect(aInitData.backgroundRect)
  , mFillRect(aInitData.fillArea)
  , mDestRect(aInitData.destArea)
  , mLayer(aInitData.layer)
  , mIsRasterImage(aInitData.isRasterImage)
  , mShouldFixToViewport(aInitData.shouldFixToViewport)
{
  MOZ_COUNT_CTOR(nsDisplayBackgroundImage);

  mBounds = GetBoundsInternal(aInitData.builder);
  if (mShouldFixToViewport) {
    mAnimatedGeometryRoot = aInitData.builder->FindAnimatedGeometryRootFor(this);

    // Expand the item's visible rect to cover the entire bounds, limited to the
    // viewport rect. This is necessary because the background's clip can move
    // asynchronously.
    if (Maybe<nsRect> viewportRect = GetViewportRectRelativeToReferenceFrame(aInitData.builder, mFrame)) {
      mVisibleRect = mBounds.Intersect(*viewportRect);
    }
  }
}

nsDisplayBackgroundImage::~nsDisplayBackgroundImage()
{
#ifdef NS_BUILD_REFCNT_LOGGING
  MOZ_COUNT_DTOR(nsDisplayBackgroundImage);
#endif
}

static nsStyleContext* GetBackgroundStyleContext(nsIFrame* aFrame)
{
  nsStyleContext *sc;
  if (!nsCSSRendering::FindBackground(aFrame, &sc)) {
    // We don't want to bail out if moz-appearance is set on a root
    // node. If it has a parent content node, bail because it's not
    // a root, other wise keep going in order to let the theme stuff
    // draw the background. The canvas really should be drawing the
    // bg, but there's no way to hook that up via css.
    if (!aFrame->StyleDisplay()->UsedAppearance()) {
      return nullptr;
    }

    nsIContent* content = aFrame->GetContent();
    if (!content || content->GetParent()) {
      return nullptr;
    }

    sc = aFrame->StyleContext();
  }
  return sc;
}

/* static */ void
SetBackgroundClipRegion(DisplayListClipState::AutoSaveRestore& aClipState,
                        nsIFrame* aFrame, const nsPoint& aToReferenceFrame,
                        const nsStyleImageLayers::Layer& aLayer,
                        const nsRect& aBackgroundRect,
                        bool aWillPaintBorder)
{
  nsCSSRendering::ImageLayerClipState clip;
  nsCSSRendering::GetImageLayerClip(aLayer, aFrame, *aFrame->StyleBorder(),
                                    aBackgroundRect, aBackgroundRect, aWillPaintBorder,
                                    aFrame->PresContext()->AppUnitsPerDevPixel(),
                                    &clip);

  if (clip.mHasAdditionalBGClipArea) {
    aClipState.ClipContentDescendants(clip.mAdditionalBGClipArea, clip.mBGClipArea,
                                      clip.mHasRoundedCorners ? clip.mRadii : nullptr);
  } else {
    aClipState.ClipContentDescendants(clip.mBGClipArea, clip.mHasRoundedCorners ? clip.mRadii : nullptr);
  }
}

/**
 * This is used for the find bar highlighter overlay. It's only accessible
 * through the AnonymousContent API, so it's not exposed to general web pages.
 */
static bool
SpecialCutoutRegionCase(nsDisplayListBuilder* aBuilder,
                        nsIFrame* aFrame,
                        const nsRect& aBackgroundRect,
                        nsDisplayList* aList,
                        nscolor aColor)
{
  nsIContent* content = aFrame->GetContent();
  if (!content) {
    return false;
  }

  void* cutoutRegion = content->GetProperty(nsGkAtoms::cutoutregion);
  if (!cutoutRegion) {
    return false;
  }

  if (NS_GET_A(aColor) == 0) {
    return true;
  }

  nsRegion region;
  region.Sub(aBackgroundRect, *static_cast<nsRegion*>(cutoutRegion));
  region.MoveBy(aBuilder->ToReferenceFrame(aFrame));
  aList->AppendNewToTop(
    new (aBuilder) nsDisplaySolidColorRegion(aBuilder, aFrame, region, aColor));

  return true;
}


/*static*/ bool
nsDisplayBackgroundImage::AppendBackgroundItemsToTop(nsDisplayListBuilder* aBuilder,
                                                     nsIFrame* aFrame,
                                                     const nsRect& aBackgroundRect,
                                                     nsDisplayList* aList,
                                                     bool aAllowWillPaintBorderOptimization,
                                                     nsStyleContext* aStyleContext,
                                                     const nsRect& aBackgroundOriginRect,
                                                     nsIFrame* aSecondaryReferenceFrame)
{
  nsStyleContext* bgSC = aStyleContext;
  const nsStyleBackground* bg = nullptr;
  nsRect bgRect = aBackgroundRect + aBuilder->ToReferenceFrame(aFrame);
  nsRect bgOriginRect = bgRect;
  if (!aBackgroundOriginRect.IsEmpty()) {
    bgOriginRect = aBackgroundOriginRect + aBuilder->ToReferenceFrame(aFrame);
  }
  nsPresContext* presContext = aFrame->PresContext();
  bool isThemed = aFrame->IsThemed();
  if (!isThemed) {
    if (!bgSC) {
      bgSC = GetBackgroundStyleContext(aFrame);
    }
    if (bgSC) {
      bg = bgSC->StyleBackground();
    }
  }

  bool drawBackgroundColor = false;
  // Dummy initialisation to keep Valgrind/Memcheck happy.
  // See bug 1122375 comment 1.
  nscolor color = NS_RGBA(0,0,0,0);
  if (!nsCSSRendering::IsCanvasFrame(aFrame) && bg) {
    bool drawBackgroundImage;
    color =
      nsCSSRendering::DetermineBackgroundColor(presContext, bgSC, aFrame,
                                               drawBackgroundImage, drawBackgroundColor);
  }

  if (SpecialCutoutRegionCase(aBuilder, aFrame, aBackgroundRect, aList, color)) {
    return false;
  }

  const nsStyleBorder* borderStyle = aFrame->StyleBorder();
  const nsStyleEffects* effectsStyle = aFrame->StyleEffects();
  bool hasInsetShadow = effectsStyle->mBoxShadow &&
                        effectsStyle->mBoxShadow->HasShadowWithInset(true);
  bool willPaintBorder = aAllowWillPaintBorderOptimization &&
                         !isThemed && !hasInsetShadow &&
                         borderStyle->HasBorder();

  nsPoint toRef = aBuilder->ToReferenceFrame(aFrame);

  // An auxiliary list is necessary in case we have background blending; if that
  // is the case, background items need to be wrapped by a blend container to
  // isolate blending to the background
  nsDisplayList bgItemList;
  // Even if we don't actually have a background color to paint, we may still need
  // to create an item for hit testing.
  if ((drawBackgroundColor && color != NS_RGBA(0,0,0,0)) ||
      aBuilder->IsForEventDelivery()) {
    DisplayListClipState::AutoSaveRestore clipState(aBuilder);
    if (bg && !aBuilder->IsForEventDelivery()) {
      // Disable the will-paint-border optimization for background
      // colors with no border-radius. Enabling it for background colors
      // doesn't help much (there are no tiling issues) and clipping the
      // background breaks detection of the element's border-box being
      // opaque. For nonzero border-radius we still need it because we
      // want to inset the background if possible to avoid antialiasing
      // artifacts along the rounded corners.
      bool useWillPaintBorderOptimization = willPaintBorder &&
          nsLayoutUtils::HasNonZeroCorner(borderStyle->mBorderRadius);
      SetBackgroundClipRegion(clipState, aFrame, toRef,
                              bg->BottomLayer(), bgRect,
                              useWillPaintBorderOptimization);
    }
    bgItemList.AppendNewToTop(
        new (aBuilder) nsDisplayBackgroundColor(aBuilder, aFrame, bgRect, bg,
                                                drawBackgroundColor ? color : NS_RGBA(0, 0, 0, 0)));
  }

  if (isThemed) {
    nsITheme* theme = presContext->GetTheme();
    if (theme->NeedToClearBackgroundBehindWidget(aFrame, aFrame->StyleDisplay()->UsedAppearance()) &&
        aBuilder->IsInChromeDocumentOrPopup() && !aBuilder->IsInTransform()) {
      bgItemList.AppendNewToTop(
        new (aBuilder) nsDisplayClearBackground(aBuilder, aFrame));
    }
    nsDisplayThemedBackground* bgItem =
      new (aBuilder) nsDisplayThemedBackground(aBuilder, aFrame, bgRect);
    bgItemList.AppendNewToTop(bgItem);
    aList->AppendToTop(&bgItemList);
    return true;
  }

  if (!bg) {
    aList->AppendToTop(&bgItemList);
    return false;
  }

  const ActiveScrolledRoot* asr =
    aBuilder->CurrentActiveScrolledRoot();

  bool needBlendContainer = false;

  // Passing bg == nullptr in this macro will result in one iteration with
  // i = 0.
  NS_FOR_VISIBLE_IMAGE_LAYERS_BACK_TO_FRONT(i, bg->mImage) {
    if (bg->mImage.mLayers[i].mImage.IsEmpty()) {
      continue;
    }

    if (bg->mImage.mLayers[i].mBlendMode != NS_STYLE_BLEND_NORMAL) {
      needBlendContainer = true;
    }

    DisplayListClipState::AutoSaveRestore clipState(aBuilder);
    if (!aBuilder->IsForEventDelivery()) {
      const nsStyleImageLayers::Layer& layer = bg->mImage.mLayers[i];
      SetBackgroundClipRegion(clipState, aFrame, toRef,
                              layer, bgRect, willPaintBorder);
    }

    nsDisplayList thisItemList;
    nsDisplayBackgroundImage::InitData bgData =
      nsDisplayBackgroundImage::GetInitData(aBuilder, aFrame, i, bgOriginRect, bg,
                                            LayerizeFixed::DO_NOT_LAYERIZE_FIXED_BACKGROUND_IF_AVOIDING_COMPONENT_ALPHA_LAYERS);

    if (bgData.shouldFixToViewport) {

      auto* displayData = aBuilder->GetCurrentFixedBackgroundDisplayData();
      nsDisplayListBuilder::AutoBuildingDisplayList
        buildingDisplayList(aBuilder, aFrame, aBuilder->GetDirtyRect(), false);

      nsDisplayListBuilder::AutoCurrentActiveScrolledRootSetter asrSetter(aBuilder);
      if (displayData) {
        asrSetter.SetCurrentActiveScrolledRoot(
          displayData->mContainingBlockActiveScrolledRoot);
        if (nsLayoutUtils::UsesAsyncScrolling(aFrame)) {
          // Override the dirty rect on the builder to be the dirty rect of
          // the viewport.
          // displayData->mDirtyRect is relative to the presshell's viewport
          // frame (the root frame), and we need it to be relative to aFrame.
          nsIFrame* rootFrame = aBuilder->CurrentPresShellState()->mPresShell->GetRootFrame();
          // There cannot be any transforms between aFrame and rootFrame
          // because then bgData.shouldFixToViewport would have been false.
          nsRect dirtyRect = displayData->mDirtyRect + aFrame->GetOffsetTo(rootFrame);
          buildingDisplayList.SetDirtyRect(dirtyRect);
        }
      }
      nsDisplayBackgroundImage* bgItem = nullptr;
      {
        // The clip is captured by the nsDisplayFixedPosition, so clear the
        // clip for the nsDisplayBackgroundImage inside.
        DisplayListClipState::AutoSaveRestore bgImageClip(aBuilder);
        bgImageClip.Clear();
        if (aSecondaryReferenceFrame) {
          bgItem = new (aBuilder) nsDisplayTableBackgroundImage(bgData,
                                                                aSecondaryReferenceFrame);
        } else {
          bgItem = new (aBuilder) nsDisplayBackgroundImage(bgData);
        }
      }
      if (aSecondaryReferenceFrame) {
        thisItemList.AppendNewToTop(
          nsDisplayTableFixedPosition::CreateForFixedBackground(aBuilder,
                                                                aSecondaryReferenceFrame,
                                                                bgItem,
                                                                i,
                                                                aFrame));
      } else {
        thisItemList.AppendNewToTop(
          nsDisplayFixedPosition::CreateForFixedBackground(aBuilder, aFrame, bgItem, i));
      }

    } else {
      if (aSecondaryReferenceFrame) {
        thisItemList.AppendNewToTop(
          new (aBuilder) nsDisplayTableBackgroundImage(bgData,
                                                       aSecondaryReferenceFrame));
      } else {
        thisItemList.AppendNewToTop(new (aBuilder) nsDisplayBackgroundImage(bgData));
      }
    }

    if (bg->mImage.mLayers[i].mBlendMode != NS_STYLE_BLEND_NORMAL) {
      DisplayListClipState::AutoSaveRestore blendClip(aBuilder);
      blendClip.ClearUpToASR(asr);
      // asr is scrolled. Even if we wrap a fixed background layer, that's
      // fine, because the item will have a scrolled clip that limits the
      // item with respect to asr.
      thisItemList.AppendNewToTop(
        new (aBuilder) nsDisplayBlendMode(aBuilder, aFrame, &thisItemList,
                                          bg->mImage.mLayers[i].mBlendMode,
                                          asr, i + 1));
    }
    bgItemList.AppendToTop(&thisItemList);
  }

  if (needBlendContainer) {
    DisplayListClipState::AutoSaveRestore blendContainerClip(aBuilder);
    blendContainerClip.ClearUpToASR(asr);
    bgItemList.AppendNewToTop(
      nsDisplayBlendContainer::CreateForBackgroundBlendMode(aBuilder, aFrame, &bgItemList, asr));
  }

  aList->AppendToTop(&bgItemList);
  return false;
}

// Check that the rounded border of aFrame, added to aToReferenceFrame,
// intersects aRect.  Assumes that the unrounded border has already
// been checked for intersection.
static bool
RoundedBorderIntersectsRect(nsIFrame* aFrame,
                            const nsPoint& aFrameToReferenceFrame,
                            const nsRect& aTestRect)
{
  if (!nsRect(aFrameToReferenceFrame, aFrame->GetSize()).Intersects(aTestRect))
    return false;

  nscoord radii[8];
  return !aFrame->GetBorderRadii(radii) ||
         nsLayoutUtils::RoundedRectIntersectsRect(nsRect(aFrameToReferenceFrame,
                                                  aFrame->GetSize()),
                                                  radii, aTestRect);
}

// Returns TRUE if aContainedRect is guaranteed to be contained in
// the rounded rect defined by aRoundedRect and aRadii. Complex cases are
// handled conservatively by returning FALSE in some situations where
// a more thorough analysis could return TRUE.
//
// See also RoundedRectIntersectsRect.
static bool RoundedRectContainsRect(const nsRect& aRoundedRect,
                                    const nscoord aRadii[8],
                                    const nsRect& aContainedRect) {
  nsRegion rgn = nsLayoutUtils::RoundedRectIntersectRect(aRoundedRect, aRadii, aContainedRect);
  return rgn.Contains(aContainedRect);
}

bool
nsDisplayBackgroundImage::CanOptimizeToImageLayer(LayerManager* aManager,
                                                  nsDisplayListBuilder* aBuilder)
{
  if (!mBackgroundStyle) {
    return false;
  }

  // We currently can't handle tiled backgrounds.
  if (!mDestRect.Contains(mFillRect)) {
    return false;
  }

  // For 'contain' and 'cover', we allow any pixel of the image to be sampled
  // because there isn't going to be any spriting/atlasing going on.
  const nsStyleImageLayers::Layer &layer = mBackgroundStyle->mImage.mLayers[mLayer];
  bool allowPartialImages =
    (layer.mSize.mWidthType == nsStyleImageLayers::Size::eContain ||
     layer.mSize.mWidthType == nsStyleImageLayers::Size::eCover);
  if (!allowPartialImages && !mFillRect.Contains(mDestRect)) {
    return false;
  }

  return nsDisplayImageContainer::CanOptimizeToImageLayer(aManager, aBuilder);
}

nsRect
nsDisplayBackgroundImage::GetDestRect()
{
  return mDestRect;
}

already_AddRefed<imgIContainer>
nsDisplayBackgroundImage::GetImage()
{
  nsCOMPtr<imgIContainer> image = mImage;
  return image.forget();
}

nsDisplayBackgroundImage::ImageLayerization
nsDisplayBackgroundImage::ShouldCreateOwnLayer(nsDisplayListBuilder* aBuilder,
                                               LayerManager* aManager)
{
  if (ForceActiveLayers()) {
    return WHENEVER_POSSIBLE;
  }

  nsIFrame* backgroundStyleFrame = nsCSSRendering::FindBackgroundStyleFrame(StyleFrame());
  if (ActiveLayerTracker::IsBackgroundPositionAnimated(aBuilder,
                                                       backgroundStyleFrame)) {
    return WHENEVER_POSSIBLE;
  }

  if (nsLayoutUtils::AnimatedImageLayersEnabled() && mBackgroundStyle) {
    const nsStyleImageLayers::Layer &layer = mBackgroundStyle->mImage.mLayers[mLayer];
    const nsStyleImage* image = &layer.mImage;
    if (image->GetType() == eStyleImageType_Image) {
      imgIRequest* imgreq = image->GetImageData();
      nsCOMPtr<imgIContainer> image;
      if (imgreq &&
          NS_SUCCEEDED(imgreq->GetImage(getter_AddRefs(image))) &&
          image) {
        bool animated = false;
        if (NS_SUCCEEDED(image->GetAnimated(&animated)) && animated) {
          return WHENEVER_POSSIBLE;
        }
      }
    }
  }

  if (nsLayoutUtils::GPUImageScalingEnabled() &&
      aManager->IsCompositingCheap()) {
    return ONLY_FOR_SCALING;
  }

  return NO_LAYER_NEEDED;
}

LayerState
nsDisplayBackgroundImage::GetLayerState(nsDisplayListBuilder* aBuilder,
                                        LayerManager* aManager,
                                        const ContainerLayerParameters& aParameters)
{
  if (ShouldUseAdvancedLayer(aManager, gfxPrefs::LayersAllowBackgroundImage) &&
      CanBuildWebRenderDisplayItems(aManager)) {
    return LAYER_ACTIVE;
  }

  ImageLayerization shouldLayerize = ShouldCreateOwnLayer(aBuilder, aManager);
  if (shouldLayerize == NO_LAYER_NEEDED) {
    // We can skip the call to CanOptimizeToImageLayer if we don't want a
    // layer anyway.
    return LAYER_NONE;
  }

  if (CanOptimizeToImageLayer(aManager, aBuilder)) {
    if (shouldLayerize == WHENEVER_POSSIBLE) {
      return LAYER_ACTIVE;
    }

    MOZ_ASSERT(shouldLayerize == ONLY_FOR_SCALING, "unhandled ImageLayerization value?");

    MOZ_ASSERT(mImage);
    int32_t imageWidth;
    int32_t imageHeight;
    mImage->GetWidth(&imageWidth);
    mImage->GetHeight(&imageHeight);
    NS_ASSERTION(imageWidth != 0 && imageHeight != 0, "Invalid image size!");

    int32_t appUnitsPerDevPixel = mFrame->PresContext()->AppUnitsPerDevPixel();
    LayoutDeviceRect destRect = LayoutDeviceRect::FromAppUnits(GetDestRect(), appUnitsPerDevPixel);

    const LayerRect destLayerRect = destRect * aParameters.Scale();

    // Calculate the scaling factor for the frame.
    const gfxSize scale = gfxSize(destLayerRect.width / imageWidth,
                                  destLayerRect.height / imageHeight);

    if ((scale.width != 1.0f || scale.height != 1.0f) &&
        (destLayerRect.width * destLayerRect.height >= 64 * 64)) {
      // Separate this image into a layer.
      // There's no point in doing this if we are not scaling at all or if the
      // target size is pretty small.
      return LAYER_ACTIVE;
    }
  }

  return LAYER_NONE;
}

already_AddRefed<Layer>
nsDisplayBackgroundImage::BuildLayer(nsDisplayListBuilder* aBuilder,
                                     LayerManager* aManager,
                                     const ContainerLayerParameters& aParameters)
{
  if (ShouldUseAdvancedLayer(aManager, gfxPrefs::LayersAllowBackgroundImage)) {
    return BuildDisplayItemLayer(aBuilder, aManager, aParameters);
  }

  RefPtr<ImageLayer> layer = static_cast<ImageLayer*>
    (aManager->GetLayerBuilder()->GetLeafLayerFor(aBuilder, this));
  if (!layer) {
    layer = aManager->CreateImageLayer();
    if (!layer)
      return nullptr;
  }
  RefPtr<ImageContainer> imageContainer = GetContainer(aManager, aBuilder);
  layer->SetContainer(imageContainer);
  ConfigureLayer(layer, aParameters);
  return layer.forget();
}

bool
nsDisplayBackgroundImage::CanBuildWebRenderDisplayItems(LayerManager* aManager)
{
  return mBackgroundStyle->mImage.mLayers[mLayer].mClip != StyleGeometryBox::Text &&
<<<<<<< HEAD
         nsCSSRendering::CanBuildWebRenderDisplayItemsForStyleImageLayer(aManager,
                                                                         *mFrame->PresContext(),
                                                                         mFrame,
=======
         nsCSSRendering::CanBuildWebRenderDisplayItemsForStyleImageLayer(*StyleFrame()->PresContext(),
                                                                         StyleFrame(),
>>>>>>> 7e1e3260
                                                                         mBackgroundStyle,
                                                                         mLayer);
}

void
nsDisplayBackgroundImage::CreateWebRenderCommands(wr::DisplayListBuilder& aBuilder,
                                                  const StackingContextHelper& aSc,
                                                  nsTArray<WebRenderParentCommand>& aParentCommands,
                                                  WebRenderDisplayItemLayer* aLayer)
{
  nsCSSRendering::PaintBGParams params =
    nsCSSRendering::PaintBGParams::ForSingleLayer(*StyleFrame()->PresContext(),
                                                  mVisibleRect, mBackgroundRect,
                                                  StyleFrame(), 0, mLayer,
                                                  CompositionOp::OP_OVER);
  params.bgClipRect = &mBounds;

  image::DrawResult result =
    nsCSSRendering::BuildWebRenderDisplayItemsForStyleImageLayer(params, aBuilder, aSc, aParentCommands, aLayer);

  nsDisplayBackgroundGeometry::UpdateDrawResult(this, result);
}

void
nsDisplayBackgroundImage::HitTest(nsDisplayListBuilder* aBuilder,
                                  const nsRect& aRect,
                                  HitTestState* aState,
                                  nsTArray<nsIFrame*> *aOutFrames)
{
  if (RoundedBorderIntersectsRect(mFrame, ToReferenceFrame(), aRect)) {
    aOutFrames->AppendElement(mFrame);
  }
}

bool
nsDisplayBackgroundImage::ComputeVisibility(nsDisplayListBuilder* aBuilder,
                                            nsRegion* aVisibleRegion)
{
  if (!nsDisplayItem::ComputeVisibility(aBuilder, aVisibleRegion)) {
    return false;
  }

  // Return false if the background was propagated away from this
  // frame. We don't want this display item to show up and confuse
  // anything.
  return mBackgroundStyle;
}

/* static */ nsRegion
nsDisplayBackgroundImage::GetInsideClipRegion(nsDisplayItem* aItem,
                                              StyleGeometryBox aClip,
                                              const nsRect& aRect,
                                              const nsRect& aBackgroundRect)
{
  nsRegion result;
  if (aRect.IsEmpty())
    return result;

  nsIFrame *frame = aItem->Frame();

  nsRect clipRect = aBackgroundRect;
  if (frame->IsCanvasFrame()) {
    nsCanvasFrame* canvasFrame = static_cast<nsCanvasFrame*>(frame);
    clipRect = canvasFrame->CanvasArea() + aItem->ToReferenceFrame();
  } else if (aClip == StyleGeometryBox::PaddingBox ||
             aClip == StyleGeometryBox::ContentBox) {
    nsMargin border = frame->GetUsedBorder();
    if (aClip == StyleGeometryBox::ContentBox) {
      border += frame->GetUsedPadding();
    }
    border.ApplySkipSides(frame->GetSkipSides());
    clipRect.Deflate(border);
  }

  return clipRect.Intersect(aRect);
}

nsRegion
nsDisplayBackgroundImage::GetOpaqueRegion(nsDisplayListBuilder* aBuilder,
                                          bool* aSnap) {
  nsRegion result;
  *aSnap = false;

  if (!mBackgroundStyle)
    return result;

  *aSnap = true;

  // For StyleBoxDecorationBreak::Slice, don't try to optimize here, since
  // this could easily lead to O(N^2) behavior inside InlineBackgroundData,
  // which expects frames to be sent to it in content order, not reverse
  // content order which we'll produce here.
  // Of course, if there's only one frame in the flow, it doesn't matter.
  if (mFrame->StyleBorder()->mBoxDecorationBreak ==
        StyleBoxDecorationBreak::Clone ||
      (!mFrame->GetPrevContinuation() && !mFrame->GetNextContinuation())) {
    const nsStyleImageLayers::Layer& layer = mBackgroundStyle->mImage.mLayers[mLayer];
    if (layer.mImage.IsOpaque() && layer.mBlendMode == NS_STYLE_BLEND_NORMAL &&
        layer.mRepeat.mXRepeat != NS_STYLE_IMAGELAYER_REPEAT_SPACE &&
        layer.mRepeat.mYRepeat != NS_STYLE_IMAGELAYER_REPEAT_SPACE &&
        layer.mClip != StyleGeometryBox::Text) {
      result = GetInsideClipRegion(this, layer.mClip, mBounds, mBackgroundRect);
    }
  }

  return result;
}

Maybe<nscolor>
nsDisplayBackgroundImage::IsUniform(nsDisplayListBuilder* aBuilder) {
  if (!mBackgroundStyle) {
    return Some(NS_RGBA(0,0,0,0));
  }
  return Nothing();
}

nsRect
nsDisplayBackgroundImage::GetPositioningArea()
{
  if (!mBackgroundStyle) {
    return nsRect();
  }
  nsIFrame* attachedToFrame;
  bool transformedFixed;
  return nsCSSRendering::ComputeImageLayerPositioningArea(
      mFrame->PresContext(), mFrame,
      mBackgroundRect,
      mBackgroundStyle->mImage.mLayers[mLayer],
      &attachedToFrame,
      &transformedFixed) + ToReferenceFrame();
}

bool
nsDisplayBackgroundImage::RenderingMightDependOnPositioningAreaSizeChange()
{
  if (!mBackgroundStyle)
    return false;

  nscoord radii[8];
  if (mFrame->GetBorderRadii(radii)) {
    // A change in the size of the positioning area might change the position
    // of the rounded corners.
    return true;
  }

  const nsStyleImageLayers::Layer &layer = mBackgroundStyle->mImage.mLayers[mLayer];
  if (layer.RenderingMightDependOnPositioningAreaSizeChange()) {
    return true;
  }
  return false;
}

static void CheckForBorderItem(nsDisplayItem *aItem, uint32_t& aFlags)
{
  nsDisplayItem* nextItem = aItem->GetAbove();
  while (nextItem && nextItem->GetType() == nsDisplayItem::TYPE_BACKGROUND) {
    nextItem = nextItem->GetAbove();
  }
  if (nextItem &&
      nextItem->Frame() == aItem->Frame() &&
      nextItem->GetType() == nsDisplayItem::TYPE_BORDER) {
    aFlags |= nsCSSRendering::PAINTBG_WILL_PAINT_BORDER;
  }
}

void
nsDisplayBackgroundImage::Paint(nsDisplayListBuilder* aBuilder,
                                nsRenderingContext* aCtx) {
  PaintInternal(aBuilder, aCtx, mVisibleRect, &mBounds);
}

void
nsDisplayBackgroundImage::PaintInternal(nsDisplayListBuilder* aBuilder,
                                        nsRenderingContext* aCtx, const nsRect& aBounds,
                                        nsRect* aClipRect) {
  uint32_t flags = aBuilder->GetBackgroundPaintFlags();
  CheckForBorderItem(this, flags);

  gfxContext* ctx = aCtx->ThebesContext();
  StyleGeometryBox clip = mBackgroundStyle->mImage.mLayers[mLayer].mClip;

  if (clip == StyleGeometryBox::Text) {
    if (!GenerateAndPushTextMask(StyleFrame(), aCtx, mBackgroundRect, aBuilder)) {
      return;
    }
  }

  nsCSSRendering::PaintBGParams params =
    nsCSSRendering::PaintBGParams::ForSingleLayer(*StyleFrame()->PresContext(),
                                                  aBounds, mBackgroundRect,
                                                  StyleFrame(), flags, mLayer,
                                                  CompositionOp::OP_OVER);
  params.bgClipRect = aClipRect;
  image::DrawResult result =
    nsCSSRendering::PaintStyleImageLayer(params, *aCtx);

  if (clip == StyleGeometryBox::Text) {
    ctx->PopGroupAndBlend();
  }

  nsDisplayBackgroundGeometry::UpdateDrawResult(this, result);
}

void nsDisplayBackgroundImage::ComputeInvalidationRegion(nsDisplayListBuilder* aBuilder,
                                                         const nsDisplayItemGeometry* aGeometry,
                                                         nsRegion* aInvalidRegion)
{
  if (!mBackgroundStyle) {
    return;
  }

  const nsDisplayBackgroundGeometry* geometry = static_cast<const nsDisplayBackgroundGeometry*>(aGeometry);

  bool snap;
  nsRect bounds = GetBounds(aBuilder, &snap);
  nsRect positioningArea = GetPositioningArea();
  if (positioningArea.TopLeft() != geometry->mPositioningArea.TopLeft() ||
      (positioningArea.Size() != geometry->mPositioningArea.Size() &&
       RenderingMightDependOnPositioningAreaSizeChange())) {
    // Positioning area changed in a way that could cause everything to change,
    // so invalidate everything (both old and new painting areas).
    aInvalidRegion->Or(bounds, geometry->mBounds);

    if (positioningArea.Size() != geometry->mPositioningArea.Size()) {
      NotifyRenderingChanged();
    }
    return;
  }
  if (!mDestRect.IsEqualInterior(geometry->mDestRect)) {
    // Dest area changed in a way that could cause everything to change,
    // so invalidate everything (both old and new painting areas).
    aInvalidRegion->Or(bounds, geometry->mBounds);
    NotifyRenderingChanged();
    return;
  }
  if (aBuilder->ShouldSyncDecodeImages()) {
    const nsStyleImage& image = mBackgroundStyle->mImage.mLayers[mLayer].mImage;
    if (image.GetType() == eStyleImageType_Image &&
        geometry->ShouldInvalidateToSyncDecodeImages()) {
      aInvalidRegion->Or(*aInvalidRegion, bounds);

      NotifyRenderingChanged();
    }
  }
  if (!bounds.IsEqualInterior(geometry->mBounds)) {
    // Positioning area is unchanged, so invalidate just the change in the
    // painting area.
    aInvalidRegion->Xor(bounds, geometry->mBounds);

    NotifyRenderingChanged();
  }
}

nsRect
nsDisplayBackgroundImage::GetBounds(nsDisplayListBuilder* aBuilder, bool* aSnap) {
  *aSnap = true;
  return mBounds;
}

nsRect
nsDisplayBackgroundImage::GetBoundsInternal(nsDisplayListBuilder* aBuilder) {
  nsPresContext* presContext = mFrame->PresContext();

  if (!mBackgroundStyle) {
    return nsRect();
  }

  nsRect clipRect = mBackgroundRect;
  if (mFrame->IsCanvasFrame()) {
    nsCanvasFrame* frame = static_cast<nsCanvasFrame*>(mFrame);
    clipRect = frame->CanvasArea() + ToReferenceFrame();
  }
  const nsStyleImageLayers::Layer& layer = mBackgroundStyle->mImage.mLayers[mLayer];
  return nsCSSRendering::GetBackgroundLayerRect(presContext, mFrame,
                                                mBackgroundRect, clipRect, layer,
                                                aBuilder->GetBackgroundPaintFlags());
}

uint32_t
nsDisplayBackgroundImage::GetPerFrameKey()
{
  return (mLayer << nsDisplayItem::TYPE_BITS) |
    nsDisplayItem::GetPerFrameKey();
}

nsDisplayTableBackgroundImage::nsDisplayTableBackgroundImage(const InitData& aData,
                                                             nsIFrame* aCellFrame)
  : nsDisplayBackgroundImage(aData)
  , mStyleFrame(aData.frame)
  , mTableType(GetTableTypeFromFrame(mStyleFrame))
{
  mFrame = aCellFrame;
}

bool
nsDisplayTableBackgroundImage::IsInvalid(nsRect& aRect)
{
  bool result = mStyleFrame ? mStyleFrame->IsInvalid(aRect) : false;
  aRect += ToReferenceFrame();
  return result;
}

nsDisplayThemedBackground::nsDisplayThemedBackground(nsDisplayListBuilder* aBuilder,
                                                     nsIFrame* aFrame,
                                                     const nsRect& aBackgroundRect)
  : nsDisplayItem(aBuilder, aFrame)
  , mBackgroundRect(aBackgroundRect)
{
  MOZ_COUNT_CTOR(nsDisplayThemedBackground);

  const nsStyleDisplay* disp = mFrame->StyleDisplay();
  mAppearance = disp->UsedAppearance();
  mFrame->IsThemed(disp, &mThemeTransparency);

  // Perform necessary RegisterThemeGeometry
  nsITheme* theme = mFrame->PresContext()->GetTheme();
  nsITheme::ThemeGeometryType type =
    theme->ThemeGeometryTypeForWidget(mFrame, disp->UsedAppearance());
  if (type != nsITheme::eThemeGeometryTypeUnknown) {
    RegisterThemeGeometry(aBuilder, aFrame, type);
  }

  if (disp->UsedAppearance() == NS_THEME_WIN_BORDERLESS_GLASS ||
      disp->UsedAppearance() == NS_THEME_WIN_GLASS) {
    aBuilder->SetGlassDisplayItem(this);
  }

  mBounds = GetBoundsInternal();
}

nsDisplayThemedBackground::~nsDisplayThemedBackground()
{
#ifdef NS_BUILD_REFCNT_LOGGING
  MOZ_COUNT_DTOR(nsDisplayThemedBackground);
#endif
}

void
nsDisplayThemedBackground::WriteDebugInfo(std::stringstream& aStream)
{
  aStream << " (themed, appearance:" << (int)mAppearance << ")";
}

void
nsDisplayThemedBackground::HitTest(nsDisplayListBuilder* aBuilder,
                                  const nsRect& aRect,
                                  HitTestState* aState,
                                  nsTArray<nsIFrame*> *aOutFrames)
{
  // Assume that any point in our background rect is a hit.
  if (mBackgroundRect.Intersects(aRect)) {
    aOutFrames->AppendElement(mFrame);
  }
}

nsRegion
nsDisplayThemedBackground::GetOpaqueRegion(nsDisplayListBuilder* aBuilder,
                                           bool* aSnap) {
  nsRegion result;
  *aSnap = false;

  if (mThemeTransparency == nsITheme::eOpaque) {
    result = mBackgroundRect;
  }
  return result;
}

Maybe<nscolor>
nsDisplayThemedBackground::IsUniform(nsDisplayListBuilder* aBuilder) {
  if (mAppearance == NS_THEME_WIN_BORDERLESS_GLASS ||
      mAppearance == NS_THEME_WIN_GLASS) {
    return Some(NS_RGBA(0,0,0,0));
  }
  return Nothing();
}

bool
nsDisplayThemedBackground::ProvidesFontSmoothingBackgroundColor(nscolor* aColor)
{
  nsITheme* theme = mFrame->PresContext()->GetTheme();
  return theme->WidgetProvidesFontSmoothingBackgroundColor(mFrame, mAppearance, aColor);
}

nsRect
nsDisplayThemedBackground::GetPositioningArea()
{
  return mBackgroundRect;
}

void
nsDisplayThemedBackground::Paint(nsDisplayListBuilder* aBuilder,
                                 nsRenderingContext* aCtx)
{
  PaintInternal(aBuilder, aCtx, mVisibleRect, nullptr);
}


void
nsDisplayThemedBackground::PaintInternal(nsDisplayListBuilder* aBuilder,
                                         nsRenderingContext* aCtx, const nsRect& aBounds,
                                         nsRect* aClipRect)
{
  // XXXzw this ignores aClipRect.
  nsPresContext* presContext = mFrame->PresContext();
  nsITheme *theme = presContext->GetTheme();
  nsRect drawing(mBackgroundRect);
  theme->GetWidgetOverflow(presContext->DeviceContext(), mFrame, mAppearance,
                           &drawing);
  drawing.IntersectRect(drawing, aBounds);
  theme->DrawWidgetBackground(aCtx, mFrame, mAppearance, mBackgroundRect, drawing);
}

bool nsDisplayThemedBackground::IsWindowActive()
{
  EventStates docState = mFrame->GetContent()->OwnerDoc()->GetDocumentState();
  return !docState.HasState(NS_DOCUMENT_STATE_WINDOW_INACTIVE);
}

void nsDisplayThemedBackground::ComputeInvalidationRegion(nsDisplayListBuilder* aBuilder,
                                                          const nsDisplayItemGeometry* aGeometry,
                                                          nsRegion* aInvalidRegion)
{
  const nsDisplayThemedBackgroundGeometry* geometry = static_cast<const nsDisplayThemedBackgroundGeometry*>(aGeometry);

  bool snap;
  nsRect bounds = GetBounds(aBuilder, &snap);
  nsRect positioningArea = GetPositioningArea();
  if (!positioningArea.IsEqualInterior(geometry->mPositioningArea)) {
    // Invalidate everything (both old and new painting areas).
    aInvalidRegion->Or(bounds, geometry->mBounds);
    return;
  }
  if (!bounds.IsEqualInterior(geometry->mBounds)) {
    // Positioning area is unchanged, so invalidate just the change in the
    // painting area.
    aInvalidRegion->Xor(bounds, geometry->mBounds);
  }
  nsITheme* theme = mFrame->PresContext()->GetTheme();
  if (theme->WidgetAppearanceDependsOnWindowFocus(mAppearance) &&
      IsWindowActive() != geometry->mWindowIsActive) {
    aInvalidRegion->Or(*aInvalidRegion, bounds);
  }
}

nsRect
nsDisplayThemedBackground::GetBounds(nsDisplayListBuilder* aBuilder, bool* aSnap) {
  *aSnap = true;
  return mBounds;
}

nsRect
nsDisplayThemedBackground::GetBoundsInternal() {
  nsPresContext* presContext = mFrame->PresContext();

  nsRect r = mBackgroundRect - ToReferenceFrame();
  presContext->GetTheme()->
      GetWidgetOverflow(presContext->DeviceContext(), mFrame,
                        mFrame->StyleDisplay()->UsedAppearance(), &r);
  return r + ToReferenceFrame();
}

void
nsDisplayImageContainer::ConfigureLayer(ImageLayer* aLayer,
                                        const ContainerLayerParameters& aParameters)
{
  aLayer->SetSamplingFilter(nsLayoutUtils::GetSamplingFilterForFrame(mFrame));

  nsCOMPtr<imgIContainer> image = GetImage();
  MOZ_ASSERT(image);
  int32_t imageWidth;
  int32_t imageHeight;
  image->GetWidth(&imageWidth);
  image->GetHeight(&imageHeight);
  NS_ASSERTION(imageWidth != 0 && imageHeight != 0, "Invalid image size!");

  if (imageWidth > 0 && imageHeight > 0) {
    // We're actually using the ImageContainer. Let our frame know that it
    // should consider itself to have painted successfully.
    nsDisplayBackgroundGeometry::UpdateDrawResult(this,
                                                  image::DrawResult::SUCCESS);
  }

  // XXX(seth): Right now we ignore aParameters.Scale() and
  // aParameters.Offset(), because FrameLayerBuilder already applies
  // aParameters.Scale() via the layer's post-transform, and
  // aParameters.Offset() is always zero.
  MOZ_ASSERT(aParameters.Offset() == LayerIntPoint(0,0));

  // It's possible (for example, due to downscale-during-decode) that the
  // ImageContainer this ImageLayer is holding has a different size from the
  // intrinsic size of the image. For this reason we compute the transform using
  // the ImageContainer's size rather than the image's intrinsic size.
  // XXX(seth): In reality, since the size of the ImageContainer may change
  // asynchronously, this is not enough. Bug 1183378 will provide a more
  // complete fix, but this solution is safe in more cases than simply relying
  // on the intrinsic size.
  IntSize containerSize = aLayer->GetContainer()
                        ? aLayer->GetContainer()->GetCurrentSize()
                        : IntSize(imageWidth, imageHeight);

  const int32_t factor = mFrame->PresContext()->AppUnitsPerDevPixel();
  const LayoutDeviceRect destRect =
    LayoutDeviceRect::FromAppUnits(GetDestRect(), factor);

  const LayoutDevicePoint p = destRect.TopLeft();
  Matrix transform = Matrix::Translation(p.x, p.y);
  transform.PreScale(destRect.width / containerSize.width,
                     destRect.height / containerSize.height);
  aLayer->SetBaseTransform(gfx::Matrix4x4::From2D(transform));
}

already_AddRefed<ImageContainer>
nsDisplayImageContainer::GetContainer(LayerManager* aManager,
                                      nsDisplayListBuilder *aBuilder)
{
  nsCOMPtr<imgIContainer> image = GetImage();
  if (!image) {
    MOZ_ASSERT_UNREACHABLE("Must call CanOptimizeToImage() and get true "
                           "before calling GetContainer()");
    return nullptr;
  }

  uint32_t flags = imgIContainer::FLAG_ASYNC_NOTIFY;
  if (aBuilder->ShouldSyncDecodeImages()) {
    flags |= imgIContainer::FLAG_SYNC_DECODE;
  }

  return image->GetImageContainer(aManager, flags);
}

bool
nsDisplayImageContainer::CanOptimizeToImageLayer(LayerManager* aManager,
                                                 nsDisplayListBuilder* aBuilder)
{
  uint32_t flags = aBuilder->ShouldSyncDecodeImages()
                 ? imgIContainer::FLAG_SYNC_DECODE
                 : imgIContainer::FLAG_NONE;

  nsCOMPtr<imgIContainer> image = GetImage();
  if (!image) {
    return false;
  }

  if (!image->IsImageContainerAvailable(aManager, flags)) {
    return false;
  }

  int32_t imageWidth;
  int32_t imageHeight;
  image->GetWidth(&imageWidth);
  image->GetHeight(&imageHeight);

  if (imageWidth == 0 || imageHeight == 0) {
    NS_ASSERTION(false, "invalid image size");
    return false;
  }

  const int32_t factor = mFrame->PresContext()->AppUnitsPerDevPixel();
  const LayoutDeviceRect destRect =
    LayoutDeviceRect::FromAppUnits(GetDestRect(), factor);

  // Calculate the scaling factor for the frame.
  const gfxSize scale = gfxSize(destRect.width / imageWidth,
                                destRect.height / imageHeight);

  if (scale.width < 0.34 || scale.height < 0.34) {
    // This would look awful as long as we can't use high-quality downscaling
    // for image layers (bug 803703), so don't turn this into an image layer.
    return false;
  }

  return true;
}

void
nsDisplayBackgroundColor::ApplyOpacity(nsDisplayListBuilder* aBuilder,
                                       float aOpacity,
                                       const DisplayItemClipChain* aClip)
{
  NS_ASSERTION(CanApplyOpacity(), "ApplyOpacity should be allowed");
  mColor.a = mColor.a * aOpacity;
  IntersectClip(aBuilder, aClip);
}

bool
nsDisplayBackgroundColor::CanApplyOpacity() const
{
  return true;
}

LayerState
nsDisplayBackgroundColor::GetLayerState(nsDisplayListBuilder* aBuilder,
                                        LayerManager* aManager,
                                        const ContainerLayerParameters& aParameters)
{
  StyleGeometryBox clip = mBackgroundStyle->mImage.mLayers[0].mClip;
  if ((ForceActiveLayers() || ShouldUseAdvancedLayer(aManager, gfxPrefs::LayersAllowBackgroundColorLayers)) &&
      clip != StyleGeometryBox::Text) {
    return LAYER_ACTIVE;
  }
  return LAYER_NONE;
}

already_AddRefed<Layer>
nsDisplayBackgroundColor::BuildLayer(nsDisplayListBuilder* aBuilder,
                                     LayerManager* aManager,
                                     const ContainerLayerParameters& aContainerParameters)
{
  if (mColor == Color()) {
    return nullptr;
  }

  RefPtr<ColorLayer> layer = static_cast<ColorLayer*>
    (aManager->GetLayerBuilder()->GetLeafLayerFor(aBuilder, this));
  if (!layer) {
    layer = aManager->CreateColorLayer();
    if (!layer)
      return nullptr;
  }
  layer->SetColor(mColor);

  int32_t appUnitsPerDevPixel = mFrame->PresContext()->AppUnitsPerDevPixel();
  layer->SetBounds(mBackgroundRect.ToNearestPixels(appUnitsPerDevPixel));
  layer->SetBaseTransform(gfx::Matrix4x4::Translation(aContainerParameters.mOffset.x,
                                                      aContainerParameters.mOffset.y, 0));

  return layer.forget();
}

void
nsDisplayBackgroundColor::Paint(nsDisplayListBuilder* aBuilder,
                                nsRenderingContext* aCtx)
{
  if (mColor == Color()) {
    return;
  }

#if 0
  // See https://bugzilla.mozilla.org/show_bug.cgi?id=1148418#c21 for why this
  // results in a precision induced rounding issue that makes the rect one
  // pixel shorter in rare cases. Disabled in favor of the old code for now.
  // Note that the pref layout.css.devPixelsPerPx needs to be set to 1 to
  // reproduce the bug.
  //
  // TODO:
  // This new path does not include support for background-clip:text; need to
  // be fixed if/when we switch to this new code path.

  DrawTarget& aDrawTarget = *aCtx->GetDrawTarget();

  Rect rect = NSRectToSnappedRect(mBackgroundRect,
                                  mFrame->PresContext()->AppUnitsPerDevPixel(),
                                  aDrawTarget);
  ColorPattern color(ToDeviceColor(mColor));
  aDrawTarget.FillRect(rect, color);
#else
  gfxContext* ctx = aCtx->ThebesContext();
  gfxRect bounds =
    nsLayoutUtils::RectToGfxRect(mBackgroundRect,
                                 mFrame->PresContext()->AppUnitsPerDevPixel());

  StyleGeometryBox clip = mBackgroundStyle->mImage.mLayers[0].mClip;
  if (clip == StyleGeometryBox::Text) {
    if (!GenerateAndPushTextMask(mFrame, aCtx, mBackgroundRect, aBuilder)) {
      return;
    }

    ctx->SetColor(mColor);
    ctx->Rectangle(bounds, true);
    ctx->Fill();
    ctx->PopGroupAndBlend();
    return;
  }

  ctx->SetColor(mColor);
  ctx->NewPath();
  ctx->Rectangle(bounds, true);
  ctx->Fill();
#endif
}

nsRegion
nsDisplayBackgroundColor::GetOpaqueRegion(nsDisplayListBuilder* aBuilder,
                                          bool* aSnap)
{
  *aSnap = false;

  if (mColor.a != 1) {
    return nsRegion();
  }

  if (!mBackgroundStyle)
    return nsRegion();


  const nsStyleImageLayers::Layer& bottomLayer = mBackgroundStyle->BottomLayer();
  if (bottomLayer.mClip == StyleGeometryBox::Text) {
    return nsRegion();
  }

  *aSnap = true;
  return nsDisplayBackgroundImage::GetInsideClipRegion(this, bottomLayer.mClip,
                                                       mBackgroundRect, mBackgroundRect);
}

Maybe<nscolor>
nsDisplayBackgroundColor::IsUniform(nsDisplayListBuilder* aBuilder)
{
  return Some(mColor.ToABGR());
}

void
nsDisplayBackgroundColor::HitTest(nsDisplayListBuilder* aBuilder,
                                  const nsRect& aRect,
                                  HitTestState* aState,
                                  nsTArray<nsIFrame*> *aOutFrames)
{
  if (!RoundedBorderIntersectsRect(mFrame, ToReferenceFrame(), aRect)) {
    // aRect doesn't intersect our border-radius curve.
    return;
  }

  aOutFrames->AppendElement(mFrame);
}

void
nsDisplayBackgroundColor::WriteDebugInfo(std::stringstream& aStream)
{
  aStream << " (rgba " << mColor.r << "," << mColor.g << ","
          << mColor.b << "," << mColor.a << ")";
}

already_AddRefed<Layer>
nsDisplayClearBackground::BuildLayer(nsDisplayListBuilder* aBuilder,
                                     LayerManager* aManager,
                                     const ContainerLayerParameters& aParameters)
{
  RefPtr<ColorLayer> layer = static_cast<ColorLayer*>
    (aManager->GetLayerBuilder()->GetLeafLayerFor(aBuilder, this));
  if (!layer) {
    layer = aManager->CreateColorLayer();
    if (!layer)
      return nullptr;
  }
  layer->SetColor(Color());
  layer->SetMixBlendMode(gfx::CompositionOp::OP_SOURCE);

  bool snap;
  nsRect bounds = GetBounds(aBuilder, &snap);
  int32_t appUnitsPerDevPixel = mFrame->PresContext()->AppUnitsPerDevPixel();
  layer->SetBounds(bounds.ToNearestPixels(appUnitsPerDevPixel)); // XXX Do we need to respect the parent layer's scale here?

  return layer.forget();
}

nsRect
nsDisplayOutline::GetBounds(nsDisplayListBuilder* aBuilder, bool* aSnap) {
  *aSnap = false;
  return mFrame->GetVisualOverflowRectRelativeToSelf() + ToReferenceFrame();
}

void
nsDisplayOutline::Paint(nsDisplayListBuilder* aBuilder,
                        nsRenderingContext* aCtx) {
  // TODO join outlines together
  MOZ_ASSERT(mFrame->StyleOutline()->ShouldPaintOutline(),
             "Should have not created a nsDisplayOutline!");

  nsPoint offset = ToReferenceFrame();
  nsCSSRendering::PaintOutline(mFrame->PresContext(), *aCtx, mFrame,
                               mVisibleRect,
                               nsRect(offset, mFrame->GetSize()),
                               mFrame->StyleContext());
}

LayerState
nsDisplayOutline::GetLayerState(nsDisplayListBuilder* aBuilder,
                                LayerManager* aManager,
                                const ContainerLayerParameters& aParameters)
{
  if (!ShouldUseAdvancedLayer(aManager, gfxPrefs::LayersAllowOutlineLayers)) {
    return LAYER_NONE;
  }

  uint8_t outlineStyle = mFrame->StyleContext()->StyleOutline()->mOutlineStyle;
  if (outlineStyle == NS_STYLE_BORDER_STYLE_AUTO && nsLayoutUtils::IsOutlineStyleAutoEnabled()) {
      nsITheme* theme = mFrame->PresContext()->GetTheme();
      if (theme && theme->ThemeSupportsWidget(mFrame->PresContext(), mFrame,
                                              NS_THEME_FOCUS_OUTLINE)) {
        return LAYER_NONE;
      }
  }

  nsPoint offset = ToReferenceFrame();
  Maybe<nsCSSBorderRenderer> br =
    nsCSSRendering::CreateBorderRendererForOutline(mFrame->PresContext(),
                                                   nullptr, mFrame,
                                                   mVisibleRect,
                                                   nsRect(offset, mFrame->GetSize()),
                                                   mFrame->StyleContext());

  if (!br) {
    return LAYER_NONE;
  }

  mBorderRenderer = br;

  return LAYER_ACTIVE;
}

already_AddRefed<Layer>
nsDisplayOutline::BuildLayer(nsDisplayListBuilder* aBuilder,
                             LayerManager* aManager,
                             const ContainerLayerParameters& aContainerParameters)
{
  return BuildDisplayItemLayer(aBuilder, aManager, aContainerParameters);
}

void
nsDisplayOutline::CreateWebRenderCommands(wr::DisplayListBuilder& aBuilder,
                                          const StackingContextHelper& aSc,
                                          nsTArray<WebRenderParentCommand>& aParentCommands,
                                          WebRenderDisplayItemLayer* aLayer)
{
  MOZ_ASSERT(mBorderRenderer.isSome());

  gfx::Rect clip(0, 0, 0, 0);
  if (GetClip().HasClip()) {
    int32_t appUnitsPerDevPixel = mFrame->PresContext()->AppUnitsPerDevPixel();
    clip = LayoutDeviceRect::FromAppUnits(
        GetClip().GetClipRect(), appUnitsPerDevPixel).ToUnknownRect();
  }
  mBorderRenderer->CreateWebRenderCommands(aBuilder, aSc, aLayer, clip);
}

bool
nsDisplayOutline::IsInvisibleInRect(const nsRect& aRect)
{
  const nsStyleOutline* outline = mFrame->StyleOutline();
  nsRect borderBox(ToReferenceFrame(), mFrame->GetSize());
  if (borderBox.Contains(aRect) &&
      !nsLayoutUtils::HasNonZeroCorner(outline->mOutlineRadius)) {
    if (outline->mOutlineOffset >= 0) {
      // aRect is entirely inside the border-rect, and the outline isn't
      // rendered inside the border-rect, so the outline is not visible.
      return true;
    }
  }

  return false;
}

void
nsDisplayEventReceiver::HitTest(nsDisplayListBuilder* aBuilder,
                                const nsRect& aRect,
                                HitTestState* aState,
                                nsTArray<nsIFrame*> *aOutFrames)
{
  if (!RoundedBorderIntersectsRect(mFrame, ToReferenceFrame(), aRect)) {
    // aRect doesn't intersect our border-radius curve.
    return;
  }

  aOutFrames->AppendElement(mFrame);
}

void
nsDisplayLayerEventRegions::AddFrame(nsDisplayListBuilder* aBuilder,
                                     nsIFrame* aFrame)
{
  NS_ASSERTION(aBuilder->FindReferenceFrameFor(aFrame) == aBuilder->FindReferenceFrameFor(mFrame),
               "Reference frame mismatch");
  if (aBuilder->IsInsidePointerEventsNoneDoc()) {
    // Somewhere up the parent document chain is a subdocument with pointer-
    // events:none set on it.
    return;
  }
  if (!aFrame->GetParent()) {
    MOZ_ASSERT(aFrame->IsViewportFrame());
    // Viewport frames are never event targets, other frames, like canvas frames,
    // are the event targets for any regions viewport frames may cover.
    return;
  }

  uint8_t pointerEvents =
    aFrame->StyleUserInterface()->GetEffectivePointerEvents(aFrame);
  if (pointerEvents == NS_STYLE_POINTER_EVENTS_NONE) {
    return;
  }
  bool simpleRegions = aFrame->HasAnyStateBits(NS_FRAME_SIMPLE_EVENT_REGIONS);
  if (!simpleRegions) {
    if (!aFrame->StyleVisibility()->IsVisible()) {
      return;
    }
  }
  // XXX handle other pointerEvents values for SVG

  // XXX Do something clever here for the common case where the border box
  // is obviously entirely inside mHitRegion.
  nsRect borderBox;
  if (nsLayoutUtils::GetScrollableFrameFor(aFrame)) {
    // If the frame is content of a scrollframe, then we need to pick up the
    // area corresponding to the overflow rect as well. Otherwise the parts of
    // the overflow that are not occupied by descendants get skipped and the
    // APZ code sends touch events to the content underneath instead.
    // See https://bugzilla.mozilla.org/show_bug.cgi?id=1127773#c15.
    borderBox = aFrame->GetScrollableOverflowRect();
  } else {
    borderBox = nsRect(nsPoint(0, 0), aFrame->GetSize());
  }
  borderBox += aBuilder->ToReferenceFrame(aFrame);

  bool borderBoxHasRoundedCorners = false;
  if (!simpleRegions) {
    if (nsLayoutUtils::HasNonZeroCorner(aFrame->StyleBorder()->mBorderRadius)) {
      borderBoxHasRoundedCorners = true;
    } else {
      aFrame->AddStateBits(NS_FRAME_SIMPLE_EVENT_REGIONS);
    }
  }

  const DisplayItemClip* clip = DisplayItemClipChain::ClipForASR(
    aBuilder->ClipState().GetCurrentCombinedClipChain(aBuilder),
    aBuilder->CurrentActiveScrolledRoot());
  if (clip) {
    borderBox = clip->ApplyNonRoundedIntersection(borderBox);
    if (clip->GetRoundedRectCount() > 0) {
      borderBoxHasRoundedCorners = true;
    }
  }

  if (borderBoxHasRoundedCorners ||
      (aFrame->GetStateBits() & NS_FRAME_SVG_LAYOUT)) {
    mMaybeHitRegion.Or(mMaybeHitRegion, borderBox);
  } else {
    mHitRegion.Or(mHitRegion, borderBox);
  }

  if (aBuilder->IsBuildingNonLayerizedScrollbar() ||
      aBuilder->GetAncestorHasApzAwareEventHandler())
  {
    // Scrollbars may be painted into a layer below the actual layer they will
    // scroll, and therefore wheel events may be dispatched to the outer frame
    // instead of the intended scrollframe. To address this, we force a d-t-c
    // region on scrollbar frames that won't be placed in their own layer. See
    // bug 1213324 for details.
    mDispatchToContentHitRegion.Or(mDispatchToContentHitRegion, borderBox);
  } else if (aFrame->IsObjectFrame()) {
    // If the frame is a plugin frame and wants to handle wheel events as
    // default action, we should add the frame to dispatch-to-content region.
    nsPluginFrame* pluginFrame = do_QueryFrame(aFrame);
    if (pluginFrame && pluginFrame->WantsToHandleWheelEventAsDefaultAction()) {
      mDispatchToContentHitRegion.Or(mDispatchToContentHitRegion, borderBox);
    }
  }

  // Touch action region

  nsIFrame* touchActionFrame = aFrame;
  nsIScrollableFrame* scrollFrame = nsLayoutUtils::GetScrollableFrameFor(aFrame);
  if (scrollFrame) {
    touchActionFrame = do_QueryFrame(scrollFrame);
  }
  uint32_t touchAction = nsLayoutUtils::GetTouchActionFromFrame(touchActionFrame);
  if (touchAction != NS_STYLE_TOUCH_ACTION_AUTO) {
    // If this frame has touch-action areas, and there were already
    // touch-action areas from some other element on this same event regions,
    // then all we know is that there are multiple elements with touch-action
    // properties. In particular, we don't know what the relationship is
    // between those elements in terms of DOM ancestry, and so we don't know
    // how to combine the regions properly. Instead, we just add all the areas
    // to the dispatch-to-content region, so that the APZ knows to check with
    // the main thread. XXX we need to come up with a better way to do this,
    // see bug 1287829.
    bool alreadyHadRegions = !mNoActionRegion.IsEmpty() ||
        !mHorizontalPanRegion.IsEmpty() ||
        !mVerticalPanRegion.IsEmpty();
    if (touchAction & NS_STYLE_TOUCH_ACTION_NONE) {
      mNoActionRegion.OrWith(borderBox);
    } else {
      if ((touchAction & NS_STYLE_TOUCH_ACTION_PAN_X)) {
        mHorizontalPanRegion.OrWith(borderBox);
      }
      if ((touchAction & NS_STYLE_TOUCH_ACTION_PAN_Y)) {
        mVerticalPanRegion.OrWith(borderBox);
      }
    }
    if (alreadyHadRegions) {
      mDispatchToContentHitRegion.OrWith(CombinedTouchActionRegion());
    }
  }
}

void
nsDisplayLayerEventRegions::AddInactiveScrollPort(const nsRect& aRect)
{
  mHitRegion.Or(mHitRegion, aRect);
  mDispatchToContentHitRegion.Or(mDispatchToContentHitRegion, aRect);
}

bool
nsDisplayLayerEventRegions::IsEmpty() const
{
  // If the hit region and maybe-hit region are empty, then the rest
  // must be empty too.
  if (mHitRegion.IsEmpty() && mMaybeHitRegion.IsEmpty()) {
    MOZ_ASSERT(mDispatchToContentHitRegion.IsEmpty());
    MOZ_ASSERT(mNoActionRegion.IsEmpty());
    MOZ_ASSERT(mHorizontalPanRegion.IsEmpty());
    MOZ_ASSERT(mVerticalPanRegion.IsEmpty());
    return true;
  }
  return false;
}

nsRegion
nsDisplayLayerEventRegions::CombinedTouchActionRegion()
{
  nsRegion result;
  result.Or(mHorizontalPanRegion, mVerticalPanRegion);
  result.OrWith(mNoActionRegion);
  return result;
}

int32_t
nsDisplayLayerEventRegions::ZIndex() const
{
  return mOverrideZIndex ? *mOverrideZIndex : nsDisplayItem::ZIndex();
}

void
nsDisplayLayerEventRegions::SetOverrideZIndex(int32_t aZIndex)
{
  mOverrideZIndex = Some(aZIndex);
}

void
nsDisplayLayerEventRegions::WriteDebugInfo(std::stringstream& aStream)
{
  if (!mHitRegion.IsEmpty()) {
    AppendToString(aStream, mHitRegion, " (hitRegion ", ")");
  }
  if (!mMaybeHitRegion.IsEmpty()) {
    AppendToString(aStream, mMaybeHitRegion, " (maybeHitRegion ", ")");
  }
  if (!mDispatchToContentHitRegion.IsEmpty()) {
    AppendToString(aStream, mDispatchToContentHitRegion, " (dispatchToContentRegion ", ")");
  }
  if (!mNoActionRegion.IsEmpty()) {
    AppendToString(aStream, mNoActionRegion, " (noActionRegion ", ")");
  }
  if (!mHorizontalPanRegion.IsEmpty()) {
    AppendToString(aStream, mHorizontalPanRegion, " (horizPanRegion ", ")");
  }
  if (!mVerticalPanRegion.IsEmpty()) {
    AppendToString(aStream, mVerticalPanRegion, " (vertPanRegion ", ")");
  }
}

nsDisplayCaret::nsDisplayCaret(nsDisplayListBuilder* aBuilder,
                               nsIFrame* aCaretFrame)
  : nsDisplayItem(aBuilder, aCaretFrame)
  , mCaret(aBuilder->GetCaret())
  , mBounds(aBuilder->GetCaretRect() + ToReferenceFrame())
{
  MOZ_COUNT_CTOR(nsDisplayCaret);
}

#ifdef NS_BUILD_REFCNT_LOGGING
nsDisplayCaret::~nsDisplayCaret()
{
  MOZ_COUNT_DTOR(nsDisplayCaret);
}
#endif

nsRect
nsDisplayCaret::GetBounds(nsDisplayListBuilder* aBuilder, bool* aSnap)
{
  *aSnap = true;
  // The caret returns a rect in the coordinates of mFrame.
  return mBounds;
}

void
nsDisplayCaret::Paint(nsDisplayListBuilder* aBuilder,
                      nsRenderingContext* aCtx) {
  // Note: Because we exist, we know that the caret is visible, so we don't
  // need to check for the caret's visibility.
  mCaret->PaintCaret(*aCtx->GetDrawTarget(), mFrame, ToReferenceFrame());
}

void
nsDisplayCaret::CreateWebRenderCommands(wr::DisplayListBuilder& aBuilder,
                                        const StackingContextHelper& aSc,
                                        nsTArray<WebRenderParentCommand>& aParentCommands,
                                        WebRenderDisplayItemLayer* aLayer) {
  using namespace mozilla::layers;
  int32_t contentOffset;
  nsIFrame* frame = mCaret->GetFrame(&contentOffset);
  if (!frame) {
    return;
  }
  NS_ASSERTION(frame == mFrame, "We're referring different frame");

  int32_t appUnitsPerDevPixel = frame->PresContext()->AppUnitsPerDevPixel();

  nsRect caretRect;
  nsRect hookRect;
  mCaret->ComputeCaretRects(frame, contentOffset, &caretRect, &hookRect);

  gfx::Color color = ToDeviceColor(frame->GetCaretColorAt(contentOffset));
  LayoutDeviceRect devCaretRect = LayoutDeviceRect::FromAppUnits(
    caretRect + ToReferenceFrame(), appUnitsPerDevPixel);
  LayoutDeviceRect devHookRect = LayoutDeviceRect::FromAppUnits(
    hookRect + ToReferenceFrame(), appUnitsPerDevPixel);

  WrRect caret = aSc.ToRelativeWrRectRounded(devCaretRect);
  WrRect hook = aSc.ToRelativeWrRectRounded(devHookRect);

  // Note, WR will pixel snap anything that is layout aligned.
  aBuilder.PushRect(caret,
                    aBuilder.BuildClipRegion(caret),
                    wr::ToWrColor(color));

  if (!devHookRect.IsEmpty()) {
    aBuilder.PushRect(hook,
                      aBuilder.BuildClipRegion(hook),
                      wr::ToWrColor(color));
  }
}

LayerState
nsDisplayCaret::GetLayerState(nsDisplayListBuilder* aBuilder,
                              LayerManager* aManager,
                              const ContainerLayerParameters& aParameters)
{
  if (ShouldUseAdvancedLayer(aManager, gfxPrefs::LayersAllowCaretLayers)) {
    return LAYER_ACTIVE;
  }

  return LAYER_NONE;
}

already_AddRefed<Layer>
nsDisplayCaret::BuildLayer(nsDisplayListBuilder* aBuilder,
                           LayerManager* aManager,
                           const ContainerLayerParameters& aContainerParameters)
{
  return BuildDisplayItemLayer(aBuilder, aManager, aContainerParameters);
}

nsDisplayBorder::nsDisplayBorder(nsDisplayListBuilder* aBuilder, nsIFrame* aFrame)
  : nsDisplayItem(aBuilder, aFrame)
{
  MOZ_COUNT_CTOR(nsDisplayBorder);

  mBounds = CalculateBounds(*mFrame->StyleBorder()).GetBounds();
}

bool
nsDisplayBorder::IsInvisibleInRect(const nsRect& aRect)
{
  nsRect paddingRect = mFrame->GetPaddingRect() - mFrame->GetPosition() +
    ToReferenceFrame();
  const nsStyleBorder *styleBorder;
  if (paddingRect.Contains(aRect) &&
      !(styleBorder = mFrame->StyleBorder())->IsBorderImageLoaded() &&
      !nsLayoutUtils::HasNonZeroCorner(styleBorder->mBorderRadius)) {
    // aRect is entirely inside the content rect, and no part
    // of the border is rendered inside the content rect, so we are not
    // visible
    // Skip this if there's a border-image (which draws a background
    // too) or if there is a border-radius (which makes the border draw
    // further in).
    return true;
  }

  return false;
}

nsDisplayItemGeometry*
nsDisplayBorder::AllocateGeometry(nsDisplayListBuilder* aBuilder)
{
  return new nsDisplayBorderGeometry(this, aBuilder);
}

void
nsDisplayBorder::ComputeInvalidationRegion(nsDisplayListBuilder* aBuilder,
                                           const nsDisplayItemGeometry* aGeometry,
                                           nsRegion* aInvalidRegion)
{
  const nsDisplayBorderGeometry* geometry = static_cast<const nsDisplayBorderGeometry*>(aGeometry);
  bool snap;

  if (!geometry->mBounds.IsEqualInterior(GetBounds(aBuilder, &snap)) ||
      !geometry->mContentRect.IsEqualInterior(GetContentRect())) {
    // We can probably get away with only invalidating the difference
    // between the border and padding rects, but the XUL ui at least
    // is apparently painting a background with this?
    aInvalidRegion->Or(GetBounds(aBuilder, &snap), geometry->mBounds);
  }

  if (aBuilder->ShouldSyncDecodeImages() &&
      geometry->ShouldInvalidateToSyncDecodeImages()) {
    aInvalidRegion->Or(*aInvalidRegion, GetBounds(aBuilder, &snap));
  }
}

LayerState
nsDisplayBorder::GetLayerState(nsDisplayListBuilder* aBuilder,
                               LayerManager* aManager,
                               const ContainerLayerParameters& aParameters)
{
  if (!ShouldUseAdvancedLayer(aManager, gfxPrefs::LayersAllowBorderLayers)) {
    return LAYER_NONE;
  }

  nsPoint offset = ToReferenceFrame();
  Maybe<nsCSSBorderRenderer> br =
    nsCSSRendering::CreateBorderRenderer(mFrame->PresContext(),
                                         nullptr,
                                         mFrame,
                                         nsRect(),
                                         nsRect(offset, mFrame->GetSize()),
                                         mFrame->StyleContext(),
                                         mFrame->GetSkipSides());

  const nsStyleBorder *styleBorder = mFrame->StyleContext()->StyleBorder();
  const nsStyleImage* image = &styleBorder->mBorderImageSource;
  mBorderRenderer = Nothing();
  mBorderImageRenderer = Nothing();
  if ((!image ||
       image->GetType() != eStyleImageType_Image ||
       image->GetType() != eStyleImageType_Gradient) && !br) {
    return LAYER_NONE;
  }

  LayersBackend backend = aManager->GetBackendType();
  if (backend == layers::LayersBackend::LAYERS_WR) {
    if (br) {
      if (!br->CanCreateWebRenderCommands()) {
        return LAYER_NONE;
      }
      mBorderRenderer = br;
    } else {
      if (styleBorder->mBorderImageRepeatH == NS_STYLE_BORDER_IMAGE_REPEAT_ROUND ||
          styleBorder->mBorderImageRepeatH == NS_STYLE_BORDER_IMAGE_REPEAT_SPACE ||
          styleBorder->mBorderImageRepeatV == NS_STYLE_BORDER_IMAGE_REPEAT_ROUND ||
          styleBorder->mBorderImageRepeatV == NS_STYLE_BORDER_IMAGE_REPEAT_SPACE) {
        // WebRender not supports this currently
        return LAYER_NONE;
      }

      uint32_t flags = 0;
      if (aBuilder->ShouldSyncDecodeImages()) {
        flags |= nsImageRenderer::FLAG_SYNC_DECODE_IMAGES;
      }

      image::DrawResult result;
      mBorderImageRenderer =
        nsCSSBorderImageRenderer::CreateBorderImageRenderer(mFrame->PresContext(),
                                                            mFrame,
                                                            nsRect(offset, mFrame->GetSize()),
                                                            *(mFrame->StyleContext()->StyleBorder()),
                                                            mVisibleRect,
                                                            mFrame->GetSkipSides(),
                                                            flags,
                                                            &result);

      if (!mBorderImageRenderer) {
        return LAYER_NONE;
      }

      if (!mBorderImageRenderer->mImageRenderer.IsImageContainerAvailable(aManager, flags)) {
        return LAYER_NONE;
      }
    }

    return LAYER_ACTIVE;
  }

  if (!br) {
    return LAYER_NONE;
  }

  bool hasCompositeColors;
  if (!br->AllBordersSolid(&hasCompositeColors) || hasCompositeColors) {
    return LAYER_NONE;
  }

  // We don't support this yet as we don't copy the values to
  // the layer, and BasicBorderLayer doesn't support it yet.
  if (!br->mNoBorderRadius) {
    return LAYER_NONE;
  }

  // We copy these values correctly to the layer, but BasicBorderLayer
  // won't render them
  if (!br->AreBorderSideFinalStylesSame(eSideBitsAll) ||
      !br->AllBordersSameWidth()) {
    return LAYER_NONE;
  }

  NS_FOR_CSS_SIDES(i) {
    if (br->mBorderStyles[i] == NS_STYLE_BORDER_STYLE_SOLID) {
      mColors[i] = ToDeviceColor(br->mBorderColors[i]);
      mWidths[i] = br->mBorderWidths[i];
      mBorderStyles[i] = br->mBorderStyles[i];
    } else {
      mWidths[i] = 0;
    }
  }
  NS_FOR_CSS_FULL_CORNERS(corner) {
    mCorners[corner] = LayerSize(br->mBorderRadii[corner].width, br->mBorderRadii[corner].height);
  }

  mRect = ViewAs<LayerPixel>(br->mOuterRect);
  return LAYER_ACTIVE;
}

already_AddRefed<Layer>
nsDisplayBorder::BuildLayer(nsDisplayListBuilder* aBuilder,
                            LayerManager* aManager,
                            const ContainerLayerParameters& aContainerParameters)
{
  if (ShouldUseAdvancedLayer(aManager, gfxPrefs::LayersAllowBorderLayers)) {
    return BuildDisplayItemLayer(aBuilder, aManager, aContainerParameters);
  } else {
    RefPtr<BorderLayer> layer = static_cast<BorderLayer*>
      (aManager->GetLayerBuilder()->GetLeafLayerFor(aBuilder, this));
    if (!layer) {
      layer = aManager->CreateBorderLayer();
      if (!layer)
        return nullptr;
    }
    layer->SetRect(mRect);
    layer->SetCornerRadii(mCorners);
    layer->SetColors(mColors);
    layer->SetWidths(mWidths);
    layer->SetStyles(mBorderStyles);
    layer->SetBaseTransform(gfx::Matrix4x4::Translation(aContainerParameters.mOffset.x,
                                                        aContainerParameters.mOffset.y, 0));
    return layer.forget();
  }
}

void
nsDisplayBorder::CreateBorderImageWebRenderCommands(mozilla::wr::DisplayListBuilder& aBuilder,
                                                    const StackingContextHelper& aSc,
                                                    nsTArray<WebRenderParentCommand>& aParentCommands,
                                                    WebRenderDisplayItemLayer* aLayer)
{
  MOZ_ASSERT(mBorderImageRenderer);
  if (!mBorderImageRenderer->mImageRenderer.IsReady()) {
    return;
  }

  float widths[4];
  float slice[4];
  float outset[4];
  const int32_t appUnitsPerDevPixel = mFrame->PresContext()->AppUnitsPerDevPixel();
  NS_FOR_CSS_SIDES(i) {
    slice[i] = (float)(mBorderImageRenderer->mSlice.Side(i)) / appUnitsPerDevPixel;
    widths[i] = (float)(mBorderImageRenderer->mWidths.Side(i)) / appUnitsPerDevPixel;
    outset[i] = (float)(mBorderImageRenderer->mImageOutset.Side(i)) / appUnitsPerDevPixel;
  }

  LayoutDeviceRect destRect = LayoutDeviceRect::FromAppUnits(
    mBorderImageRenderer->mArea, appUnitsPerDevPixel);
  WrRect dest = aSc.ToRelativeWrRectRounded(destRect);

  WrRect clip = dest;
  if (!mBorderImageRenderer->mClip.IsEmpty()) {
    LayoutDeviceRect clipRect = LayoutDeviceRect::FromAppUnits(
      mBorderImageRenderer->mClip, appUnitsPerDevPixel);
    clip = aSc.ToRelativeWrRectRounded(clipRect);
  }

  switch (mBorderImageRenderer->mImageRenderer.GetType()) {
    case eStyleImageType_Image:
    {
      nsDisplayListBuilder* builder = aLayer->GetDisplayListBuilder();
      uint32_t flags = builder->ShouldSyncDecodeImages() ?
                       imgIContainer::FLAG_SYNC_DECODE :
                       imgIContainer::FLAG_NONE;

      RefPtr<imgIContainer> img = mBorderImageRenderer->mImageRenderer.GetImage();
      RefPtr<layers::ImageContainer> container = img->GetImageContainer(aLayer->WrManager(), flags);
      if (!container) {
        return;
      }

      Maybe<wr::ImageKey> key = aLayer->SendImageContainer(container, aParentCommands);
      if (key.isNothing()) {
        return;
      }

      aBuilder.PushBorderImage(dest,
                               aBuilder.BuildClipRegion(clip),
                               wr::ToWrBorderWidths(widths[0], widths[1], widths[2], widths[3]),
                               key.value(),
                               wr::ToWrNinePatchDescriptor(
                                 (float)(mBorderImageRenderer->mImageSize.width) / appUnitsPerDevPixel,
                                 (float)(mBorderImageRenderer->mImageSize.height) / appUnitsPerDevPixel,
                                 wr::ToWrSideOffsets2Du32(slice[0], slice[1], slice[2], slice[3])),
                               wr::ToWrSideOffsets2Df32(outset[0], outset[1], outset[2], outset[3]),
                               wr::ToWrRepeatMode(mBorderImageRenderer->mRepeatModeHorizontal),
                               wr::ToWrRepeatMode(mBorderImageRenderer->mRepeatModeVertical));
      break;
    }
    case eStyleImageType_Gradient:
    {
      RefPtr<nsStyleGradient> gradientData = mBorderImageRenderer->mImageRenderer.GetGradientData();
      nsCSSGradientRenderer renderer =
        nsCSSGradientRenderer::Create(mFrame->PresContext(), gradientData,
                                      mBorderImageRenderer->mImageSize);

      WrGradientExtendMode extendMode;
      nsTArray<WrGradientStop> stops;
      LayoutDevicePoint lineStart;
      LayoutDevicePoint lineEnd;
      LayoutDeviceSize gradientRadius;
      renderer.BuildWebRenderParameters(1.0, extendMode, stops, lineStart, lineEnd, gradientRadius);

      if (gradientData->mShape == NS_STYLE_GRADIENT_SHAPE_LINEAR) {
        LayerPoint startPoint = LayerPoint(dest.x, dest.y);
        startPoint = startPoint + ViewAs<LayerPixel>(lineStart, PixelCastJustification::WebRenderHasUnitResolution);
        LayerPoint endPoint = LayerPoint(dest.x, dest.y);
        endPoint = endPoint + ViewAs<LayerPixel>(lineEnd, PixelCastJustification::WebRenderHasUnitResolution);

        aBuilder.PushBorderGradient(dest,
                                    aBuilder.BuildClipRegion(clip),
                                    wr::ToWrBorderWidths(widths[0], widths[1], widths[2], widths[3]),
                                    wr::ToWrPoint(startPoint),
                                    wr::ToWrPoint(endPoint),
                                    stops,
                                    extendMode,
                                    wr::ToWrSideOffsets2Df32(outset[0], outset[1], outset[2], outset[3]));
      } else {
        aBuilder.PushBorderRadialGradient(dest,
                                          aBuilder.BuildClipRegion(clip),
                                          wr::ToWrBorderWidths(widths[0], widths[1], widths[2], widths[3]),
                                          wr::ToWrPoint(lineStart),
                                          wr::ToWrSize(gradientRadius),
                                          stops,
                                          extendMode,
                                          wr::ToWrSideOffsets2Df32(outset[0], outset[1], outset[2], outset[3]));
      }
      break;
    }
    default:
      MOZ_ASSERT_UNREACHABLE("Unsupport border image type");
  }
}

void
nsDisplayBorder::CreateWebRenderCommands(wr::DisplayListBuilder& aBuilder,
                                         const StackingContextHelper& aSc,
                                         nsTArray<WebRenderParentCommand>& aParentCommands,
                                         WebRenderDisplayItemLayer* aLayer)
{
  MOZ_ASSERT(mBorderImageRenderer || mBorderRenderer);

  if (mBorderImageRenderer) {
    CreateBorderImageWebRenderCommands(aBuilder, aSc, aParentCommands, aLayer);
  } else if (mBorderRenderer) {
    gfx::Rect clip(0, 0, 0, 0);
    if (GetClip().HasClip()) {
      int32_t appUnitsPerDevPixel = mFrame->PresContext()->AppUnitsPerDevPixel();
      clip = LayoutDeviceRect::FromAppUnits(
          GetClip().GetClipRect(), appUnitsPerDevPixel).ToUnknownRect();
    }

    mBorderRenderer->CreateWebRenderCommands(aBuilder, aSc, aLayer, clip);
  }
}

void
nsDisplayBorder::Paint(nsDisplayListBuilder* aBuilder,
                       nsRenderingContext* aCtx) {
  nsPoint offset = ToReferenceFrame();

  PaintBorderFlags flags = aBuilder->ShouldSyncDecodeImages()
                         ? PaintBorderFlags::SYNC_DECODE_IMAGES
                         : PaintBorderFlags();

  image::DrawResult result =
    nsCSSRendering::PaintBorder(mFrame->PresContext(), *aCtx, mFrame,
                                mVisibleRect,
                                nsRect(offset, mFrame->GetSize()),
                                mFrame->StyleContext(),
                                flags,
                                mFrame->GetSkipSides());

  nsDisplayBorderGeometry::UpdateDrawResult(this, result);
}

nsRect
nsDisplayBorder::GetBounds(nsDisplayListBuilder* aBuilder, bool* aSnap)
{
  *aSnap = true;
  return mBounds;
}

nsRegion
nsDisplayBorder::CalculateBounds(const nsStyleBorder& aStyleBorder)
{
  nsRect borderBounds(ToReferenceFrame(), mFrame->GetSize());
  if (aStyleBorder.IsBorderImageLoaded()) {
    borderBounds.Inflate(aStyleBorder.GetImageOutset());
    return borderBounds;
  } else {
    nsMargin border = aStyleBorder.GetComputedBorder();
    nsRegion result;
    if (border.top > 0) {
      result = nsRect(borderBounds.X(), borderBounds.Y(), borderBounds.Width(), border.top);
    }
    if (border.right > 0) {
      result.OrWith(nsRect(borderBounds.XMost() - border.right, borderBounds.Y(), border.right, borderBounds.Height()));
    }
    if (border.bottom > 0) {
      result.OrWith(nsRect(borderBounds.X(), borderBounds.YMost() - border.bottom, borderBounds.Width(), border.bottom));
    }
    if (border.left > 0) {
      result.OrWith(nsRect(borderBounds.X(), borderBounds.Y(), border.left, borderBounds.Height()));
    }

    nscoord radii[8];
    if (mFrame->GetBorderRadii(radii)) {
      if (border.left > 0 || border.top > 0) {
        nsSize cornerSize(radii[eCornerTopLeftX], radii[eCornerTopLeftY]);
        result.OrWith(nsRect(borderBounds.TopLeft(), cornerSize));
      }
      if (border.top > 0 || border.right > 0) {
        nsSize cornerSize(radii[eCornerTopRightX], radii[eCornerTopRightY]);
        result.OrWith(nsRect(borderBounds.TopRight() - nsPoint(cornerSize.width, 0), cornerSize));
      }
      if (border.right > 0 || border.bottom > 0) {
        nsSize cornerSize(radii[eCornerBottomRightX], radii[eCornerBottomRightY]);
        result.OrWith(nsRect(borderBounds.BottomRight() - nsPoint(cornerSize.width, cornerSize.height), cornerSize));
      }
      if (border.bottom > 0 || border.left > 0) {
        nsSize cornerSize(radii[eCornerBottomLeftX], radii[eCornerBottomLeftY]);
        result.OrWith(nsRect(borderBounds.BottomLeft() - nsPoint(0, cornerSize.height), cornerSize));
      }
    }

    return result;
  }
}

// Given a region, compute a conservative approximation to it as a list
// of rectangles that aren't vertically adjacent (i.e., vertically
// adjacent or overlapping rectangles are combined).
// Right now this is only approximate, some vertically overlapping rectangles
// aren't guaranteed to be combined.
static void
ComputeDisjointRectangles(const nsRegion& aRegion,
                          nsTArray<nsRect>* aRects) {
  nscoord accumulationMargin = nsPresContext::CSSPixelsToAppUnits(25);
  nsRect accumulated;

  for (auto iter = aRegion.RectIter(); !iter.Done(); iter.Next()) {
    const nsRect& r = iter.Get();
    if (accumulated.IsEmpty()) {
      accumulated = r;
      continue;
    }

    if (accumulated.YMost() >= r.y - accumulationMargin) {
      accumulated.UnionRect(accumulated, r);
    } else {
      aRects->AppendElement(accumulated);
      accumulated = r;
    }
  }

  // Finish the in-flight rectangle, if there is one.
  if (!accumulated.IsEmpty()) {
    aRects->AppendElement(accumulated);
  }
}

void
nsDisplayBoxShadowOuter::Paint(nsDisplayListBuilder* aBuilder,
                               nsRenderingContext* aCtx) {
  nsPoint offset = ToReferenceFrame();
  nsRect borderRect = mFrame->VisualBorderRectRelativeToSelf() + offset;
  nsPresContext* presContext = mFrame->PresContext();
  AutoTArray<nsRect,10> rects;
  ComputeDisjointRectangles(mVisibleRegion, &rects);

  PROFILER_LABEL("nsDisplayBoxShadowOuter", "Paint",
    js::ProfileEntry::Category::GRAPHICS);

  for (uint32_t i = 0; i < rects.Length(); ++i) {
    nsCSSRendering::PaintBoxShadowOuter(presContext, *aCtx, mFrame,
                                        borderRect, rects[i], mOpacity);
  }
}

nsRect
nsDisplayBoxShadowOuter::GetBounds(nsDisplayListBuilder* aBuilder, bool* aSnap) {
  *aSnap = false;
  return mBounds;
}

nsRect
nsDisplayBoxShadowOuter::GetBoundsInternal() {
  return nsLayoutUtils::GetBoxShadowRectForFrame(mFrame, mFrame->GetSize()) +
         ToReferenceFrame();
}

bool
nsDisplayBoxShadowOuter::IsInvisibleInRect(const nsRect& aRect)
{
  nsPoint origin = ToReferenceFrame();
  nsRect frameRect(origin, mFrame->GetSize());
  if (!frameRect.Contains(aRect))
    return false;

  // the visible region is entirely inside the border-rect, and box shadows
  // never render within the border-rect (unless there's a border radius).
  nscoord twipsRadii[8];
  bool hasBorderRadii = mFrame->GetBorderRadii(twipsRadii);
  if (!hasBorderRadii)
    return true;

  return RoundedRectContainsRect(frameRect, twipsRadii, aRect);
}

bool
nsDisplayBoxShadowOuter::ComputeVisibility(nsDisplayListBuilder* aBuilder,
                                           nsRegion* aVisibleRegion) {
  if (!nsDisplayItem::ComputeVisibility(aBuilder, aVisibleRegion)) {
    return false;
  }

  // Store the actual visible region
  mVisibleRegion.And(*aVisibleRegion, mVisibleRect);
  return true;
}


LayerState
nsDisplayBoxShadowOuter::GetLayerState(nsDisplayListBuilder* aBuilder,
                                       LayerManager* aManager,
                                       const ContainerLayerParameters& aParameters)
{
  if (ShouldUseAdvancedLayer(aManager, gfxPrefs::LayersAllowOuterBoxShadow) &&
      CanBuildWebRenderDisplayItems()) {
    return LAYER_ACTIVE;
  }

  return LAYER_NONE;
}

already_AddRefed<Layer>
nsDisplayBoxShadowOuter::BuildLayer(nsDisplayListBuilder* aBuilder,
                                    LayerManager* aManager,
                                    const ContainerLayerParameters& aContainerParameters)
{
  return BuildDisplayItemLayer(aBuilder, aManager, aContainerParameters);
}

bool
nsDisplayBoxShadowOuter::CanBuildWebRenderDisplayItems()
{
  nsCSSShadowArray* shadows = mFrame->StyleEffects()->mBoxShadow;
  if (!shadows) {
    return false;
  }

  bool hasBorderRadius;
  bool nativeTheme =
      nsCSSRendering::HasBoxShadowNativeTheme(mFrame, hasBorderRadius);

  // We don't support native themed things yet like box shadows around
  // input buttons.
  if (nativeTheme) {
    return false;
  }

  nsPoint offset = ToReferenceFrame();
  nsRect borderRect = mFrame->VisualBorderRectRelativeToSelf() + offset;
  nsRect frameRect =
      nsCSSRendering::GetShadowRect(borderRect, nativeTheme, mFrame);

  if (hasBorderRadius) {
    nscoord twipsRadii[8];
    nsSize sz = frameRect.Size();
    hasBorderRadius = mFrame->GetBorderRadii(sz, sz, Sides(), twipsRadii);
  }

  if (hasBorderRadius) {
    RectCornerRadii borderRadii;
    nsCSSRendering::GetBorderRadii(frameRect,
                                   borderRect,
                                   mFrame,
                                   borderRadii);
    if (!borderRadii.AreRadiiSame()) {
      return false;
    }
  }

  for (uint32_t j = shadows->Length(); j  > 0; j--) {
    nsCSSShadowItem* shadow = shadows->ShadowAt(j - 1);
    // Need WR support for clip out.
    if (shadow->mRadius <= 0) {
      return false;
    }
  }

  return true;
}

void
nsDisplayBoxShadowOuter::CreateWebRenderCommands(wr::DisplayListBuilder& aBuilder,
                                                 const StackingContextHelper& aSc,
                                                 nsTArray<WebRenderParentCommand>& aParentCommands,
                                                 WebRenderDisplayItemLayer* aLayer)
{
  int32_t appUnitsPerDevPixel = mFrame->PresContext()->AppUnitsPerDevPixel();
  nsPoint offset = ToReferenceFrame();
  nsRect borderRect = mFrame->VisualBorderRectRelativeToSelf() + offset;
  //nsPresContext* presContext = mFrame->PresContext();
  AutoTArray<nsRect,10> rects;
  nsRegion visible = aLayer->GetVisibleRegion().ToAppUnits(appUnitsPerDevPixel);

  ComputeDisjointRectangles(visible, &rects);

  bool hasBorderRadius;
  bool nativeTheme = nsCSSRendering::HasBoxShadowNativeTheme(mFrame,
                                                             hasBorderRadius);

  // Don't need the full size of the shadow rect like we do in
  // nsCSSRendering since WR takes care of calculations for blur
  // and spread radius.
  nsRect frameRect = nsCSSRendering::GetShadowRect(borderRect,
                                                    nativeTheme,
                                                    mFrame);

  RectCornerRadii borderRadii;
  if (hasBorderRadius) {
    hasBorderRadius = nsCSSRendering::GetBorderRadii(frameRect,
                                                     borderRect,
                                                     mFrame,
                                                     borderRadii);
    MOZ_ASSERT(borderRadii.AreRadiiSame());
  }

  // Everything here is in app units, change to device units.
  for (uint32_t i = 0; i < rects.Length(); ++i) {
    LayoutDeviceRect clipRect = LayoutDeviceRect::FromAppUnits(
        rects[i], appUnitsPerDevPixel);
    nsCSSShadowArray* shadows = mFrame->StyleEffects()->mBoxShadow;
    MOZ_ASSERT(shadows);

    for (uint32_t j = shadows->Length(); j  > 0; j--) {
      nsCSSShadowItem* shadow = shadows->ShadowAt(j - 1);
      float blurRadius = float(shadow->mRadius) / float(appUnitsPerDevPixel);
      gfx::Color shadowColor = nsCSSRendering::GetShadowColor(shadow,
                                                              mFrame,
                                                              mOpacity);

      // We don't move the shadow rect here since WR does it for us
      // Now translate everything to device pixels.
      nsRect shadowRect = frameRect;
      Point shadowOffset;
      shadowOffset.x = (shadow->mXOffset / appUnitsPerDevPixel);
      shadowOffset.y = (shadow->mYOffset / appUnitsPerDevPixel);

      LayoutDeviceRect deviceBox = LayoutDeviceRect::FromAppUnits(
          shadowRect, appUnitsPerDevPixel);
      WrRect deviceBoxRect = aSc.ToRelativeWrRectRounded(deviceBox);
      WrRect deviceClipRect = aSc.ToRelativeWrRect(clipRect);

      // TODO: support non-uniform border radius.
      float borderRadius = hasBorderRadius ? borderRadii.TopLeft().width
                                           : 0.0;
      float spreadRadius = float(shadow->mSpread) / float(appUnitsPerDevPixel);

      if (blurRadius <= 0) {
        MOZ_ASSERT(false, "WR needs clip out first");
        // TODO: See nsContextBoxBlur::BlurRectangle. Just need to fill
        // a rect here with the proper clip in/out, but WR doesn't support
        // clip out yet
        if (hasBorderRadius) {
          LayerSize borderRadiusSize(borderRadius, borderRadius);
          WrComplexClipRegion roundedRect =
                                  wr::ToWrComplexClipRegion(deviceBoxRect,
                                                            borderRadiusSize);
          nsTArray<WrComplexClipRegion> clips;
          clips.AppendElement(roundedRect);
          aBuilder.PushRect(deviceBoxRect,
                            aBuilder.BuildClipRegion(deviceClipRect,
                                                     clips),
                            wr::ToWrColor(shadowColor));
        } else {
          aBuilder.PushRect(deviceBoxRect,
                            aBuilder.BuildClipRegion(deviceClipRect),
                            wr::ToWrColor(shadowColor));
        }
      } else {
        aBuilder.PushBoxShadow(deviceBoxRect,
                              aBuilder.BuildClipRegion(deviceClipRect),
                              deviceBoxRect,
                              wr::ToWrPoint(shadowOffset),
                              wr::ToWrColor(shadowColor),
                              blurRadius,
                              spreadRadius,
                              borderRadius,
                              WrBoxShadowClipMode::Outset);
      }
    }
  }
}

void
nsDisplayBoxShadowOuter::ComputeInvalidationRegion(nsDisplayListBuilder* aBuilder,
                                                   const nsDisplayItemGeometry* aGeometry,
                                                   nsRegion* aInvalidRegion)
{
  const nsDisplayBoxShadowOuterGeometry* geometry =
    static_cast<const nsDisplayBoxShadowOuterGeometry*>(aGeometry);
  bool snap;
  if (!geometry->mBounds.IsEqualInterior(GetBounds(aBuilder, &snap)) ||
      !geometry->mBorderRect.IsEqualInterior(GetBorderRect()) ||
      mOpacity != geometry->mOpacity) {
    nsRegion oldShadow, newShadow;
    nscoord dontCare[8];
    bool hasBorderRadius = mFrame->GetBorderRadii(dontCare);
    if (hasBorderRadius) {
      // If we have rounded corners then we need to invalidate the frame area
      // too since we paint into it.
      oldShadow = geometry->mBounds;
      newShadow = GetBounds(aBuilder, &snap);
    } else {
      oldShadow.Sub(geometry->mBounds, geometry->mBorderRect);
      newShadow.Sub(GetBounds(aBuilder, &snap), GetBorderRect());
    }
    aInvalidRegion->Or(oldShadow, newShadow);
  }
}


void
nsDisplayBoxShadowInner::Paint(nsDisplayListBuilder* aBuilder,
                               nsRenderingContext* aCtx) {
  nsPoint offset = ToReferenceFrame();
  nsRect borderRect = nsRect(offset, mFrame->GetSize());
  nsPresContext* presContext = mFrame->PresContext();
  AutoTArray<nsRect,10> rects;
  ComputeDisjointRectangles(mVisibleRegion, &rects);

  PROFILER_LABEL("nsDisplayBoxShadowInner", "Paint",
    js::ProfileEntry::Category::GRAPHICS);

  DrawTarget* drawTarget = aCtx->GetDrawTarget();
  gfxContext* gfx = aCtx->ThebesContext();
  int32_t appUnitsPerDevPixel = mFrame->PresContext()->AppUnitsPerDevPixel();

  for (uint32_t i = 0; i < rects.Length(); ++i) {
    gfx->Save();
    gfx->Clip(NSRectToSnappedRect(rects[i], appUnitsPerDevPixel, *drawTarget));
    nsCSSRendering::PaintBoxShadowInner(presContext, *aCtx, mFrame, borderRect);
    gfx->Restore();
  }
}

bool
nsDisplayBoxShadowInner::CanCreateWebRenderCommands(nsDisplayListBuilder* aBuilder,
                                                    nsIFrame* aFrame,
                                                    nsPoint aReferenceOffset)
{
  nsRect borderRect = nsRect(aReferenceOffset, aFrame->GetSize());
  RectCornerRadii innerRadii;
  bool hasBorderRadius =
      nsCSSRendering::GetShadowInnerRadii(aFrame, borderRect, innerRadii);
  if (hasBorderRadius) {
    return false;
  }

  nsCSSShadowArray *shadows = aFrame->StyleEffects()->mBoxShadow;
  if (!shadows) {
    // Means we don't have to paint anything
    return true;
  }

  for (uint32_t i = shadows->Length(); i > 0; --i) {
    nsCSSShadowItem *shadowItem = shadows->ShadowAt(i - 1);
    if (!shadowItem->mInset) {
      continue;
    }

    if (shadowItem->mXOffset <= 0 || shadowItem->mYOffset <= 0) {
      // Need to wait for WR to support clip out.
      return false;
    }
  }

  return true;
}

LayerState
nsDisplayBoxShadowInner::GetLayerState(nsDisplayListBuilder* aBuilder,
                                       LayerManager* aManager,
                                       const ContainerLayerParameters& aParameters)
{
  if (ShouldUseAdvancedLayer(aManager, gfxPrefs::LayersAllowInsetBoxShadow) &&
      CanCreateWebRenderCommands(aBuilder, mFrame, ToReferenceFrame())) {
    return LAYER_ACTIVE;
  }

  return LAYER_NONE;
}

already_AddRefed<Layer>
nsDisplayBoxShadowInner::BuildLayer(nsDisplayListBuilder* aBuilder,
                                    LayerManager* aManager,
                                    const ContainerLayerParameters& aContainerParameters)
{
  return BuildDisplayItemLayer(aBuilder, aManager, aContainerParameters);
}

/* static */ void
nsDisplayBoxShadowInner::CreateInsetBoxShadowWebRenderCommands(mozilla::wr::DisplayListBuilder& aBuilder,
                                                               const StackingContextHelper& aSc,
                                                               WebRenderDisplayItemLayer* aLayer,
                                                               nsIFrame* aFrame,
                                                               const nsRect aBorderRect)
{
  if (!nsCSSRendering::ShouldPaintBoxShadowInner(aFrame)) {
    return;
  }

  int32_t appUnitsPerDevPixel = aFrame->PresContext()->AppUnitsPerDevPixel();

  AutoTArray<nsRect,10> rects;
  nsRegion visible = aLayer->GetVisibleRegion().ToAppUnits(appUnitsPerDevPixel);
  ComputeDisjointRectangles(visible, &rects);

  nsCSSShadowArray* shadows = aFrame->StyleEffects()->mBoxShadow;

  for (uint32_t i = 0; i < rects.Length(); ++i) {
    LayoutDeviceRect clipRect = LayoutDeviceRect::FromAppUnits(
        rects[i], appUnitsPerDevPixel);

    for (uint32_t i = shadows->Length(); i > 0; --i) {
      nsCSSShadowItem* shadowItem = shadows->ShadowAt(i - 1);
      if (!shadowItem->mInset) {
        continue;
      }

      nsRect shadowRect =
        nsCSSRendering::GetBoxShadowInnerPaddingRect(aFrame, aBorderRect);
      RectCornerRadii innerRadii;
      nsCSSRendering::GetShadowInnerRadii(aFrame, aBorderRect, innerRadii);

      // Now translate everything to device pixels.
      Rect deviceBoxRect = LayoutDeviceRect::FromAppUnits(
          shadowRect, appUnitsPerDevPixel).ToUnknownRect();
      WrRect deviceClipRect = aSc.ToRelativeWrRect(clipRect);
      Color shadowColor = nsCSSRendering::GetShadowColor(shadowItem, aFrame, 1.0);

      Point shadowOffset;
      shadowOffset.x = (shadowItem->mXOffset / appUnitsPerDevPixel);
      shadowOffset.y = (shadowItem->mYOffset / appUnitsPerDevPixel);

      float blurRadius = float(shadowItem->mRadius) / float(appUnitsPerDevPixel);
      // TODO: WR doesn't support non-uniform border radii
      float borderRadius = innerRadii.TopLeft().width;
      // NOTE: Any spread radius > 0 will render nothing. WR Bug.
      float spreadRadius = float(shadowItem->mSpread) / float(appUnitsPerDevPixel);

      aBuilder.PushBoxShadow(wr::ToWrRect(deviceBoxRect),
                             aBuilder.BuildClipRegion(deviceClipRect),
                             wr::ToWrRect(deviceBoxRect),
                             wr::ToWrPoint(shadowOffset),
                             wr::ToWrColor(shadowColor),
                             blurRadius,
                             spreadRadius,
                             borderRadius,
                             WrBoxShadowClipMode::Inset
                             );
    }
  }
}

void
nsDisplayBoxShadowInner::CreateWebRenderCommands(mozilla::wr::DisplayListBuilder& aBuilder,
                                                 const StackingContextHelper& aSc,
                                                 nsTArray<WebRenderParentCommand>& aCommands,
                                                 WebRenderDisplayItemLayer* aLayer)
{
  nsPoint offset = ToReferenceFrame();
  nsRect borderRect = nsRect(offset, mFrame->GetSize());

  nsDisplayBoxShadowInner::CreateInsetBoxShadowWebRenderCommands(aBuilder, aSc, aLayer, mFrame, borderRect);
}

bool
nsDisplayBoxShadowInner::ComputeVisibility(nsDisplayListBuilder* aBuilder,
                                           nsRegion* aVisibleRegion) {
  if (!nsDisplayItem::ComputeVisibility(aBuilder, aVisibleRegion)) {
    return false;
  }

  // Store the actual visible region
  mVisibleRegion.And(*aVisibleRegion, mVisibleRect);
  return true;
}

nsDisplayWrapList::nsDisplayWrapList(nsDisplayListBuilder* aBuilder,
                                     nsIFrame* aFrame, nsDisplayList* aList)
  : nsDisplayWrapList(aBuilder, aFrame, aList,
                      aBuilder->CurrentActiveScrolledRoot())
{}

nsDisplayWrapList::nsDisplayWrapList(nsDisplayListBuilder* aBuilder,
                                     nsIFrame* aFrame, nsDisplayList* aList,
                                     const ActiveScrolledRoot* aActiveScrolledRoot)
  : nsDisplayItem(aBuilder, aFrame, aActiveScrolledRoot)
  , mOverrideZIndex(0)
  , mHasZIndexOverride(false)
{
  MOZ_COUNT_CTOR(nsDisplayWrapList);

  mBaseVisibleRect = mVisibleRect;

  mList.AppendToTop(aList);
  UpdateBounds(aBuilder);

  if (!aFrame || !aFrame->IsTransformed()) {
    return;
  }

  // If we're a transformed frame, then we need to find out if we're inside
  // the nsDisplayTransform or outside of it. Frames inside the transform
  // need mReferenceFrame == mFrame, outside needs the next ancestor
  // reference frame.
  // If we're inside the transform, then the nsDisplayItem constructor
  // will have done the right thing.
  // If we're outside the transform, then we should have only one child
  // (since nsDisplayTransform wraps all actual content), and that child
  // will have the correct reference frame set (since nsDisplayTransform
  // handles this explictly).
  nsDisplayItem *i = mList.GetBottom();
  if (i && (!i->GetAbove() || i->GetType() == TYPE_TRANSFORM) &&
      i->Frame() == mFrame) {
    mReferenceFrame = i->ReferenceFrame();
    mToReferenceFrame = i->ToReferenceFrame();
  }
  mVisibleRect = aBuilder->GetDirtyRect() +
      aBuilder->GetCurrentFrameOffsetToReferenceFrame();
}

nsDisplayWrapList::nsDisplayWrapList(nsDisplayListBuilder* aBuilder,
                                     nsIFrame* aFrame, nsDisplayItem* aItem)
  : nsDisplayItem(aBuilder, aFrame)
  , mOverrideZIndex(0)
  , mHasZIndexOverride(false)
{
  MOZ_COUNT_CTOR(nsDisplayWrapList);

  mBaseVisibleRect = mVisibleRect;

  mList.AppendToTop(aItem);
  UpdateBounds(aBuilder);

  if (!aFrame || !aFrame->IsTransformed()) {
    return;
  }

  // See the previous nsDisplayWrapList constructor
  if (aItem->Frame() == aFrame) {
    mReferenceFrame = aItem->ReferenceFrame();
    mToReferenceFrame = aItem->ToReferenceFrame();
  }
  mVisibleRect = aBuilder->GetDirtyRect() +
      aBuilder->GetCurrentFrameOffsetToReferenceFrame();
}

nsDisplayWrapList::~nsDisplayWrapList() {
  mList.DeleteAll();

  MOZ_COUNT_DTOR(nsDisplayWrapList);
}

void
nsDisplayWrapList::HitTest(nsDisplayListBuilder* aBuilder, const nsRect& aRect,
                           HitTestState* aState, nsTArray<nsIFrame*> *aOutFrames) {
  mList.HitTest(aBuilder, aRect, aState, aOutFrames);
}

nsRect
nsDisplayWrapList::GetBounds(nsDisplayListBuilder* aBuilder, bool* aSnap) {
  *aSnap = false;
  return mBounds;
}

bool
nsDisplayWrapList::ComputeVisibility(nsDisplayListBuilder* aBuilder,
                                     nsRegion* aVisibleRegion) {
  // Convert the passed in visible region to our appunits.
  nsRegion visibleRegion;
  // mVisibleRect has been clipped to GetClippedBounds
  visibleRegion.And(*aVisibleRegion, mVisibleRect);
  nsRegion originalVisibleRegion = visibleRegion;

  bool retval =
    mList.ComputeVisibilityForSublist(aBuilder, &visibleRegion, mVisibleRect);

  nsRegion removed;
  // removed = originalVisibleRegion - visibleRegion
  removed.Sub(originalVisibleRegion, visibleRegion);
  // aVisibleRegion = aVisibleRegion - removed (modulo any simplifications
  // SubtractFromVisibleRegion does)
  aBuilder->SubtractFromVisibleRegion(aVisibleRegion, removed);

  return retval;
}

nsRegion
nsDisplayWrapList::GetOpaqueRegion(nsDisplayListBuilder* aBuilder,
                                   bool* aSnap) {
  *aSnap = false;
  nsRegion result;
  if (mList.IsOpaque()) {
    // Everything within GetBounds that's visible is opaque.
    result = GetBounds(aBuilder, aSnap);
  }
  return result;
}

Maybe<nscolor>
nsDisplayWrapList::IsUniform(nsDisplayListBuilder* aBuilder) {
  // We could try to do something but let's conservatively just return Nothing.
  return Nothing();
}

void nsDisplayWrapList::Paint(nsDisplayListBuilder* aBuilder,
                              nsRenderingContext* aCtx) {
  NS_ERROR("nsDisplayWrapList should have been flattened away for painting");
}

/**
 * Returns true if all descendant display items can be placed in the same
 * PaintedLayer --- GetLayerState returns LAYER_INACTIVE or LAYER_NONE,
 * and they all have the expected animated geometry root.
 */
static LayerState
RequiredLayerStateForChildren(nsDisplayListBuilder* aBuilder,
                              LayerManager* aManager,
                              const ContainerLayerParameters& aParameters,
                              const nsDisplayList& aList,
                              AnimatedGeometryRoot* aExpectedAnimatedGeometryRootForChildren)
{
  LayerState result = LAYER_INACTIVE;
  for (nsDisplayItem* i = aList.GetBottom(); i; i = i->GetAbove()) {
    if (result == LAYER_INACTIVE &&
        i->GetAnimatedGeometryRoot() != aExpectedAnimatedGeometryRootForChildren) {
      result = LAYER_ACTIVE;
    }

    LayerState state = i->GetLayerState(aBuilder, aManager, aParameters);
    if (state == LAYER_ACTIVE && i->GetType() == nsDisplayItem::TYPE_BLEND_MODE) {
      // nsDisplayBlendMode always returns LAYER_ACTIVE to ensure that the
      // blending operation happens in the intermediate surface of its parent
      // display item (usually an nsDisplayBlendContainer). But this does not
      // mean that it needs all its ancestor display items to become active.
      // So we ignore its layer state and look at its children instead.
      state = RequiredLayerStateForChildren(aBuilder, aManager, aParameters,
        *i->GetSameCoordinateSystemChildren(), i->GetAnimatedGeometryRoot());
    }
    if ((state == LAYER_ACTIVE || state == LAYER_ACTIVE_FORCE) &&
        state > result) {
      result = state;
    }
    if (state == LAYER_ACTIVE_EMPTY && state > result) {
      result = LAYER_ACTIVE_FORCE;
    }
    if (state == LAYER_NONE) {
      nsDisplayList* list = i->GetSameCoordinateSystemChildren();
      if (list) {
        LayerState childState =
          RequiredLayerStateForChildren(aBuilder, aManager, aParameters, *list,
              aExpectedAnimatedGeometryRootForChildren);
        if (childState > result) {
          result = childState;
        }
      }
    }
  }
  return result;
}

nsRect nsDisplayWrapList::GetComponentAlphaBounds(nsDisplayListBuilder* aBuilder)
{
  nsRect bounds;
  for (nsDisplayItem* i = mList.GetBottom(); i; i = i->GetAbove()) {
    bounds.UnionRect(bounds, i->GetComponentAlphaBounds(aBuilder));
  }
  return bounds;
}

void
nsDisplayWrapList::SetVisibleRect(const nsRect& aRect)
{
  mVisibleRect = aRect;
}

void
nsDisplayWrapList::SetReferenceFrame(const nsIFrame* aFrame)
{
  mReferenceFrame = aFrame;
  mToReferenceFrame = mFrame->GetOffsetToCrossDoc(mReferenceFrame);
}

static nsresult
WrapDisplayList(nsDisplayListBuilder* aBuilder, nsIFrame* aFrame,
                nsDisplayList* aList, nsDisplayWrapper* aWrapper) {
  if (!aList->GetTop())
    return NS_OK;
  nsDisplayItem* item = aWrapper->WrapList(aBuilder, aFrame, aList);
  if (!item)
    return NS_ERROR_OUT_OF_MEMORY;
  // aList was emptied
  aList->AppendToTop(item);
  return NS_OK;
}

static nsresult
WrapEachDisplayItem(nsDisplayListBuilder* aBuilder,
                    nsDisplayList* aList, nsDisplayWrapper* aWrapper) {
  nsDisplayList newList;
  nsDisplayItem* item;
  while ((item = aList->RemoveBottom())) {
    item = aWrapper->WrapItem(aBuilder, item);
    if (!item)
      return NS_ERROR_OUT_OF_MEMORY;
    newList.AppendToTop(item);
  }
  // aList was emptied
  aList->AppendToTop(&newList);
  return NS_OK;
}

nsresult nsDisplayWrapper::WrapLists(nsDisplayListBuilder* aBuilder,
    nsIFrame* aFrame, const nsDisplayListSet& aIn, const nsDisplayListSet& aOut)
{
  nsresult rv = WrapListsInPlace(aBuilder, aFrame, aIn);
  NS_ENSURE_SUCCESS(rv, rv);

  if (&aOut == &aIn)
    return NS_OK;
  aOut.BorderBackground()->AppendToTop(aIn.BorderBackground());
  aOut.BlockBorderBackgrounds()->AppendToTop(aIn.BlockBorderBackgrounds());
  aOut.Floats()->AppendToTop(aIn.Floats());
  aOut.Content()->AppendToTop(aIn.Content());
  aOut.PositionedDescendants()->AppendToTop(aIn.PositionedDescendants());
  aOut.Outlines()->AppendToTop(aIn.Outlines());
  return NS_OK;
}

nsresult nsDisplayWrapper::WrapListsInPlace(nsDisplayListBuilder* aBuilder,
    nsIFrame* aFrame, const nsDisplayListSet& aLists)
{
  nsresult rv;
  if (WrapBorderBackground()) {
    // Our border-backgrounds are in-flow
    rv = WrapDisplayList(aBuilder, aFrame, aLists.BorderBackground(), this);
    NS_ENSURE_SUCCESS(rv, rv);
  }
  // Our block border-backgrounds are in-flow
  rv = WrapDisplayList(aBuilder, aFrame, aLists.BlockBorderBackgrounds(), this);
  NS_ENSURE_SUCCESS(rv, rv);
  // The floats are not in flow
  rv = WrapEachDisplayItem(aBuilder, aLists.Floats(), this);
  NS_ENSURE_SUCCESS(rv, rv);
  // Our child content is in flow
  rv = WrapDisplayList(aBuilder, aFrame, aLists.Content(), this);
  NS_ENSURE_SUCCESS(rv, rv);
  // The positioned descendants may not be in-flow
  rv = WrapEachDisplayItem(aBuilder, aLists.PositionedDescendants(), this);
  NS_ENSURE_SUCCESS(rv, rv);
  // The outlines may not be in-flow
  return WrapEachDisplayItem(aBuilder, aLists.Outlines(), this);
}

nsDisplayOpacity::nsDisplayOpacity(nsDisplayListBuilder* aBuilder,
                                   nsIFrame* aFrame, nsDisplayList* aList,
                                   const ActiveScrolledRoot* aActiveScrolledRoot,
                                   bool aForEventsAndPluginsOnly)
    : nsDisplayWrapList(aBuilder, aFrame, aList, aActiveScrolledRoot)
    , mOpacity(aFrame->StyleEffects()->mOpacity)
    , mForEventsAndPluginsOnly(aForEventsAndPluginsOnly)
{
  MOZ_COUNT_CTOR(nsDisplayOpacity);
}

#ifdef NS_BUILD_REFCNT_LOGGING
nsDisplayOpacity::~nsDisplayOpacity() {
  MOZ_COUNT_DTOR(nsDisplayOpacity);
}
#endif

nsRegion nsDisplayOpacity::GetOpaqueRegion(nsDisplayListBuilder* aBuilder,
                                           bool* aSnap) {
  *aSnap = false;
  // The only time where mOpacity == 1.0 should be when we have will-change.
  // We could report this as opaque then but when the will-change value starts
  // animating the element would become non opaque and could cause repaints.
  return nsRegion();
}

// nsDisplayOpacity uses layers for rendering
already_AddRefed<Layer>
nsDisplayOpacity::BuildLayer(nsDisplayListBuilder* aBuilder,
                             LayerManager* aManager,
                             const ContainerLayerParameters& aContainerParameters) {
  ContainerLayerParameters params = aContainerParameters;
  params.mForEventsAndPluginsOnly = mForEventsAndPluginsOnly;
  RefPtr<Layer> container = aManager->GetLayerBuilder()->
    BuildContainerLayerFor(aBuilder, aManager, mFrame, this, &mList,
                           params, nullptr,
                           FrameLayerBuilder::CONTAINER_ALLOW_PULL_BACKGROUND_COLOR);
  if (!container)
    return nullptr;

  container->SetOpacity(mOpacity);
  nsDisplayListBuilder::AddAnimationsAndTransitionsToLayer(container, aBuilder,
                                                           this, mFrame,
                                                           eCSSProperty_opacity);
  return container.forget();
}

/**
 * This doesn't take into account layer scaling --- the layer may be
 * rendered at a higher (or lower) resolution, affecting the retained layer
 * size --- but this should be good enough.
 */
static bool
IsItemTooSmallForActiveLayer(nsIFrame* aFrame)
{
  nsIntRect visibleDevPixels = aFrame->GetVisualOverflowRectRelativeToSelf().ToOutsidePixels(
          aFrame->PresContext()->AppUnitsPerDevPixel());
  return visibleDevPixels.Size() <
    nsIntSize(gfxPrefs::LayoutMinActiveLayerSize(),
              gfxPrefs::LayoutMinActiveLayerSize());
}

/* static */ bool
nsDisplayOpacity::NeedsActiveLayer(nsDisplayListBuilder* aBuilder, nsIFrame* aFrame)
{
  if (EffectCompositor::HasAnimationsForCompositor(aFrame,
                                                   eCSSProperty_opacity) ||
      (ActiveLayerTracker::IsStyleAnimated(aBuilder, aFrame,
                                           eCSSProperty_opacity) &&
       !IsItemTooSmallForActiveLayer(aFrame))) {
    return true;
  }
  return false;
}

void
nsDisplayOpacity::ApplyOpacity(nsDisplayListBuilder* aBuilder,
                             float aOpacity,
                             const DisplayItemClipChain* aClip)
{
  NS_ASSERTION(CanApplyOpacity(), "ApplyOpacity should be allowed");
  mOpacity = mOpacity * aOpacity;
  IntersectClip(aBuilder, aClip);
}

bool
nsDisplayOpacity::CanApplyOpacity() const
{
  return true;
}

bool
nsDisplayOpacity::ShouldFlattenAway(nsDisplayListBuilder* aBuilder)
{
  if (NeedsActiveLayer(aBuilder, mFrame) || mOpacity == 0.0) {
    // If our opacity is zero then we'll discard all descendant display items
    // except for layer event regions, so there's no point in doing this
    // optimization (and if we do do it, then invalidations of those descendants
    // might trigger repainting).
    return false;
  }

  nsDisplayItem* child = mList.GetBottom();
  // Only try folding our opacity down if we have at most three children
  // that don't overlap and can all apply the opacity to themselves.
  if (!child) {
    return false;
  }
  struct {
    nsDisplayItem* item;
    nsRect bounds;
  } children[3];
  bool snap;
  uint32_t numChildren = 0;
  for (; numChildren < ArrayLength(children) && child; numChildren++, child = child->GetAbove()) {
    if (child->GetType() == nsDisplayItem::TYPE_LAYER_EVENT_REGIONS) {
      numChildren--;
      continue;
    }
    if (!child->CanApplyOpacity()) {
      return false;
    }
    children[numChildren].item = child;
    children[numChildren].bounds = child->GetBounds(aBuilder, &snap);
  }
  if (child) {
    // we have a fourth (or more) child
    return false;
  }

  for (uint32_t i = 0; i < numChildren; i++) {
    for (uint32_t j = i+1; j < numChildren; j++) {
      if (children[i].bounds.Intersects(children[j].bounds)) {
        return false;
      }
    }
  }

  // When intersecting the children's clip, only intersect with the clip for
  // our ASR and not with the whole clip chain, because the rest of the clip
  // chain is usually already set on the children. In fact, opacity items
  // usually never have their own clip because during display item creation
  // time we propagated the clip to our contents, so maybe we should just
  // remove the clip parameter from ApplyOpacity completely.
  DisplayItemClipChain clip = { GetClip(), mActiveScrolledRoot, nullptr };

  for (uint32_t i = 0; i < numChildren; i++) {
    children[i].item->ApplyOpacity(aBuilder, mOpacity, mClip ? &clip : nullptr);
  }
  return true;
}

nsDisplayItem::LayerState
nsDisplayOpacity::GetLayerState(nsDisplayListBuilder* aBuilder,
                                LayerManager* aManager,
                                const ContainerLayerParameters& aParameters) {
  // If we only created this item so that we'd get correct nsDisplayEventRegions for child
  // frames, then force us to inactive to avoid unnecessary layerization changes for content
  // that won't ever be painted.
  if (mForEventsAndPluginsOnly) {
    MOZ_ASSERT(mOpacity == 0);
    return LAYER_INACTIVE;
  }

  if (NeedsActiveLayer(aBuilder, mFrame)) {
    // Returns LAYER_ACTIVE_FORCE to avoid flatterning the layer for async
    // animations.
    return LAYER_ACTIVE_FORCE;
  }

  return RequiredLayerStateForChildren(aBuilder, aManager, aParameters, mList, GetAnimatedGeometryRoot());
}

bool
nsDisplayOpacity::ComputeVisibility(nsDisplayListBuilder* aBuilder,
                                    nsRegion* aVisibleRegion) {
  // Our children are translucent so we should not allow them to subtract
  // area from aVisibleRegion. We do need to find out what is visible under
  // our children in the temporary compositing buffer, because if our children
  // paint our entire bounds opaquely then we don't need an alpha channel in
  // the temporary compositing buffer.
  nsRect bounds = GetClippedBounds(aBuilder);
  nsRegion visibleUnderChildren;
  visibleUnderChildren.And(*aVisibleRegion, bounds);
  return
    nsDisplayWrapList::ComputeVisibility(aBuilder, &visibleUnderChildren);
}

bool nsDisplayOpacity::TryMerge(nsDisplayItem* aItem) {
  if (aItem->GetType() != TYPE_OPACITY)
    return false;
  // items for the same content element should be merged into a single
  // compositing group
  // aItem->GetUnderlyingFrame() returns non-null because it's nsDisplayOpacity
  if (aItem->Frame()->GetContent() != mFrame->GetContent())
    return false;
  if (aItem->GetClipChain() != GetClipChain())
    return false;
  MergeFromTrackingMergedFrames(static_cast<nsDisplayOpacity*>(aItem));
  return true;
}

void
nsDisplayOpacity::WriteDebugInfo(std::stringstream& aStream)
{
  aStream << " (opacity " << mOpacity << ")";
}

nsDisplayBlendMode::nsDisplayBlendMode(nsDisplayListBuilder* aBuilder,
                                             nsIFrame* aFrame, nsDisplayList* aList,
                                             uint8_t aBlendMode,
                                             const ActiveScrolledRoot* aActiveScrolledRoot,
                                             uint32_t aIndex)
  : nsDisplayWrapList(aBuilder, aFrame, aList, aActiveScrolledRoot)
  , mBlendMode(aBlendMode)
  , mIndex(aIndex)
{
  MOZ_COUNT_CTOR(nsDisplayBlendMode);
}

#ifdef NS_BUILD_REFCNT_LOGGING
nsDisplayBlendMode::~nsDisplayBlendMode() {
  MOZ_COUNT_DTOR(nsDisplayBlendMode);
}
#endif

nsRegion nsDisplayBlendMode::GetOpaqueRegion(nsDisplayListBuilder* aBuilder,
                                                bool* aSnap) {
  *aSnap = false;
  // We are never considered opaque
  return nsRegion();
}

LayerState
nsDisplayBlendMode::GetLayerState(nsDisplayListBuilder* aBuilder,
                                     LayerManager* aManager,
                                     const ContainerLayerParameters& aParameters)
{
  return LAYER_ACTIVE;
}

// nsDisplayBlendMode uses layers for rendering
already_AddRefed<Layer>
nsDisplayBlendMode::BuildLayer(nsDisplayListBuilder* aBuilder,
                                  LayerManager* aManager,
                                  const ContainerLayerParameters& aContainerParameters) {
  ContainerLayerParameters newContainerParameters = aContainerParameters;
  newContainerParameters.mDisableSubpixelAntialiasingInDescendants = true;

  RefPtr<Layer> container = aManager->GetLayerBuilder()->
  BuildContainerLayerFor(aBuilder, aManager, mFrame, this, &mList,
                         newContainerParameters, nullptr);
  if (!container) {
    return nullptr;
  }

  container->SetMixBlendMode(nsCSSRendering::GetGFXBlendMode(mBlendMode));

  return container.forget();
}

bool nsDisplayBlendMode::ComputeVisibility(nsDisplayListBuilder* aBuilder,
                                              nsRegion* aVisibleRegion) {
  // Our children are need their backdrop so we should not allow them to subtract
  // area from aVisibleRegion. We do need to find out what is visible under
  // our children in the temporary compositing buffer, because if our children
  // paint our entire bounds opaquely then we don't need an alpha channel in
  // the temporary compositing buffer.
  nsRect bounds = GetClippedBounds(aBuilder);
  nsRegion visibleUnderChildren;
  visibleUnderChildren.And(*aVisibleRegion, bounds);
  return nsDisplayWrapList::ComputeVisibility(aBuilder, &visibleUnderChildren);
}

bool nsDisplayBlendMode::TryMerge(nsDisplayItem* aItem) {
  if (aItem->GetType() != TYPE_BLEND_MODE)
    return false;
  nsDisplayBlendMode* item = static_cast<nsDisplayBlendMode*>(aItem);
  // items for the same content element should be merged into a single
  // compositing group
  if (item->Frame()->GetContent() != mFrame->GetContent())
    return false;
  if (item->mIndex != 0 || mIndex != 0)
    return false; // don't merge background-blend-mode items
  if (item->GetClipChain() != GetClipChain())
    return false;
  MergeFromTrackingMergedFrames(item);
  return true;
}

/* static */ nsDisplayBlendContainer*
nsDisplayBlendContainer::CreateForMixBlendMode(nsDisplayListBuilder* aBuilder,
                                               nsIFrame* aFrame, nsDisplayList* aList,
                                               const ActiveScrolledRoot* aActiveScrolledRoot)
{
  return new (aBuilder) nsDisplayBlendContainer(aBuilder, aFrame, aList, aActiveScrolledRoot, false);
}

/* static */ nsDisplayBlendContainer*
nsDisplayBlendContainer::CreateForBackgroundBlendMode(nsDisplayListBuilder* aBuilder,
                                                      nsIFrame* aFrame, nsDisplayList* aList,
                                                      const ActiveScrolledRoot* aActiveScrolledRoot)
{
  return new (aBuilder) nsDisplayBlendContainer(aBuilder, aFrame, aList, aActiveScrolledRoot, true);
}

nsDisplayBlendContainer::nsDisplayBlendContainer(nsDisplayListBuilder* aBuilder,
                                                 nsIFrame* aFrame, nsDisplayList* aList,
                                                 const ActiveScrolledRoot* aActiveScrolledRoot,
                                                 bool aIsForBackground)
    : nsDisplayWrapList(aBuilder, aFrame, aList, aActiveScrolledRoot)
    , mIsForBackground(aIsForBackground)
{
  MOZ_COUNT_CTOR(nsDisplayBlendContainer);
}

#ifdef NS_BUILD_REFCNT_LOGGING
nsDisplayBlendContainer::~nsDisplayBlendContainer() {
  MOZ_COUNT_DTOR(nsDisplayBlendContainer);
}
#endif

// nsDisplayBlendContainer uses layers for rendering
already_AddRefed<Layer>
nsDisplayBlendContainer::BuildLayer(nsDisplayListBuilder* aBuilder,
                                    LayerManager* aManager,
                                    const ContainerLayerParameters& aContainerParameters) {
  // turn off anti-aliasing in the parent stacking context because it changes
  // how the group is initialized.
  ContainerLayerParameters newContainerParameters = aContainerParameters;
  newContainerParameters.mDisableSubpixelAntialiasingInDescendants = true;

  RefPtr<Layer> container = aManager->GetLayerBuilder()->
  BuildContainerLayerFor(aBuilder, aManager, mFrame, this, &mList,
                         newContainerParameters, nullptr);
  if (!container) {
    return nullptr;
  }

  container->SetForceIsolatedGroup(true);
  return container.forget();
}

LayerState
nsDisplayBlendContainer::GetLayerState(nsDisplayListBuilder* aBuilder,
                                       LayerManager* aManager,
                                       const ContainerLayerParameters& aParameters)
{
  return RequiredLayerStateForChildren(aBuilder, aManager, aParameters, mList, GetAnimatedGeometryRoot());
}

bool nsDisplayBlendContainer::TryMerge(nsDisplayItem* aItem) {
  if (aItem->GetType() != TYPE_BLEND_CONTAINER)
    return false;
  // items for the same content element should be merged into a single
  // compositing group
  // aItem->GetUnderlyingFrame() returns non-null because it's nsDisplayOpacity
  if (aItem->Frame()->GetContent() != mFrame->GetContent())
    return false;
  if (aItem->GetClipChain() != GetClipChain())
    return false;
  MergeFromTrackingMergedFrames(static_cast<nsDisplayBlendContainer*>(aItem));
  return true;
}

nsDisplayOwnLayer::nsDisplayOwnLayer(nsDisplayListBuilder* aBuilder,
                                     nsIFrame* aFrame, nsDisplayList* aList,
                                     const ActiveScrolledRoot* aActiveScrolledRoot,
                                     uint32_t aFlags, ViewID aScrollTarget,
                                     float aScrollbarThumbRatio,
                                     bool aForceActive)
    : nsDisplayWrapList(aBuilder, aFrame, aList, aActiveScrolledRoot)
    , mFlags(aFlags)
    , mScrollTarget(aScrollTarget)
    , mScrollbarThumbRatio(aScrollbarThumbRatio)
    , mForceActive(aForceActive)
{
  MOZ_COUNT_CTOR(nsDisplayOwnLayer);
}

#ifdef NS_BUILD_REFCNT_LOGGING
nsDisplayOwnLayer::~nsDisplayOwnLayer() {
  MOZ_COUNT_DTOR(nsDisplayOwnLayer);
}
#endif

LayerState
nsDisplayOwnLayer::GetLayerState(nsDisplayListBuilder* aBuilder,
                                 LayerManager* aManager,
                                 const ContainerLayerParameters& aParameters)
{
  if (mForceActive) {
    return mozilla::LAYER_ACTIVE_FORCE;
  }

  return RequiredLayerStateForChildren(aBuilder, aManager, aParameters, mList, mAnimatedGeometryRoot);
}

// nsDisplayOpacity uses layers for rendering
already_AddRefed<Layer>
nsDisplayOwnLayer::BuildLayer(nsDisplayListBuilder* aBuilder,
                              LayerManager* aManager,
                              const ContainerLayerParameters& aContainerParameters)
{
  RefPtr<ContainerLayer> layer = aManager->GetLayerBuilder()->
    BuildContainerLayerFor(aBuilder, aManager, mFrame, this, &mList,
                           aContainerParameters, nullptr,
                           FrameLayerBuilder::CONTAINER_ALLOW_PULL_BACKGROUND_COLOR);
  if (mFlags & VERTICAL_SCROLLBAR) {
    layer->SetScrollbarData(mScrollTarget, ScrollDirection::VERTICAL, mScrollbarThumbRatio);
  }
  if (mFlags & HORIZONTAL_SCROLLBAR) {
    layer->SetScrollbarData(mScrollTarget, ScrollDirection::HORIZONTAL, mScrollbarThumbRatio);
  }
  if (mFlags & SCROLLBAR_CONTAINER) {
    layer->SetIsScrollbarContainer(mScrollTarget);
  }

  if (mFlags & GENERATE_SUBDOC_INVALIDATIONS) {
    mFrame->PresContext()->SetNotifySubDocInvalidationData(layer);
  }
  return layer.forget();
}

nsDisplaySubDocument::nsDisplaySubDocument(nsDisplayListBuilder* aBuilder,
                                           nsIFrame* aFrame, nsDisplayList* aList,
                                           uint32_t aFlags)
    : nsDisplayOwnLayer(aBuilder, aFrame, aList, aBuilder->CurrentActiveScrolledRoot(), aFlags)
    , mScrollParentId(aBuilder->GetCurrentScrollParentId())
{
  MOZ_COUNT_CTOR(nsDisplaySubDocument);
  mForceDispatchToContentRegion =
    aBuilder->IsBuildingLayerEventRegions() &&
    nsLayoutUtils::HasDocumentLevelListenersForApzAwareEvents(aFrame->PresContext()->PresShell());
}

#ifdef NS_BUILD_REFCNT_LOGGING
nsDisplaySubDocument::~nsDisplaySubDocument() {
  MOZ_COUNT_DTOR(nsDisplaySubDocument);
}
#endif

already_AddRefed<Layer>
nsDisplaySubDocument::BuildLayer(nsDisplayListBuilder* aBuilder,
                                 LayerManager* aManager,
                                 const ContainerLayerParameters& aContainerParameters) {
  nsPresContext* presContext = mFrame->PresContext();
  nsIFrame* rootScrollFrame = presContext->PresShell()->GetRootScrollFrame();
  ContainerLayerParameters params = aContainerParameters;
  if ((mFlags & GENERATE_SCROLLABLE_LAYER) &&
      rootScrollFrame->GetContent() &&
      nsLayoutUtils::HasCriticalDisplayPort(rootScrollFrame->GetContent())) {
    params.mInLowPrecisionDisplayPort = true;
  }

  RefPtr<Layer> layer = nsDisplayOwnLayer::BuildLayer(aBuilder, aManager, params);
  layer->AsContainerLayer()->SetEventRegionsOverride(mForceDispatchToContentRegion
    ? EventRegionsOverride::ForceDispatchToContent
    : EventRegionsOverride::NoOverride);
  return layer.forget();
}

UniquePtr<ScrollMetadata>
nsDisplaySubDocument::ComputeScrollMetadata(Layer* aLayer,
                                            const ContainerLayerParameters& aContainerParameters)
{
  if (!(mFlags & GENERATE_SCROLLABLE_LAYER)) {
    return UniquePtr<ScrollMetadata>(nullptr);
  }

  nsPresContext* presContext = mFrame->PresContext();
  nsIFrame* rootScrollFrame = presContext->PresShell()->GetRootScrollFrame();
  bool isRootContentDocument = presContext->IsRootContentDocument();
  nsIPresShell* presShell = presContext->PresShell();
  ContainerLayerParameters params(
      aContainerParameters.mXScale * presShell->GetResolution(),
      aContainerParameters.mYScale * presShell->GetResolution(),
      nsIntPoint(), aContainerParameters);
  if ((mFlags & GENERATE_SCROLLABLE_LAYER) &&
      rootScrollFrame->GetContent() &&
      nsLayoutUtils::HasCriticalDisplayPort(rootScrollFrame->GetContent())) {
    params.mInLowPrecisionDisplayPort = true;
  }

  nsRect viewport = mFrame->GetRect() -
                    mFrame->GetPosition() +
                    mFrame->GetOffsetToCrossDoc(ReferenceFrame());

  return MakeUnique<ScrollMetadata>(
    nsLayoutUtils::ComputeScrollMetadata(
      mFrame, rootScrollFrame, rootScrollFrame->GetContent(), ReferenceFrame(),
      aLayer, mScrollParentId, viewport, Nothing(),
      isRootContentDocument, params));
}

static bool
UseDisplayPortForViewport(nsDisplayListBuilder* aBuilder, nsIFrame* aFrame)
{
  return aBuilder->IsPaintingToWindow() &&
      nsLayoutUtils::ViewportHasDisplayPort(aFrame->PresContext());
}

nsRect
nsDisplaySubDocument::GetBounds(nsDisplayListBuilder* aBuilder, bool* aSnap)
{
  bool usingDisplayPort = UseDisplayPortForViewport(aBuilder, mFrame);

  if ((mFlags & GENERATE_SCROLLABLE_LAYER) && usingDisplayPort) {
    *aSnap = false;
    return mFrame->GetRect() + aBuilder->ToReferenceFrame(mFrame);
  }

  return nsDisplayOwnLayer::GetBounds(aBuilder, aSnap);
}

bool
nsDisplaySubDocument::ComputeVisibility(nsDisplayListBuilder* aBuilder,
                                        nsRegion* aVisibleRegion)
{
  bool usingDisplayPort = UseDisplayPortForViewport(aBuilder, mFrame);

  if (!(mFlags & GENERATE_SCROLLABLE_LAYER) || !usingDisplayPort) {
    return nsDisplayWrapList::ComputeVisibility(aBuilder, aVisibleRegion);
  }

  nsRect displayport;
  nsIFrame* rootScrollFrame = mFrame->PresContext()->PresShell()->GetRootScrollFrame();
  MOZ_ASSERT(rootScrollFrame);
  Unused << nsLayoutUtils::GetDisplayPort(rootScrollFrame->GetContent(), &displayport,
    RelativeTo::ScrollFrame);

  nsRegion childVisibleRegion;
  // The visible region for the children may be much bigger than the hole we
  // are viewing the children from, so that the compositor process has enough
  // content to asynchronously pan while content is being refreshed.
  childVisibleRegion = displayport + mFrame->GetOffsetToCrossDoc(ReferenceFrame());

  nsRect boundedRect =
    childVisibleRegion.GetBounds().Intersect(
      mList.GetClippedBoundsWithRespectToASR(aBuilder, mActiveScrolledRoot));
  bool visible = mList.ComputeVisibilityForSublist(
    aBuilder, &childVisibleRegion, boundedRect);

  // If APZ is enabled then don't allow this computation to influence
  // aVisibleRegion, on the assumption that the layer can be asynchronously
  // scrolled so we'll definitely need all the content under it.
  if (!nsLayoutUtils::UsesAsyncScrolling(mFrame)) {
    bool snap;
    nsRect bounds = GetBounds(aBuilder, &snap);
    nsRegion removed;
    removed.Sub(bounds, childVisibleRegion);

    aBuilder->SubtractFromVisibleRegion(aVisibleRegion, removed);
  }

  return visible;
}

bool
nsDisplaySubDocument::ShouldBuildLayerEvenIfInvisible(nsDisplayListBuilder* aBuilder)
{
  bool usingDisplayPort = UseDisplayPortForViewport(aBuilder, mFrame);

  if ((mFlags & GENERATE_SCROLLABLE_LAYER) && usingDisplayPort) {
    return true;
  }

  return nsDisplayOwnLayer::ShouldBuildLayerEvenIfInvisible(aBuilder);
}

nsRegion
nsDisplaySubDocument::GetOpaqueRegion(nsDisplayListBuilder* aBuilder, bool* aSnap)
{
  bool usingDisplayPort = UseDisplayPortForViewport(aBuilder, mFrame);

  if ((mFlags & GENERATE_SCROLLABLE_LAYER) && usingDisplayPort) {
    *aSnap = false;
    return nsRegion();
  }

  return nsDisplayOwnLayer::GetOpaqueRegion(aBuilder, aSnap);
}

nsDisplayResolution::nsDisplayResolution(nsDisplayListBuilder* aBuilder,
                                         nsIFrame* aFrame, nsDisplayList* aList,
                                         uint32_t aFlags)
    : nsDisplaySubDocument(aBuilder, aFrame, aList, aFlags) {
  MOZ_COUNT_CTOR(nsDisplayResolution);
}

#ifdef NS_BUILD_REFCNT_LOGGING
nsDisplayResolution::~nsDisplayResolution() {
  MOZ_COUNT_DTOR(nsDisplayResolution);
}
#endif

void
nsDisplayResolution::HitTest(nsDisplayListBuilder* aBuilder,
                             const nsRect& aRect,
                             HitTestState* aState,
                             nsTArray<nsIFrame*> *aOutFrames)
{
  nsIPresShell* presShell = mFrame->PresContext()->PresShell();
  nsRect rect = aRect.RemoveResolution(presShell->ScaleToResolution() ? presShell->GetResolution () : 1.0f);
  mList.HitTest(aBuilder, rect, aState, aOutFrames);
}

already_AddRefed<Layer>
nsDisplayResolution::BuildLayer(nsDisplayListBuilder* aBuilder,
                                LayerManager* aManager,
                                const ContainerLayerParameters& aContainerParameters) {
  nsIPresShell* presShell = mFrame->PresContext()->PresShell();
  ContainerLayerParameters containerParameters(
    presShell->GetResolution(), presShell->GetResolution(), nsIntPoint(),
    aContainerParameters);

  RefPtr<Layer> layer = nsDisplaySubDocument::BuildLayer(
    aBuilder, aManager, containerParameters);
  layer->SetPostScale(1.0f / presShell->GetResolution(),
                      1.0f / presShell->GetResolution());
  layer->AsContainerLayer()->SetScaleToResolution(
      presShell->ScaleToResolution(), presShell->GetResolution());
  return layer.forget();
}

nsDisplayFixedPosition::nsDisplayFixedPosition(nsDisplayListBuilder* aBuilder,
                                               nsIFrame* aFrame,
                                               nsDisplayList* aList,
                                               const ActiveScrolledRoot* aActiveScrolledRoot)
  : nsDisplayOwnLayer(aBuilder, aFrame, aList, aActiveScrolledRoot)
  , mIndex(0)
  , mIsFixedBackground(false)
{
  MOZ_COUNT_CTOR(nsDisplayFixedPosition);
  Init(aBuilder);
}

nsDisplayFixedPosition::nsDisplayFixedPosition(nsDisplayListBuilder* aBuilder,
                                               nsIFrame* aFrame,
                                               nsDisplayList* aList,
                                               uint32_t aIndex)
  : nsDisplayOwnLayer(aBuilder, aFrame, aList, aBuilder->CurrentActiveScrolledRoot())
  , mIndex(aIndex)
  , mIsFixedBackground(true)
{
  MOZ_COUNT_CTOR(nsDisplayFixedPosition);
  Init(aBuilder);
}

void
nsDisplayFixedPosition::Init(nsDisplayListBuilder* aBuilder)
{
  mAnimatedGeometryRootForScrollMetadata = mAnimatedGeometryRoot;
  if (ShouldFixToViewport(aBuilder)) {
    mAnimatedGeometryRoot = aBuilder->FindAnimatedGeometryRootFor(this);
  }
}

/* static */ nsDisplayFixedPosition*
nsDisplayFixedPosition::CreateForFixedBackground(nsDisplayListBuilder* aBuilder,
                                                 nsIFrame* aFrame,
                                                 nsDisplayBackgroundImage* aImage,
                                                 uint32_t aIndex)
{
  nsDisplayList temp;
  temp.AppendToTop(aImage);

  return new (aBuilder) nsDisplayFixedPosition(aBuilder, aFrame, &temp, aIndex + 1);
}


#ifdef NS_BUILD_REFCNT_LOGGING
nsDisplayFixedPosition::~nsDisplayFixedPosition() {
  MOZ_COUNT_DTOR(nsDisplayFixedPosition);
}
#endif

already_AddRefed<Layer>
nsDisplayFixedPosition::BuildLayer(nsDisplayListBuilder* aBuilder,
                                   LayerManager* aManager,
                                   const ContainerLayerParameters& aContainerParameters) {
  RefPtr<Layer> layer =
    nsDisplayOwnLayer::BuildLayer(aBuilder, aManager, aContainerParameters);

  layer->SetIsFixedPosition(true);

  nsPresContext* presContext = mFrame->PresContext();
  nsIFrame* fixedFrame = mIsFixedBackground ? presContext->PresShell()->GetRootFrame() : mFrame;

  const nsIFrame* viewportFrame = fixedFrame->GetParent();
  // anchorRect will be in the container's coordinate system (aLayer's parent layer).
  // This is the same as the display items' reference frame.
  nsRect anchorRect;
  if (viewportFrame) {
    // Fixed position frames are reflowed into the scroll-port size if one has
    // been set.
    if (presContext->PresShell()->IsScrollPositionClampingScrollPortSizeSet()) {
      anchorRect.SizeTo(presContext->PresShell()->GetScrollPositionClampingScrollPortSize());
    } else {
      anchorRect.SizeTo(viewportFrame->GetSize());
    }
  } else {
    // A display item directly attached to the viewport.
    // For background-attachment:fixed items, the anchor point is always the
    // top-left of the viewport currently.
    viewportFrame = fixedFrame;
  }
  // The anchorRect top-left is always the viewport top-left.
  anchorRect.MoveTo(viewportFrame->GetOffsetToCrossDoc(ReferenceFrame()));

  nsLayoutUtils::SetFixedPositionLayerData(layer,
      viewportFrame, anchorRect, fixedFrame, presContext, aContainerParameters);

  return layer.forget();
}

bool nsDisplayFixedPosition::TryMerge(nsDisplayItem* aItem) {
  if (aItem->GetType() != TYPE_FIXED_POSITION)
    return false;
  // Items with the same fixed position frame can be merged.
  nsDisplayFixedPosition* other = static_cast<nsDisplayFixedPosition*>(aItem);
  if (other->mFrame != mFrame)
    return false;
  if (aItem->GetClipChain() != GetClipChain())
    return false;
  MergeFromTrackingMergedFrames(other);
  return true;
}

TableType
GetTableTypeFromFrame(nsIFrame* aFrame)
{
  if (aFrame->IsTableFrame()) {
    return TableType::TABLE;
  }

  if (aFrame->IsTableColFrame()) {
    return TableType::TABLE_COL;
  }

  if (aFrame->IsTableColGroupFrame()) {
    return TableType::TABLE_COL_GROUP;
  }

  if (aFrame->IsTableRowFrame()) {
    return TableType::TABLE_ROW;
  }

  if (aFrame->IsTableRowGroupFrame()) {
    return TableType::TABLE_ROW_GROUP;
  }

  if (aFrame->IsTableCellFrame()) {
    return TableType::TABLE_CELL;
  }

  MOZ_ASSERT_UNREACHABLE("Invalid frame.");
  return TableType::TABLE;
}

nsDisplayTableFixedPosition::nsDisplayTableFixedPosition(nsDisplayListBuilder* aBuilder,
                                                         nsIFrame* aFrame,
                                                         nsDisplayList* aList,
                                                         uint32_t aIndex,
                                                         nsIFrame* aAncestorFrame)
  : nsDisplayFixedPosition(aBuilder, aFrame, aList, aIndex)
  , mTableType(GetTableTypeFromFrame(aAncestorFrame))
{
}

/* static */ nsDisplayTableFixedPosition*
nsDisplayTableFixedPosition::CreateForFixedBackground(nsDisplayListBuilder* aBuilder,
                                                      nsIFrame* aFrame,
                                                      nsDisplayBackgroundImage* aImage,
                                                      uint32_t aIndex,
                                                      nsIFrame* aAncestorFrame)
{
  nsDisplayList temp;
  temp.AppendToTop(aImage);

  return new (aBuilder) nsDisplayTableFixedPosition(aBuilder, aFrame, &temp, aIndex + 1, aAncestorFrame);
}

nsDisplayStickyPosition::nsDisplayStickyPosition(nsDisplayListBuilder* aBuilder,
                                                 nsIFrame* aFrame,
                                                 nsDisplayList* aList,
                                                 const ActiveScrolledRoot* aActiveScrolledRoot)
  : nsDisplayOwnLayer(aBuilder, aFrame, aList, aActiveScrolledRoot)
{
  MOZ_COUNT_CTOR(nsDisplayStickyPosition);
  mClip = nullptr;
}

void
nsDisplayStickyPosition::SetClipChain(const DisplayItemClipChain* aClipChain)
{
  mClipChain = aClipChain;
  MOZ_ASSERT(!mClip, "There should never be a clip on this item because no clip moves with it.");
}

#ifdef NS_BUILD_REFCNT_LOGGING
nsDisplayStickyPosition::~nsDisplayStickyPosition() {
  MOZ_COUNT_DTOR(nsDisplayStickyPosition);
}
#endif

already_AddRefed<Layer>
nsDisplayStickyPosition::BuildLayer(nsDisplayListBuilder* aBuilder,
                                    LayerManager* aManager,
                                    const ContainerLayerParameters& aContainerParameters) {
  RefPtr<Layer> layer =
    nsDisplayOwnLayer::BuildLayer(aBuilder, aManager, aContainerParameters);

  StickyScrollContainer* stickyScrollContainer = StickyScrollContainer::
    GetStickyScrollContainerForFrame(mFrame);
  if (!stickyScrollContainer) {
    return layer.forget();
  }

  nsIFrame* scrollFrame = do_QueryFrame(stickyScrollContainer->ScrollFrame());
  nsPresContext* presContext = scrollFrame->PresContext();

  // Sticky position frames whose scroll frame is the root scroll frame are
  // reflowed into the scroll-port size if one has been set.
  nsSize scrollFrameSize = scrollFrame->GetSize();
  if (scrollFrame == presContext->PresShell()->GetRootScrollFrame() &&
      presContext->PresShell()->IsScrollPositionClampingScrollPortSizeSet()) {
    scrollFrameSize = presContext->PresShell()->
      GetScrollPositionClampingScrollPortSize();
  }

  nsLayoutUtils::SetFixedPositionLayerData(layer, scrollFrame,
    nsRect(scrollFrame->GetOffsetToCrossDoc(ReferenceFrame()), scrollFrameSize),
    mFrame, presContext, aContainerParameters);

  ViewID scrollId = nsLayoutUtils::FindOrCreateIDFor(
    stickyScrollContainer->ScrollFrame()->GetScrolledFrame()->GetContent());

  float factor = presContext->AppUnitsPerDevPixel();
  nsRect outer;
  nsRect inner;
  stickyScrollContainer->GetScrollRanges(mFrame, &outer, &inner);
  LayerRect stickyOuter(NSAppUnitsToFloatPixels(outer.x, factor) *
                          aContainerParameters.mXScale,
                        NSAppUnitsToFloatPixels(outer.y, factor) *
                          aContainerParameters.mYScale,
                        NSAppUnitsToFloatPixels(outer.width, factor) *
                          aContainerParameters.mXScale,
                        NSAppUnitsToFloatPixels(outer.height, factor) *
                          aContainerParameters.mYScale);
  LayerRect stickyInner(NSAppUnitsToFloatPixels(inner.x, factor) *
                          aContainerParameters.mXScale,
                        NSAppUnitsToFloatPixels(inner.y, factor) *
                          aContainerParameters.mYScale,
                        NSAppUnitsToFloatPixels(inner.width, factor) *
                          aContainerParameters.mXScale,
                        NSAppUnitsToFloatPixels(inner.height, factor) *
                          aContainerParameters.mYScale);
  layer->SetStickyPositionData(scrollId, stickyOuter, stickyInner);

  return layer.forget();
}

bool nsDisplayStickyPosition::TryMerge(nsDisplayItem* aItem) {
  if (aItem->GetType() != TYPE_STICKY_POSITION)
    return false;
  // Items with the same fixed position frame can be merged.
  nsDisplayStickyPosition* other = static_cast<nsDisplayStickyPosition*>(aItem);
  if (other->mFrame != mFrame)
    return false;
  if (aItem->GetClipChain() != GetClipChain())
    return false;
  MergeFromTrackingMergedFrames(other);
  return true;
}

nsDisplayScrollInfoLayer::nsDisplayScrollInfoLayer(
  nsDisplayListBuilder* aBuilder,
  nsIFrame* aScrolledFrame,
  nsIFrame* aScrollFrame)
  : nsDisplayWrapList(aBuilder, aScrollFrame)
  , mScrollFrame(aScrollFrame)
  , mScrolledFrame(aScrolledFrame)
  , mScrollParentId(aBuilder->GetCurrentScrollParentId())
{
#ifdef NS_BUILD_REFCNT_LOGGING
  MOZ_COUNT_CTOR(nsDisplayScrollInfoLayer);
#endif
}

#ifdef NS_BUILD_REFCNT_LOGGING
nsDisplayScrollInfoLayer::~nsDisplayScrollInfoLayer()
{
  MOZ_COUNT_DTOR(nsDisplayScrollInfoLayer);
}
#endif

already_AddRefed<Layer>
nsDisplayScrollInfoLayer::BuildLayer(nsDisplayListBuilder* aBuilder,
                                     LayerManager* aManager,
                                     const ContainerLayerParameters& aContainerParameters)
{
  // In general for APZ with event-regions we no longer have a need for
  // scrollinfo layers. However, in some cases, there might be content that
  // cannot be layerized, and so needs to scroll synchronously. To handle those
  // cases, we still want to generate scrollinfo layers.

  ContainerLayerParameters params = aContainerParameters;
  if (mScrolledFrame->GetContent() &&
      nsLayoutUtils::HasCriticalDisplayPort(mScrolledFrame->GetContent())) {
    params.mInLowPrecisionDisplayPort = true;
  }

  return aManager->GetLayerBuilder()->
    BuildContainerLayerFor(aBuilder, aManager, mFrame, this, &mList,
                           params, nullptr,
                           FrameLayerBuilder::CONTAINER_ALLOW_PULL_BACKGROUND_COLOR);
}

LayerState
nsDisplayScrollInfoLayer::GetLayerState(nsDisplayListBuilder* aBuilder,
                                    LayerManager* aManager,
                                    const ContainerLayerParameters& aParameters)
{
  return LAYER_ACTIVE_EMPTY;
}

UniquePtr<ScrollMetadata>
nsDisplayScrollInfoLayer::ComputeScrollMetadata(Layer* aLayer,
                                                const ContainerLayerParameters& aContainerParameters)
{
  ContainerLayerParameters params = aContainerParameters;
  if (mScrolledFrame->GetContent() &&
      nsLayoutUtils::HasCriticalDisplayPort(mScrolledFrame->GetContent())) {
    params.mInLowPrecisionDisplayPort = true;
  }

  nsRect viewport = mScrollFrame->GetRect() -
                    mScrollFrame->GetPosition() +
                    mScrollFrame->GetOffsetToCrossDoc(ReferenceFrame());

  ScrollMetadata metadata = nsLayoutUtils::ComputeScrollMetadata(
      mScrolledFrame, mScrollFrame, mScrollFrame->GetContent(),
      ReferenceFrame(), aLayer,
      mScrollParentId, viewport, Nothing(), false, params);
  metadata.GetMetrics().SetIsScrollInfoLayer(true);

  return UniquePtr<ScrollMetadata>(new ScrollMetadata(metadata));
}



void
nsDisplayScrollInfoLayer::WriteDebugInfo(std::stringstream& aStream)
{
  aStream << " (scrollframe " << mScrollFrame
          << " scrolledFrame " << mScrolledFrame << ")";
}

nsDisplayZoom::nsDisplayZoom(nsDisplayListBuilder* aBuilder,
                             nsIFrame* aFrame, nsDisplayList* aList,
                             int32_t aAPD, int32_t aParentAPD,
                             uint32_t aFlags)
    : nsDisplaySubDocument(aBuilder, aFrame, aList, aFlags)
    , mAPD(aAPD), mParentAPD(aParentAPD) {
  MOZ_COUNT_CTOR(nsDisplayZoom);
}

#ifdef NS_BUILD_REFCNT_LOGGING
nsDisplayZoom::~nsDisplayZoom() {
  MOZ_COUNT_DTOR(nsDisplayZoom);
}
#endif

nsRect nsDisplayZoom::GetBounds(nsDisplayListBuilder* aBuilder, bool* aSnap)
{
  nsRect bounds = nsDisplaySubDocument::GetBounds(aBuilder, aSnap);
  *aSnap = false;
  return bounds.ScaleToOtherAppUnitsRoundOut(mAPD, mParentAPD);
}

void nsDisplayZoom::HitTest(nsDisplayListBuilder *aBuilder,
                            const nsRect& aRect,
                            HitTestState *aState,
                            nsTArray<nsIFrame*> *aOutFrames)
{
  nsRect rect;
  // A 1x1 rect indicates we are just hit testing a point, so pass down a 1x1
  // rect as well instead of possibly rounding the width or height to zero.
  if (aRect.width == 1 && aRect.height == 1) {
    rect.MoveTo(aRect.TopLeft().ScaleToOtherAppUnits(mParentAPD, mAPD));
    rect.width = rect.height = 1;
  } else {
    rect = aRect.ScaleToOtherAppUnitsRoundOut(mParentAPD, mAPD);
  }
  mList.HitTest(aBuilder, rect, aState, aOutFrames);
}

bool nsDisplayZoom::ComputeVisibility(nsDisplayListBuilder *aBuilder,
                                      nsRegion *aVisibleRegion)
{
  // Convert the passed in visible region to our appunits.
  nsRegion visibleRegion;
  // mVisibleRect has been clipped to GetClippedBounds
  visibleRegion.And(*aVisibleRegion, mVisibleRect);
  visibleRegion = visibleRegion.ScaleToOtherAppUnitsRoundOut(mParentAPD, mAPD);
  nsRegion originalVisibleRegion = visibleRegion;

  nsRect transformedVisibleRect =
    mVisibleRect.ScaleToOtherAppUnitsRoundOut(mParentAPD, mAPD);
  bool retval;
  // If we are to generate a scrollable layer we call
  // nsDisplaySubDocument::ComputeVisibility to make the necessary adjustments
  // for ComputeVisibility, it does all it's calculations in the child APD.
  bool usingDisplayPort = UseDisplayPortForViewport(aBuilder, mFrame);
  if (!(mFlags & GENERATE_SCROLLABLE_LAYER) || !usingDisplayPort) {
    retval =
      mList.ComputeVisibilityForSublist(aBuilder, &visibleRegion,
                                        transformedVisibleRect);
  } else {
    retval =
      nsDisplaySubDocument::ComputeVisibility(aBuilder, &visibleRegion);
  }

  nsRegion removed;
  // removed = originalVisibleRegion - visibleRegion
  removed.Sub(originalVisibleRegion, visibleRegion);
  // Convert removed region to parent appunits.
  removed = removed.ScaleToOtherAppUnitsRoundIn(mAPD, mParentAPD);
  // aVisibleRegion = aVisibleRegion - removed (modulo any simplifications
  // SubtractFromVisibleRegion does)
  aBuilder->SubtractFromVisibleRegion(aVisibleRegion, removed);

  return retval;
}

///////////////////////////////////////////////////
// nsDisplayTransform Implementation
//

// Write #define UNIFIED_CONTINUATIONS here and in
// TransformReferenceBox::Initialize to have the transform property try
// to transform content with continuations as one unified block instead of
// several smaller ones.  This is currently disabled because it doesn't work
// correctly, since when the frames are initially being reflowed, their
// continuations all compute their bounding rects independently of each other
// and consequently get the wrong value.  Write #define DEBUG_HIT here to have
// the nsDisplayTransform class dump out a bunch of information about hit
// detection.
#undef  UNIFIED_CONTINUATIONS
#undef  DEBUG_HIT

nsDisplayTransform::nsDisplayTransform(nsDisplayListBuilder* aBuilder,
                                       nsIFrame *aFrame, nsDisplayList *aList,
                                       const nsRect& aChildrenVisibleRect,
                                       ComputeTransformFunction aTransformGetter,
                                       uint32_t aIndex)
  : nsDisplayItem(aBuilder, aFrame)
  , mStoredList(aBuilder, aFrame, aList)
  , mTransformGetter(aTransformGetter)
  , mAnimatedGeometryRootForChildren(mAnimatedGeometryRoot)
  , mAnimatedGeometryRootForScrollMetadata(mAnimatedGeometryRoot)
  , mChildrenVisibleRect(aChildrenVisibleRect)
  , mIndex(aIndex)
  , mNoExtendContext(false)
  , mIsTransformSeparator(false)
  , mTransformPreserves3DInited(false)
  , mAllowAsyncAnimation(false)
{
  MOZ_COUNT_CTOR(nsDisplayTransform);
  MOZ_ASSERT(aFrame, "Must have a frame!");
  Init(aBuilder);
}

void
nsDisplayTransform::SetReferenceFrameToAncestor(nsDisplayListBuilder* aBuilder)
{
  if (mFrame == aBuilder->RootReferenceFrame()) {
    return;
  }
  nsIFrame *outerFrame = nsLayoutUtils::GetCrossDocParentFrame(mFrame);
  mReferenceFrame =
    aBuilder->FindReferenceFrameFor(outerFrame);
  mToReferenceFrame = mFrame->GetOffsetToCrossDoc(mReferenceFrame);
  if (nsLayoutUtils::IsFixedPosFrameInDisplayPort(mFrame)) {
    // This is an odd special case. If we are both IsFixedPosFrameInDisplayPort
    // and transformed that we are our own AGR parent.
    // We want our frame to be our AGR because FrameLayerBuilder uses our AGR to
    // determine if we are inside a fixed pos subtree. If we use the outer AGR
    // from outside the fixed pos subtree FLB can't tell that we are fixed pos.
    mAnimatedGeometryRoot = mAnimatedGeometryRootForChildren;
  } else if (mFrame->StyleDisplay()->mPosition == NS_STYLE_POSITION_STICKY &&
             IsStickyFrameActive(aBuilder, mFrame, nullptr)) {
    // Similar to the IsFixedPosFrameInDisplayPort case we are our own AGR.
    // We are inside the sticky position, so our AGR is the sticky positioned
    // frame, which is our AGR, not the parent AGR.
    mAnimatedGeometryRoot = mAnimatedGeometryRootForChildren;
  } else if (mAnimatedGeometryRoot->mParentAGR) {
    mAnimatedGeometryRootForScrollMetadata = mAnimatedGeometryRoot->mParentAGR;
    if (!MayBeAnimated(aBuilder)) {
      // If we're an animated transform then we want the same AGR as our children
      // so that FrameLayerBuilder knows that this layer moves with the transform
      // and won't compute occlusions. If we're not animated then use our parent
      // AGR so that inactive transform layers can go in the same PaintedLayer as
      // surrounding content.
      mAnimatedGeometryRoot = mAnimatedGeometryRoot->mParentAGR;
    }
  }
  mVisibleRect = aBuilder->GetDirtyRect() + mToReferenceFrame;
}

void
nsDisplayTransform::Init(nsDisplayListBuilder* aBuilder)
{
  mHasBounds = false;
  mStoredList.SetClipChain(nullptr);
  mStoredList.SetVisibleRect(mChildrenVisibleRect);
}

nsDisplayTransform::nsDisplayTransform(nsDisplayListBuilder* aBuilder,
                                       nsIFrame *aFrame, nsDisplayList *aList,
                                       const nsRect& aChildrenVisibleRect,
                                       uint32_t aIndex,
                                       bool aAllowAsyncAnimation)
  : nsDisplayItem(aBuilder, aFrame)
  , mStoredList(aBuilder, aFrame, aList)
  , mTransformGetter(nullptr)
  , mAnimatedGeometryRootForChildren(mAnimatedGeometryRoot)
  , mAnimatedGeometryRootForScrollMetadata(mAnimatedGeometryRoot)
  , mChildrenVisibleRect(aChildrenVisibleRect)
  , mIndex(aIndex)
  , mNoExtendContext(false)
  , mIsTransformSeparator(false)
  , mTransformPreserves3DInited(false)
  , mAllowAsyncAnimation(aAllowAsyncAnimation)
{
  MOZ_COUNT_CTOR(nsDisplayTransform);
  MOZ_ASSERT(aFrame, "Must have a frame!");
  SetReferenceFrameToAncestor(aBuilder);
  Init(aBuilder);
  UpdateBoundsFor3D(aBuilder);
}

nsDisplayTransform::nsDisplayTransform(nsDisplayListBuilder* aBuilder,
                                       nsIFrame *aFrame, nsDisplayItem *aItem,
                                       const nsRect& aChildrenVisibleRect,
                                       uint32_t aIndex)
  : nsDisplayItem(aBuilder, aFrame)
  , mStoredList(aBuilder, aFrame, aItem)
  , mTransformGetter(nullptr)
  , mAnimatedGeometryRootForChildren(mAnimatedGeometryRoot)
  , mAnimatedGeometryRootForScrollMetadata(mAnimatedGeometryRoot)
  , mChildrenVisibleRect(aChildrenVisibleRect)
  , mIndex(aIndex)
  , mNoExtendContext(false)
  , mIsTransformSeparator(false)
  , mTransformPreserves3DInited(false)
  , mAllowAsyncAnimation(false)
{
  MOZ_COUNT_CTOR(nsDisplayTransform);
  MOZ_ASSERT(aFrame, "Must have a frame!");
  SetReferenceFrameToAncestor(aBuilder);
  Init(aBuilder);
}

nsDisplayTransform::nsDisplayTransform(nsDisplayListBuilder* aBuilder,
                                       nsIFrame *aFrame, nsDisplayList *aList,
                                       const nsRect& aChildrenVisibleRect,
                                       const Matrix4x4& aTransform,
                                       uint32_t aIndex)
  : nsDisplayItem(aBuilder, aFrame)
  , mStoredList(aBuilder, aFrame, aList)
  , mTransform(aTransform)
  , mTransformGetter(nullptr)
  , mAnimatedGeometryRootForChildren(mAnimatedGeometryRoot)
  , mAnimatedGeometryRootForScrollMetadata(mAnimatedGeometryRoot)
  , mChildrenVisibleRect(aChildrenVisibleRect)
  , mIndex(aIndex)
  , mNoExtendContext(false)
  , mIsTransformSeparator(true)
  , mTransformPreserves3DInited(false)
  , mAllowAsyncAnimation(false)
{
  MOZ_COUNT_CTOR(nsDisplayTransform);
  MOZ_ASSERT(aFrame, "Must have a frame!");
  Init(aBuilder);
  UpdateBoundsFor3D(aBuilder);
}

/* Returns the delta specified by the transform-origin property.
 * This is a positive delta, meaning that it indicates the direction to move
 * to get from (0, 0) of the frame to the transform origin.  This function is
 * called off the main thread.
 */
/* static */ Point3D
nsDisplayTransform::GetDeltaToTransformOrigin(const nsIFrame* aFrame,
                                              float aAppUnitsPerPixel,
                                              const nsRect* aBoundsOverride)
{
  NS_PRECONDITION(aFrame, "Can't get delta for a null frame!");
  NS_PRECONDITION(aFrame->IsTransformed() ||
                  aFrame->BackfaceIsHidden() ||
                  aFrame->Combines3DTransformWithAncestors(),
                  "Shouldn't get a delta for an untransformed frame!");

  if (!aFrame->IsTransformed()) {
    return Point3D();
  }

  /* For both of the coordinates, if the value of transform is a
   * percentage, it's relative to the size of the frame.  Otherwise, if it's
   * a distance, it's already computed for us!
   */
  const nsStyleDisplay* display = aFrame->StyleDisplay();
  // We don't use aBoundsOverride for SVG since we need to account for
  // refBox.X/Y(). This happens to work because ReflowSVG sets the frame's
  // mRect before calling FinishAndStoreOverflow so we don't need the override.
  TransformReferenceBox refBox;
  if (aBoundsOverride &&
      !(aFrame->GetStateBits() & NS_FRAME_SVG_LAYOUT)) {
    refBox.Init(aBoundsOverride->Size());
  } else {
    refBox.Init(aFrame);
  }

  /* Allows us to access dimension getters by index. */
  float transformOrigin[2];
  TransformReferenceBox::DimensionGetter dimensionGetter[] =
    { &TransformReferenceBox::Width, &TransformReferenceBox::Height };
  TransformReferenceBox::DimensionGetter offsetGetter[] =
    { &TransformReferenceBox::X, &TransformReferenceBox::Y };

  for (uint8_t index = 0; index < 2; ++index) {
    /* If the transform-origin specifies a percentage, take the percentage
     * of the size of the box.
     */
    const nsStyleCoord& originValue  = display->mTransformOrigin[index];
    if (originValue.GetUnit() == eStyleUnit_Calc) {
      const nsStyleCoord::Calc *calc = originValue.GetCalcValue();
      transformOrigin[index] =
        NSAppUnitsToFloatPixels((refBox.*dimensionGetter[index])(), aAppUnitsPerPixel) *
          calc->mPercent +
        NSAppUnitsToFloatPixels(calc->mLength, aAppUnitsPerPixel);
    } else if (originValue.GetUnit() == eStyleUnit_Percent) {
      transformOrigin[index] =
        NSAppUnitsToFloatPixels((refBox.*dimensionGetter[index])(), aAppUnitsPerPixel) *
        originValue.GetPercentValue();
    } else {
      MOZ_ASSERT(originValue.GetUnit() == eStyleUnit_Coord,
                 "unexpected unit");
      transformOrigin[index] =
        NSAppUnitsToFloatPixels(originValue.GetCoordValue(),
                                aAppUnitsPerPixel);
    }

    if (aFrame->GetStateBits() & NS_FRAME_SVG_LAYOUT) {
      // SVG frames (unlike other frames) have a reference box that can be (and
      // typically is) offset from the TopLeft() of the frame. We need to
      // account for that here.
      transformOrigin[index] +=
        NSAppUnitsToFloatPixels((refBox.*offsetGetter[index])(), aAppUnitsPerPixel);
    }
  }

  return Point3D(transformOrigin[0], transformOrigin[1],
                 NSAppUnitsToFloatPixels(display->mTransformOrigin[2].GetCoordValue(),
                                         aAppUnitsPerPixel));
}

/* static */ bool
nsDisplayTransform::ComputePerspectiveMatrix(const nsIFrame* aFrame,
                                             float aAppUnitsPerPixel,
                                             Matrix4x4& aOutMatrix)
{
  NS_PRECONDITION(aFrame, "Can't get delta for a null frame!");
  NS_PRECONDITION(aFrame->IsTransformed() ||
                  aFrame->BackfaceIsHidden() ||
                  aFrame->Combines3DTransformWithAncestors(),
                  "Shouldn't get a delta for an untransformed frame!");
  NS_PRECONDITION(aOutMatrix.IsIdentity(), "Must have a blank output matrix");

  if (!aFrame->IsTransformed()) {
    return false;
  }

  /* Find our containing block, which is the element that provides the
   * value for perspective we need to use
   */

  //TODO: Is it possible that the cbFrame's bounds haven't been set correctly yet
  // (similar to the aBoundsOverride case for GetResultingTransformMatrix)?
  nsIFrame* cbFrame = aFrame->GetContainingBlock(nsIFrame::SKIP_SCROLLED_FRAME);
  if (!cbFrame) {
    return false;
  }

  /* Grab the values for perspective and perspective-origin (if present) */

  const nsStyleDisplay* cbDisplay = cbFrame->StyleDisplay();
  if (cbDisplay->mChildPerspective.GetUnit() != eStyleUnit_Coord) {
    return false;
  }
  nscoord perspective = cbDisplay->mChildPerspective.GetCoordValue();
  if (perspective < std::numeric_limits<Float>::epsilon()) {
    return true;
  }

  TransformReferenceBox refBox(cbFrame);

  /* Allows us to access named variables by index. */
  Point3D perspectiveOrigin;
  gfx::Float* coords[2] = {&perspectiveOrigin.x, &perspectiveOrigin.y};
  TransformReferenceBox::DimensionGetter dimensionGetter[] =
    { &TransformReferenceBox::Width, &TransformReferenceBox::Height };

  /* For both of the coordinates, if the value of perspective-origin is a
   * percentage, it's relative to the size of the frame.  Otherwise, if it's
   * a distance, it's already computed for us!
   */
  for (uint8_t index = 0; index < 2; ++index) {
    /* If the -transform-origin specifies a percentage, take the percentage
     * of the size of the box.
     */
    const nsStyleCoord &coord = cbDisplay->mPerspectiveOrigin[index];
    if (coord.GetUnit() == eStyleUnit_Calc) {
      const nsStyleCoord::Calc *calc = coord.GetCalcValue();
      *coords[index] =
        NSAppUnitsToFloatPixels((refBox.*dimensionGetter[index])(), aAppUnitsPerPixel) *
          calc->mPercent +
        NSAppUnitsToFloatPixels(calc->mLength, aAppUnitsPerPixel);
    } else if (coord.GetUnit() == eStyleUnit_Percent) {
      *coords[index] =
        NSAppUnitsToFloatPixels((refBox.*dimensionGetter[index])(), aAppUnitsPerPixel) *
        coord.GetPercentValue();
    } else {
      MOZ_ASSERT(coord.GetUnit() == eStyleUnit_Coord, "unexpected unit");
      *coords[index] =
        NSAppUnitsToFloatPixels(coord.GetCoordValue(), aAppUnitsPerPixel);
    }
  }

  /* GetOffsetTo computes the offset required to move from 0,0 in cbFrame to 0,0
   * in aFrame. Although we actually want the inverse of this, it's faster to
   * compute this way.
   */
  nsPoint frameToCbOffset = -aFrame->GetOffsetTo(cbFrame);
  Point3D frameToCbGfxOffset(
            NSAppUnitsToFloatPixels(frameToCbOffset.x, aAppUnitsPerPixel),
            NSAppUnitsToFloatPixels(frameToCbOffset.y, aAppUnitsPerPixel),
            0.0f);

  /* Move the perspective origin to be relative to aFrame, instead of relative
   * to the containing block which is how it was specified in the style system.
   */
  perspectiveOrigin += frameToCbGfxOffset;

  aOutMatrix._34 =
    -1.0 / NSAppUnitsToFloatPixels(perspective, aAppUnitsPerPixel);

  aOutMatrix.ChangeBasis(perspectiveOrigin);
  return true;
}

nsDisplayTransform::FrameTransformProperties::FrameTransformProperties(const nsIFrame* aFrame,
                                                                       float aAppUnitsPerPixel,
                                                                       const nsRect* aBoundsOverride)
  : mFrame(aFrame)
  , mTransformList(aFrame->StyleDisplay()->mSpecifiedTransform)
  , mToTransformOrigin(GetDeltaToTransformOrigin(aFrame, aAppUnitsPerPixel, aBoundsOverride))
{
}

/* Wraps up the transform matrix in a change-of-basis matrix pair that
 * translates from local coordinate space to transform coordinate space, then
 * hands it back.
 */
Matrix4x4
nsDisplayTransform::GetResultingTransformMatrix(const FrameTransformProperties& aProperties,
                                                const nsPoint& aOrigin,
                                                float aAppUnitsPerPixel,
                                                uint32_t aFlags,
                                                const nsRect* aBoundsOverride)
{
  return GetResultingTransformMatrixInternal(aProperties, aOrigin, aAppUnitsPerPixel,
                                             aFlags, aBoundsOverride);
}

Matrix4x4
nsDisplayTransform::GetResultingTransformMatrix(const nsIFrame* aFrame,
                                                const nsPoint& aOrigin,
                                                float aAppUnitsPerPixel,
                                                uint32_t aFlags,
                                                const nsRect* aBoundsOverride)
{
  FrameTransformProperties props(aFrame,
                                 aAppUnitsPerPixel,
                                 aBoundsOverride);

  return GetResultingTransformMatrixInternal(props, aOrigin, aAppUnitsPerPixel,
                                             aFlags, aBoundsOverride);
}

Matrix4x4
nsDisplayTransform::GetResultingTransformMatrixInternal(const FrameTransformProperties& aProperties,
                                                        const nsPoint& aOrigin,
                                                        float aAppUnitsPerPixel,
                                                        uint32_t aFlags,
                                                        const nsRect* aBoundsOverride)
{
  const nsIFrame *frame = aProperties.mFrame;
  NS_ASSERTION(frame || !(aFlags & INCLUDE_PERSPECTIVE), "Must have a frame to compute perspective!");

  // Get the underlying transform matrix:

  // We don't use aBoundsOverride for SVG since we need to account for
  // refBox.X/Y(). This happens to work because ReflowSVG sets the frame's
  // mRect before calling FinishAndStoreOverflow so we don't need the override.
  TransformReferenceBox refBox;
  if (aBoundsOverride &&
      (!frame || !(frame->GetStateBits() & NS_FRAME_SVG_LAYOUT))) {
    refBox.Init(aBoundsOverride->Size());
  } else {
    refBox.Init(frame);
  }

  /* Get the matrix, then change its basis to factor in the origin. */
  RuleNodeCacheConditions dummy;
  bool dummyBool;
  Matrix4x4 result;
  // Call IsSVGTransformed() regardless of the value of
  // disp->mSpecifiedTransform, since we still need any
  // parentsChildrenOnlyTransform.
  Matrix svgTransform, parentsChildrenOnlyTransform;
  bool hasSVGTransforms =
    frame && frame->IsSVGTransformed(&svgTransform,
                                     &parentsChildrenOnlyTransform);
  /* Transformed frames always have a transform, or are preserving 3d (and might still have perspective!) */
  if (aProperties.mTransformList) {
    result = nsStyleTransformMatrix::ReadTransforms(aProperties.mTransformList->mHead,
                                                    frame ? frame->StyleContext() : nullptr,
                                                    frame ? frame->PresContext() : nullptr,
                                                    dummy, refBox, aAppUnitsPerPixel,
                                                    &dummyBool);
  } else if (hasSVGTransforms) {
    // Correct the translation components for zoom:
    float pixelsPerCSSPx = frame->PresContext()->AppUnitsPerCSSPixel() /
                             aAppUnitsPerPixel;
    svgTransform._31 *= pixelsPerCSSPx;
    svgTransform._32 *= pixelsPerCSSPx;
    result = Matrix4x4::From2D(svgTransform);
  }

  // Apply any translation due to 'transform-origin' and/or 'transform-box':
  result.ChangeBasis(aProperties.mToTransformOrigin);

  // See the comment for nsSVGContainerFrame::HasChildrenOnlyTransform for
  // an explanation of what children-only transforms are.
  bool parentHasChildrenOnlyTransform =
    hasSVGTransforms && !parentsChildrenOnlyTransform.IsIdentity();

  if (parentHasChildrenOnlyTransform) {
    float pixelsPerCSSPx =
      frame->PresContext()->AppUnitsPerCSSPixel() / aAppUnitsPerPixel;
    parentsChildrenOnlyTransform._31 *= pixelsPerCSSPx;
    parentsChildrenOnlyTransform._32 *= pixelsPerCSSPx;

    Point3D frameOffset(
      NSAppUnitsToFloatPixels(-frame->GetPosition().x, aAppUnitsPerPixel),
      NSAppUnitsToFloatPixels(-frame->GetPosition().y, aAppUnitsPerPixel),
      0);
    Matrix4x4 parentsChildrenOnlyTransform3D =
      Matrix4x4::From2D(parentsChildrenOnlyTransform).ChangeBasis(frameOffset);

    result *= parentsChildrenOnlyTransform3D;
  }

  Matrix4x4 perspectiveMatrix;
  bool hasPerspective = aFlags & INCLUDE_PERSPECTIVE;
  if (hasPerspective) {
    if (ComputePerspectiveMatrix(frame, aAppUnitsPerPixel, perspectiveMatrix)) {
      result *= perspectiveMatrix;
    }
  }

  if ((aFlags & INCLUDE_PRESERVE3D_ANCESTORS) &&
      frame && frame->Combines3DTransformWithAncestors()) {
    // Include the transform set on our parent
    NS_ASSERTION(frame->GetParent() &&
                 frame->GetParent()->IsTransformed() &&
                 frame->GetParent()->Extend3DContext(),
                 "Preserve3D mismatch!");
    FrameTransformProperties props(frame->GetParent(),
                                   aAppUnitsPerPixel,
                                   nullptr);

    uint32_t flags = aFlags & (INCLUDE_PRESERVE3D_ANCESTORS|INCLUDE_PERSPECTIVE);

    // If this frame isn't transformed (but we exist for backface-visibility),
    // then we're not a reference frame so no offset to origin will be added.
    // Otherwise we need to manually translate into our parent's coordinate
    // space.
    if (frame->IsTransformed()) {
      nsLayoutUtils::PostTranslate(result, frame->GetPosition(), aAppUnitsPerPixel, !hasSVGTransforms);
    }
    Matrix4x4 parent =
      GetResultingTransformMatrixInternal(props,
                                          nsPoint(0, 0),
                                          aAppUnitsPerPixel, flags,
                                          nullptr);
    result = result * parent;
  }

  if (aFlags & OFFSET_BY_ORIGIN) {
    nsLayoutUtils::PostTranslate(result, aOrigin, aAppUnitsPerPixel, !hasSVGTransforms);
  }

  return result;
}

bool
nsDisplayOpacity::CanUseAsyncAnimations(nsDisplayListBuilder* aBuilder)
{
  if (ActiveLayerTracker::IsStyleAnimated(aBuilder, mFrame, eCSSProperty_opacity)) {
    return true;
  }

  EffectCompositor::SetPerformanceWarning(
    mFrame, eCSSProperty_opacity,
    AnimationPerformanceWarning(
      AnimationPerformanceWarning::Type::OpacityFrameInactive));

  return false;
}

bool
nsDisplayTransform::CanUseAsyncAnimations(nsDisplayListBuilder* aBuilder)
{
  return mAllowAsyncAnimation;

}

/* static */ auto
nsDisplayTransform::ShouldPrerenderTransformedContent(nsDisplayListBuilder* aBuilder,
                                                      nsIFrame* aFrame,
                                                      nsRect* aDirtyRect) -> PrerenderDecision
{
  // Elements whose transform has been modified recently, or which
  // have a compositor-animated transform, can be prerendered. An element
  // might have only just had its transform animated in which case
  // the ActiveLayerManager may not have been notified yet.
  if (!ActiveLayerTracker::IsStyleMaybeAnimated(aFrame, eCSSProperty_transform) &&
      !EffectCompositor::HasAnimationsForCompositor(aFrame,
                                                    eCSSProperty_transform)) {
    EffectCompositor::SetPerformanceWarning(
      aFrame, eCSSProperty_transform,
      AnimationPerformanceWarning(
        AnimationPerformanceWarning::Type::TransformFrameInactive));

    return NoPrerender;
  }

  // If the incoming dirty rect already contains the entire overflow area,
  // we are already rendering the entire content.
  nsRect overflow = aFrame->GetVisualOverflowRectRelativeToSelf();
  if (aDirtyRect->Contains(overflow)) {
    return FullPrerender;
  }

  float viewportRatioX = gfxPrefs::AnimationPrerenderViewportRatioLimitX();
  float viewportRatioY = gfxPrefs::AnimationPrerenderViewportRatioLimitY();
  uint32_t absoluteLimitX = gfxPrefs::AnimationPrerenderAbsoluteLimitX();
  uint32_t absoluteLimitY = gfxPrefs::AnimationPrerenderAbsoluteLimitY();
  nsSize refSize = aBuilder->RootReferenceFrame()->GetSize();
  // Only prerender if the transformed frame's size is <= a multiple of the
  // reference frame size (~viewport), and less than an absolute limit.
  // Both the ratio and the absolute limit are configurable.
  nsSize relativeLimit(nscoord(refSize.width * viewportRatioX),
                       nscoord(refSize.height * viewportRatioY));
  nsSize absoluteLimit(aFrame->PresContext()->DevPixelsToAppUnits(absoluteLimitX),
                       aFrame->PresContext()->DevPixelsToAppUnits(absoluteLimitY));
  nsSize maxSize = Min(relativeLimit, absoluteLimit);
  gfxSize scale = nsLayoutUtils::GetTransformToAncestorScale(aFrame);
  nsSize frameSize = nsSize(overflow.Size().width * scale.width,
                            overflow.Size().height * scale.height);
  if (frameSize <= maxSize) {
    *aDirtyRect = overflow;
    return FullPrerender;
  } else if (gfxPrefs::PartiallyPrerenderAnimatedContent()) {
    *aDirtyRect = nsLayoutUtils::ComputePartialPrerenderArea(*aDirtyRect, overflow, maxSize);
    return PartialPrerender;
  }

  EffectCompositor::SetPerformanceWarning(
    aFrame, eCSSProperty_transform,
    AnimationPerformanceWarning(
      AnimationPerformanceWarning::Type::ContentTooLarge,
      {
        nsPresContext::AppUnitsToIntCSSPixels(frameSize.width),
        nsPresContext::AppUnitsToIntCSSPixels(frameSize.height),
        nsPresContext::AppUnitsToIntCSSPixels(relativeLimit.width),
        nsPresContext::AppUnitsToIntCSSPixels(relativeLimit.height),
        nsPresContext::AppUnitsToIntCSSPixels(absoluteLimit.width),
        nsPresContext::AppUnitsToIntCSSPixels(absoluteLimit.height),
      }));
  return NoPrerender;
}

/* If the matrix is singular, or a hidden backface is shown, the frame won't be visible or hit. */
static bool IsFrameVisible(nsIFrame* aFrame, const Matrix4x4& aMatrix)
{
  if (aMatrix.IsSingular()) {
    return false;
  }
  if (aFrame->BackfaceIsHidden() && aMatrix.IsBackfaceVisible()) {
    return false;
  }
  return true;
}

const Matrix4x4&
nsDisplayTransform::GetTransform()
{
  if (mTransform.IsIdentity()) {
    float scale = mFrame->PresContext()->AppUnitsPerDevPixel();
    Point3D newOrigin =
      Point3D(NSAppUnitsToFloatPixels(mToReferenceFrame.x, scale),
              NSAppUnitsToFloatPixels(mToReferenceFrame.y, scale),
              0.0f);
    if (mTransformGetter) {
      mTransform = mTransformGetter(mFrame, scale);
      mTransform.ChangeBasis(newOrigin.x, newOrigin.y, newOrigin.z);
    } else if (!mIsTransformSeparator) {
      DebugOnly<bool> isReference =
        mFrame->IsTransformed() ||
        mFrame->Combines3DTransformWithAncestors() || mFrame->Extend3DContext();
      MOZ_ASSERT(isReference);
      mTransform =
        GetResultingTransformMatrix(mFrame, ToReferenceFrame(),
                                    scale, INCLUDE_PERSPECTIVE|OFFSET_BY_ORIGIN);
    }
  }
  return mTransform;
}

Matrix4x4
nsDisplayTransform::GetTransformForRendering()
{
  if (!mFrame->HasPerspective() || mTransformGetter || mIsTransformSeparator) {
    return GetTransform();
  }
  MOZ_ASSERT(!mTransformGetter);

  float scale = mFrame->PresContext()->AppUnitsPerDevPixel();
  // Don't include perspective transform, or the offset to origin, since
  // nsDisplayPerspective will handle both of those.
  return GetResultingTransformMatrix(mFrame, ToReferenceFrame(), scale, 0);
}

const Matrix4x4&
nsDisplayTransform::GetAccumulatedPreserved3DTransform(nsDisplayListBuilder* aBuilder)
{
  MOZ_ASSERT(!mFrame->Extend3DContext() || IsLeafOf3DContext());
  // XXX: should go back to fix mTransformGetter.
  if (!mTransformPreserves3DInited) {
    mTransformPreserves3DInited = true;
    if (!IsLeafOf3DContext()) {
      mTransformPreserves3D = GetTransform();
      return mTransformPreserves3D;
    }

    const nsIFrame* establisher; // Establisher of the 3D rendering context.
    for (establisher = mFrame;
         establisher && establisher->Combines3DTransformWithAncestors();
         establisher = nsLayoutUtils::GetCrossDocParentFrame(establisher)) {
    }
    const nsIFrame* establisherReference =
      aBuilder->FindReferenceFrameFor(nsLayoutUtils::GetCrossDocParentFrame(establisher));

    nsPoint offset = establisher->GetOffsetToCrossDoc(establisherReference);
    float scale = mFrame->PresContext()->AppUnitsPerDevPixel();
    uint32_t flags = INCLUDE_PRESERVE3D_ANCESTORS|INCLUDE_PERSPECTIVE|OFFSET_BY_ORIGIN;
    mTransformPreserves3D =
      GetResultingTransformMatrix(mFrame, offset, scale, flags);
  }
  return mTransformPreserves3D;
}

bool
nsDisplayTransform::ShouldBuildLayerEvenIfInvisible(nsDisplayListBuilder* aBuilder)
{
  // The visible rect of a Preserves-3D frame is just an intermediate
  // result.  It should always build a layer to make sure it is
  // rendering correctly.
  return MayBeAnimated(aBuilder) || mFrame->Combines3DTransformWithAncestors();
}

already_AddRefed<Layer> nsDisplayTransform::BuildLayer(nsDisplayListBuilder *aBuilder,
                                                       LayerManager *aManager,
                                                       const ContainerLayerParameters& aContainerParameters)
{
  /* For frames without transform, it would not be removed for
   * backface hidden here.  But, it would be removed by the init
   * function of nsDisplayTransform.
   */
  const Matrix4x4& newTransformMatrix = GetTransformForRendering();

  uint32_t flags = FrameLayerBuilder::CONTAINER_ALLOW_PULL_BACKGROUND_COLOR;
  RefPtr<ContainerLayer> container = aManager->GetLayerBuilder()->
    BuildContainerLayerFor(aBuilder, aManager, mFrame, this, mStoredList.GetChildren(),
                           aContainerParameters, &newTransformMatrix, flags);

  if (!container) {
    return nullptr;
  }

  // Add the preserve-3d flag for this layer, BuildContainerLayerFor clears all flags,
  // so we never need to explicitely unset this flag.
  if (mFrame->Extend3DContext() && !mNoExtendContext) {
    container->SetContentFlags(container->GetContentFlags() | Layer::CONTENT_EXTEND_3D_CONTEXT);
  } else {
    container->SetContentFlags(container->GetContentFlags() & ~Layer::CONTENT_EXTEND_3D_CONTEXT);
  }

  nsDisplayListBuilder::AddAnimationsAndTransitionsToLayer(container, aBuilder,
                                                           this, mFrame,
                                                           eCSSProperty_transform);
  if (mAllowAsyncAnimation && MayBeAnimated(aBuilder)) {
    // Only allow async updates to the transform if we're an animated layer, since that's what
    // triggers us to set the correct AGR in the constructor and makes sure FrameLayerBuilder
    // won't compute occlusions for this layer.
    container->SetUserData(nsIFrame::LayerIsPrerenderedDataKey(),
                           /*the value is irrelevant*/nullptr);
    container->SetContentFlags(container->GetContentFlags() | Layer::CONTENT_MAY_CHANGE_TRANSFORM);
  } else {
    container->RemoveUserData(nsIFrame::LayerIsPrerenderedDataKey());
    container->SetContentFlags(container->GetContentFlags() & ~Layer::CONTENT_MAY_CHANGE_TRANSFORM);
  }
  return container.forget();
}

bool
nsDisplayTransform::MayBeAnimated(nsDisplayListBuilder* aBuilder)
{
  // If EffectCompositor::HasAnimationsForCompositor() is true then we can
  // completely bypass the main thread for this animation, so it is always
  // worthwhile.
  // For ActiveLayerTracker::IsStyleAnimated() cases the main thread is
  // already involved so there is less to be gained.
  // Therefore we check that the *post-transform* bounds of this item are
  // big enough to justify an active layer.
  if (EffectCompositor::HasAnimationsForCompositor(mFrame,
                                                   eCSSProperty_transform) ||
      (ActiveLayerTracker::IsStyleAnimated(aBuilder,
                                           mFrame,
                                           eCSSProperty_transform) &&
       !IsItemTooSmallForActiveLayer(mFrame))) {
    return true;
  }
  return false;
}

nsDisplayItem::LayerState
nsDisplayTransform::GetLayerState(nsDisplayListBuilder* aBuilder,
                                  LayerManager* aManager,
                                  const ContainerLayerParameters& aParameters) {
  // If the transform is 3d, the layer takes part in preserve-3d
  // sorting, or the layer is a separator then we *always* want this
  // to be an active layer.
  // Checking HasPerspective() is needed to handle perspective value 0 when
  // the transform is 2D.
  if (!GetTransform().Is2D() || mFrame->Combines3DTransformWithAncestors() ||
      mIsTransformSeparator || mFrame->HasPerspective()) {
    return LAYER_ACTIVE_FORCE;
  }

  if (MayBeAnimated(aBuilder)) {
    // Returns LAYER_ACTIVE_FORCE to avoid flatterning the layer for async
    // animations.
    return LAYER_ACTIVE_FORCE;
  }

  // Expect the child display items to have this frame as their animated
  // geometry root (since it will be their reference frame). If they have a
  // different animated geometry root, we'll make this an active layer so the
  // animation can be accelerated.
  return RequiredLayerStateForChildren(aBuilder, aManager, aParameters,
    *mStoredList.GetChildren(), mAnimatedGeometryRootForChildren);
}

bool nsDisplayTransform::ComputeVisibility(nsDisplayListBuilder *aBuilder,
                                             nsRegion *aVisibleRegion)
{
  /* As we do this, we need to be sure to
   * untransform the visible rect, since we want everything that's painting to
   * think that it's painting in its original rectangular coordinate space.
   * If we can't untransform, take the entire overflow rect */
  nsRect untransformedVisibleRect;
  if (!UntransformVisibleRect(aBuilder, &untransformedVisibleRect))
  {
    untransformedVisibleRect = mFrame->GetVisualOverflowRectRelativeToSelf();
  }
  nsRegion untransformedVisible = untransformedVisibleRect;
  // Call RecomputeVisiblity instead of ComputeVisibility since
  // nsDisplayItem::ComputeVisibility should only be called from
  // nsDisplayList::ComputeVisibility (which sets mVisibleRect on the item)
  mStoredList.RecomputeVisibility(aBuilder, &untransformedVisible);
  return true;
}

#ifdef DEBUG_HIT
#include <time.h>
#endif

/* HitTest does some fun stuff with matrix transforms to obtain the answer. */
void nsDisplayTransform::HitTest(nsDisplayListBuilder *aBuilder,
                                 const nsRect& aRect,
                                 HitTestState *aState,
                                 nsTArray<nsIFrame*> *aOutFrames)
{
  if (aState->mInPreserves3D) {
    mStoredList.HitTest(aBuilder, aRect, aState, aOutFrames);
    return;
  }

  /* Here's how this works:
   * 1. Get the matrix.  If it's singular, abort (clearly we didn't hit
   *    anything).
   * 2. Invert the matrix.
   * 3. Use it to transform the rect into the correct space.
   * 4. Pass that rect down through to the list's version of HitTest.
   */
  // GetTransform always operates in dev pixels.
  float factor = mFrame->PresContext()->AppUnitsPerDevPixel();
  Matrix4x4 matrix = GetAccumulatedPreserved3DTransform(aBuilder);

  if (!IsFrameVisible(mFrame, matrix)) {
    return;
  }

  /* We want to go from transformed-space to regular space.
   * Thus we have to invert the matrix, which normally does
   * the reverse operation (e.g. regular->transformed)
   */

  /* Now, apply the transform and pass it down the channel. */
  matrix.Invert();
  nsRect resultingRect;
  if (aRect.width == 1 && aRect.height == 1) {
    // Magic width/height indicating we're hit testing a point, not a rect
    Point4D point = matrix.ProjectPoint(Point(NSAppUnitsToFloatPixels(aRect.x, factor),
                                              NSAppUnitsToFloatPixels(aRect.y, factor)));
    if (!point.HasPositiveWCoord()) {
      return;
    }

    Point point2d = point.As2DPoint();

    resultingRect = nsRect(NSFloatPixelsToAppUnits(float(point2d.x), factor),
                           NSFloatPixelsToAppUnits(float(point2d.y), factor),
                           1, 1);

  } else {
    Rect originalRect(NSAppUnitsToFloatPixels(aRect.x, factor),
                      NSAppUnitsToFloatPixels(aRect.y, factor),
                      NSAppUnitsToFloatPixels(aRect.width, factor),
                      NSAppUnitsToFloatPixels(aRect.height, factor));


    bool snap;
    nsRect childBounds = mStoredList.GetBounds(aBuilder, &snap);
    Rect childGfxBounds(NSAppUnitsToFloatPixels(childBounds.x, factor),
                        NSAppUnitsToFloatPixels(childBounds.y, factor),
                        NSAppUnitsToFloatPixels(childBounds.width, factor),
                        NSAppUnitsToFloatPixels(childBounds.height, factor));

    Rect rect = matrix.ProjectRectBounds(originalRect, childGfxBounds);

    resultingRect = nsRect(NSFloatPixelsToAppUnits(float(rect.X()), factor),
                           NSFloatPixelsToAppUnits(float(rect.Y()), factor),
                           NSFloatPixelsToAppUnits(float(rect.Width()), factor),
                           NSFloatPixelsToAppUnits(float(rect.Height()), factor));
  }

  if (resultingRect.IsEmpty()) {
    return;
  }


#ifdef DEBUG_HIT
  printf("Frame: %p\n", dynamic_cast<void *>(mFrame));
  printf("  Untransformed point: (%f, %f)\n", resultingRect.X(), resultingRect.Y());
  uint32_t originalFrameCount = aOutFrames.Length();
#endif

  mStoredList.HitTest(aBuilder, resultingRect, aState, aOutFrames);

#ifdef DEBUG_HIT
  if (originalFrameCount != aOutFrames.Length())
    printf("  Hit! Time: %f, first frame: %p\n", static_cast<double>(clock()),
           dynamic_cast<void *>(aOutFrames.ElementAt(0)));
  printf("=== end of hit test ===\n");
#endif

}

float
nsDisplayTransform::GetHitDepthAtPoint(nsDisplayListBuilder* aBuilder, const nsPoint& aPoint)
{
  // GetTransform always operates in dev pixels.
  float factor = mFrame->PresContext()->AppUnitsPerDevPixel();
  Matrix4x4 matrix = GetAccumulatedPreserved3DTransform(aBuilder);

  NS_ASSERTION(IsFrameVisible(mFrame, matrix),
               "We can't have hit a frame that isn't visible!");

  Matrix4x4 inverse = matrix;
  inverse.Invert();
  Point4D point = inverse.ProjectPoint(Point(NSAppUnitsToFloatPixels(aPoint.x, factor),
                                             NSAppUnitsToFloatPixels(aPoint.y, factor)));

  Point point2d = point.As2DPoint();

  Point3D transformed = matrix.TransformPoint(Point3D(point2d.x, point2d.y, 0));
  return transformed.z;
}

/* The bounding rectangle for the object is the overflow rectangle translated
 * by the reference point.
 */
nsRect
nsDisplayTransform::GetBounds(nsDisplayListBuilder* aBuilder, bool* aSnap)
{
  *aSnap = false;

  if (mHasBounds) {
    return mBounds;
  }

  if (mFrame->Extend3DContext() && !mIsTransformSeparator) {
    return nsRect();
  }

  nsRect untransformedBounds = mStoredList.GetBounds(aBuilder, aSnap);
  // GetTransform always operates in dev pixels.
  float factor = mFrame->PresContext()->AppUnitsPerDevPixel();
  mBounds = nsLayoutUtils::MatrixTransformRect(untransformedBounds,
                                               GetTransform(),
                                               factor);
  mHasBounds = true;
  return mBounds;
}

void
nsDisplayTransform::ComputeBounds(nsDisplayListBuilder* aBuilder)
{
  MOZ_ASSERT(mFrame->Extend3DContext() || IsLeafOf3DContext());

  /* For some cases, the transform would make an empty bounds, but it
   * may be turned back again to get a non-empty bounds.  We should
   * not depend on transforming bounds level by level.
   *
   * Here, it applies accumulated transforms on the leaf frames of the
   * 3d rendering context, and track and accmulate bounds at
   * nsDisplayListBuilder.
   */
  nsDisplayListBuilder::AutoAccumulateTransform accTransform(aBuilder);

  accTransform.Accumulate(GetTransform());

  if (!IsLeafOf3DContext()) {
    // Do not dive into another 3D context.
    mStoredList.DoUpdateBoundsPreserves3D(aBuilder);
  }

  /* For Preserves3D, it is bounds of only children as leaf frames.
   * For non-leaf frames, their bounds are accumulated and kept at
   * nsDisplayListBuilder.
   */
  bool snap;
  nsRect untransformedBounds = mStoredList.GetBounds(aBuilder, &snap);
  // GetTransform always operates in dev pixels.
  float factor = mFrame->PresContext()->AppUnitsPerDevPixel();
  nsRect rect =
    nsLayoutUtils::MatrixTransformRect(untransformedBounds,
                                       accTransform.GetCurrentTransform(),
                                       factor);

  aBuilder->AccumulateRect(rect);
}

/* The transform is opaque iff the transform consists solely of scales and
 * translations and if the underlying content is opaque.  Thus if the transform
 * is of the form
 *
 * |a c e|
 * |b d f|
 * |0 0 1|
 *
 * We need b and c to be zero.
 *
 * We also need to check whether the underlying opaque content completely fills
 * our visible rect. We use UntransformRect which expands to the axis-aligned
 * bounding rect, but that's OK since if
 * mStoredList.GetVisibleRect().Contains(untransformedVisible), then it
 * certainly contains the actual (non-axis-aligned) untransformed rect.
 */
nsRegion nsDisplayTransform::GetOpaqueRegion(nsDisplayListBuilder *aBuilder,
                                             bool* aSnap)
{
  *aSnap = false;
  nsRect untransformedVisible;
  if (!UntransformVisibleRect(aBuilder, &untransformedVisible)) {
      return nsRegion();
  }

  const Matrix4x4& matrix = GetTransform();

  nsRegion result;
  Matrix matrix2d;
  bool tmpSnap;
  if (matrix.Is2D(&matrix2d) &&
      matrix2d.PreservesAxisAlignedRectangles() &&
      mStoredList.GetOpaqueRegion(aBuilder, &tmpSnap).Contains(untransformedVisible)) {
    result = mVisibleRect.Intersect(GetBounds(aBuilder, &tmpSnap));
  }
  return result;
}

/* The transform is uniform if it fills the entire bounding rect and the
 * wrapped list is uniform.  See GetOpaqueRegion for discussion of why this
 * works.
 */
Maybe<nscolor>
nsDisplayTransform::IsUniform(nsDisplayListBuilder *aBuilder)
{
  nsRect untransformedVisible;
  if (!UntransformVisibleRect(aBuilder, &untransformedVisible)) {
    return Nothing();
  }
  const Matrix4x4& matrix = GetTransform();

  Matrix matrix2d;
  if (matrix.Is2D(&matrix2d) &&
      matrix2d.PreservesAxisAlignedRectangles() &&
      mStoredList.GetVisibleRect().Contains(untransformedVisible)) {
    return mStoredList.IsUniform(aBuilder);
  }

  return Nothing();
}

/* If UNIFIED_CONTINUATIONS is defined, we can merge two display lists that
 * share the same underlying content.  Otherwise, doing so results in graphical
 * glitches.
 */
#ifndef UNIFIED_CONTINUATIONS

bool
nsDisplayTransform::TryMerge(nsDisplayItem *aItem)
{
  return false;
}

#else

bool
nsDisplayTransform::TryMerge(nsDisplayItem *aItem)
{
  NS_PRECONDITION(aItem, "Why did you try merging with a null item?");

  /* Make sure that we're dealing with two transforms. */
  if (aItem->GetType() != TYPE_TRANSFORM)
    return false;

  /* Check to see that both frames are part of the same content. */
  if (aItem->Frame()->GetContent() != mFrame->GetContent())
    return false;

  if (aItem->GetClipChain() != GetClipChain())
    return false;

  /* Now, move everything over to this frame and signal that
   * we merged things!
   */
  mStoredList.MergeFromTrackingMergedFrames(&static_cast<nsDisplayTransform*>(aItem)->mStoredList);
  return true;
}

#endif

/* TransformRect takes in as parameters a rectangle (in app space) and returns
 * the smallest rectangle (in app space) containing the transformed image of
 * that rectangle.  That is, it takes the four corners of the rectangle,
 * transforms them according to the matrix associated with the specified frame,
 * then returns the smallest rectangle containing the four transformed points.
 *
 * @param aUntransformedBounds The rectangle (in app units) to transform.
 * @param aFrame The frame whose transformation should be applied.
 * @param aOrigin The delta from the frame origin to the coordinate space origin
 * @param aBoundsOverride (optional) Force the frame bounds to be the
 *        specified bounds.
 * @return The smallest rectangle containing the image of the transformed
 *         rectangle.
 */
nsRect nsDisplayTransform::TransformRect(const nsRect &aUntransformedBounds,
                                         const nsIFrame* aFrame,
                                         const nsRect* aBoundsOverride)
{
  NS_PRECONDITION(aFrame, "Can't take the transform based on a null frame!");

  float factor = aFrame->PresContext()->AppUnitsPerDevPixel();

  uint32_t flags = INCLUDE_PERSPECTIVE|OFFSET_BY_ORIGIN|INCLUDE_PRESERVE3D_ANCESTORS;
  return nsLayoutUtils::MatrixTransformRect
    (aUntransformedBounds,
     GetResultingTransformMatrix(aFrame, nsPoint(0, 0), factor, flags, aBoundsOverride),
     factor);
}

bool nsDisplayTransform::UntransformRect(const nsRect &aTransformedBounds,
                                         const nsRect &aChildBounds,
                                         const nsIFrame* aFrame,
                                         nsRect *aOutRect)
{
  NS_PRECONDITION(aFrame, "Can't take the transform based on a null frame!");

  float factor = aFrame->PresContext()->AppUnitsPerDevPixel();

  uint32_t flags = INCLUDE_PERSPECTIVE|OFFSET_BY_ORIGIN|INCLUDE_PRESERVE3D_ANCESTORS;

  Matrix4x4 transform = GetResultingTransformMatrix(aFrame, nsPoint(0, 0), factor, flags);
  if (transform.IsSingular()) {
    return false;
  }

  RectDouble result(NSAppUnitsToFloatPixels(aTransformedBounds.x, factor),
                    NSAppUnitsToFloatPixels(aTransformedBounds.y, factor),
                    NSAppUnitsToFloatPixels(aTransformedBounds.width, factor),
                    NSAppUnitsToFloatPixels(aTransformedBounds.height, factor));

  RectDouble childGfxBounds(NSAppUnitsToFloatPixels(aChildBounds.x, factor),
                            NSAppUnitsToFloatPixels(aChildBounds.y, factor),
                            NSAppUnitsToFloatPixels(aChildBounds.width, factor),
                            NSAppUnitsToFloatPixels(aChildBounds.height, factor));

  result = transform.Inverse().ProjectRectBounds(result, childGfxBounds);
  *aOutRect = nsLayoutUtils::RoundGfxRectToAppRect(ThebesRect(result), factor);
  return true;
}

bool nsDisplayTransform::UntransformVisibleRect(nsDisplayListBuilder* aBuilder,
                                                nsRect *aOutRect)
{
  const Matrix4x4& matrix = GetTransform();
  if (matrix.IsSingular())
    return false;

  // GetTransform always operates in dev pixels.
  float factor = mFrame->PresContext()->AppUnitsPerDevPixel();
  RectDouble result(NSAppUnitsToFloatPixels(mVisibleRect.x, factor),
                    NSAppUnitsToFloatPixels(mVisibleRect.y, factor),
                    NSAppUnitsToFloatPixels(mVisibleRect.width, factor),
                    NSAppUnitsToFloatPixels(mVisibleRect.height, factor));

  bool snap;
  nsRect childBounds = mStoredList.GetBounds(aBuilder, &snap);
  RectDouble childGfxBounds(NSAppUnitsToFloatPixels(childBounds.x, factor),
                            NSAppUnitsToFloatPixels(childBounds.y, factor),
                            NSAppUnitsToFloatPixels(childBounds.width, factor),
                            NSAppUnitsToFloatPixels(childBounds.height, factor));

  /* We want to untransform the matrix, so invert the transformation first! */
  result = matrix.Inverse().ProjectRectBounds(result, childGfxBounds);

  *aOutRect = nsLayoutUtils::RoundGfxRectToAppRect(ThebesRect(result), factor);

  return true;
}

void
nsDisplayTransform::WriteDebugInfo(std::stringstream& aStream)
{
  AppendToString(aStream, GetTransform());
  if (IsTransformSeparator()) {
    aStream << " transform-separator";
  }
  if (IsLeafOf3DContext()) {
    aStream << " 3d-context-leaf";
  }
  if (mFrame->Extend3DContext()) {
    aStream << " extends-3d-context";
  }
  if (mFrame->Combines3DTransformWithAncestors()) {
    aStream << " combines-3d-with-ancestors";
  }
}

nsDisplayPerspective::nsDisplayPerspective(nsDisplayListBuilder* aBuilder,
                                           nsIFrame* aTransformFrame,
                                           nsIFrame* aPerspectiveFrame,
                                           nsDisplayList* aList)
  : nsDisplayItem(aBuilder, aPerspectiveFrame)
  , mList(aBuilder, aPerspectiveFrame, aList)
  , mTransformFrame(aTransformFrame)
  , mIndex(aBuilder->AllocatePerspectiveItemIndex())
{
  MOZ_ASSERT(mList.GetChildren()->Count() == 1);
  MOZ_ASSERT(mList.GetChildren()->GetTop()->GetType() == TYPE_TRANSFORM);
}

already_AddRefed<Layer>
nsDisplayPerspective::BuildLayer(nsDisplayListBuilder *aBuilder,
                                 LayerManager *aManager,
                                 const ContainerLayerParameters& aContainerParameters)
{
  float appUnitsPerPixel = mFrame->PresContext()->AppUnitsPerDevPixel();

  Matrix4x4 perspectiveMatrix;
  DebugOnly<bool> hasPerspective =
    nsDisplayTransform::ComputePerspectiveMatrix(mTransformFrame, appUnitsPerPixel,
                                                 perspectiveMatrix);
  MOZ_ASSERT(hasPerspective, "Why did we create nsDisplayPerspective?");

  /*
   * ClipListToRange can remove our child after we were created.
   */
  if (!mList.GetChildren()->GetTop()) {
    return nullptr;
  }

  /*
   * The resulting matrix is still in the coordinate space of the transformed
   * frame. Append a translation to the reference frame coordinates.
   */
  nsDisplayTransform* transform =
    static_cast<nsDisplayTransform*>(mList.GetChildren()->GetTop());

  Point3D newOrigin =
    Point3D(NSAppUnitsToFloatPixels(transform->ToReferenceFrame().x, appUnitsPerPixel),
            NSAppUnitsToFloatPixels(transform->ToReferenceFrame().y, appUnitsPerPixel),
            0.0f);
  Point3D roundedOrigin(NS_round(newOrigin.x),
                        NS_round(newOrigin.y),
                        0);

  perspectiveMatrix.PostTranslate(roundedOrigin);

  RefPtr<ContainerLayer> container = aManager->GetLayerBuilder()->
    BuildContainerLayerFor(aBuilder, aManager, mFrame, this, mList.GetChildren(),
                           aContainerParameters, &perspectiveMatrix, 0);

  if (!container) {
    return nullptr;
  }

  // Sort of a lie, but we want to pretend that the perspective layer extends a 3d context
  // so that it gets its transform combined with children. Might need a better name that reflects
  // this use case and isn't specific to preserve-3d.
  container->SetContentFlags(container->GetContentFlags() | Layer::CONTENT_EXTEND_3D_CONTEXT);
  container->SetTransformIsPerspective(true);

  return container.forget();
}

LayerState
nsDisplayPerspective::GetLayerState(nsDisplayListBuilder* aBuilder,
                                    LayerManager* aManager,
                                    const ContainerLayerParameters& aParameters)
{
  return LAYER_ACTIVE_FORCE;
}

int32_t
nsDisplayPerspective::ZIndex() const
{
  return ZIndexForFrame(mTransformFrame);
}

nsDisplayItemGeometry*
nsCharClipDisplayItem::AllocateGeometry(nsDisplayListBuilder* aBuilder)
{
  return new nsCharClipGeometry(this, aBuilder);
}

void
nsCharClipDisplayItem::ComputeInvalidationRegion(nsDisplayListBuilder* aBuilder,
                                         const nsDisplayItemGeometry* aGeometry,
                                         nsRegion* aInvalidRegion)
{
  const nsCharClipGeometry* geometry = static_cast<const nsCharClipGeometry*>(aGeometry);

  bool snap;
  nsRect newRect = geometry->mBounds;
  nsRect oldRect = GetBounds(aBuilder, &snap);
  if (mVisIStartEdge != geometry->mVisIStartEdge ||
      mVisIEndEdge != geometry->mVisIEndEdge ||
      !oldRect.IsEqualInterior(newRect) ||
      !geometry->mBorderRect.IsEqualInterior(GetBorderRect())) {
    aInvalidRegion->Or(oldRect, newRect);
  }
}

nsDisplaySVGEffects::nsDisplaySVGEffects(nsDisplayListBuilder* aBuilder,
                                         nsIFrame* aFrame, nsDisplayList* aList,
                                         bool aHandleOpacity,
                                         const ActiveScrolledRoot* aActiveScrolledRoot)
  : nsDisplayWrapList(aBuilder, aFrame, aList, aActiveScrolledRoot)
  , mEffectsBounds(aFrame->GetVisualOverflowRectRelativeToSelf())
  , mHandleOpacity(aHandleOpacity)
{
  MOZ_COUNT_CTOR(nsDisplaySVGEffects);
}

nsDisplaySVGEffects::nsDisplaySVGEffects(nsDisplayListBuilder* aBuilder,
                                         nsIFrame* aFrame, nsDisplayList* aList,
                                         bool aHandleOpacity)
  : nsDisplayWrapList(aBuilder, aFrame, aList)
  , mEffectsBounds(aFrame->GetVisualOverflowRectRelativeToSelf())
  , mHandleOpacity(aHandleOpacity)
{
  MOZ_COUNT_CTOR(nsDisplaySVGEffects);
}

#ifdef NS_BUILD_REFCNT_LOGGING
nsDisplaySVGEffects::~nsDisplaySVGEffects()
{
  MOZ_COUNT_DTOR(nsDisplaySVGEffects);
}
#endif

nsRegion nsDisplaySVGEffects::GetOpaqueRegion(nsDisplayListBuilder* aBuilder,
                                              bool* aSnap)
{
  *aSnap = false;
  return nsRegion();
}

void
nsDisplaySVGEffects::HitTest(nsDisplayListBuilder* aBuilder, const nsRect& aRect,
                             HitTestState* aState, nsTArray<nsIFrame*> *aOutFrames)
{
  nsPoint rectCenter(aRect.x + aRect.width / 2, aRect.y + aRect.height / 2);
  if (nsSVGIntegrationUtils::HitTestFrameForEffects(mFrame,
      rectCenter - ToReferenceFrame())) {
    mList.HitTest(aBuilder, aRect, aState, aOutFrames);
  }
}

gfxRect
nsDisplaySVGEffects::BBoxInUserSpace() const
{
  return nsSVGUtils::GetBBox(mFrame);
}

gfxPoint
nsDisplaySVGEffects::UserSpaceOffset() const
{
  return nsSVGUtils::FrameSpaceInCSSPxToUserSpaceOffset(mFrame);
}

void
nsDisplaySVGEffects::ComputeInvalidationRegion(nsDisplayListBuilder* aBuilder,
                                               const nsDisplayItemGeometry* aGeometry,
                                               nsRegion* aInvalidRegion)
{
  const nsDisplaySVGEffectGeometry* geometry =
    static_cast<const nsDisplaySVGEffectGeometry*>(aGeometry);
  bool snap;
  nsRect bounds = GetBounds(aBuilder, &snap);
  if (geometry->mFrameOffsetToReferenceFrame != ToReferenceFrame() ||
      geometry->mUserSpaceOffset != UserSpaceOffset() ||
      !geometry->mBBox.IsEqualInterior(BBoxInUserSpace())) {
    // Filter and mask output can depend on the location of the frame's user
    // space and on the frame's BBox. We need to invalidate if either of these
    // change relative to the reference frame.
    // Invalidations from our inactive layer manager are not enough to catch
    // some of these cases because filters can produce output even if there's
    // nothing in the filter input.
    aInvalidRegion->Or(bounds, geometry->mBounds);
  }
}

bool nsDisplaySVGEffects::ValidateSVGFrame()
{
  const nsIContent* content = mFrame->GetContent();
  bool hasSVGLayout = (mFrame->GetStateBits() & NS_FRAME_SVG_LAYOUT);
  if (hasSVGLayout) {
    nsSVGDisplayableFrame* svgFrame = do_QueryFrame(mFrame);
    if (!svgFrame || !mFrame->GetContent()->IsSVGElement()) {
      NS_ASSERTION(false, "why?");
      return false;
    }
    if (!static_cast<const nsSVGElement*>(content)->HasValidDimensions()) {
      return false; // The SVG spec says not to draw filters for this
    }
  }

  return true;
}

static IntRect
ComputeClipExtsInDeviceSpace(gfxContext& aCtx)
{
  gfxContextMatrixAutoSaveRestore matRestore(&aCtx);

  // Get the clip extents in device space.
  aCtx.SetMatrix(gfxMatrix());
  gfxRect clippedFrameSurfaceRect = aCtx.GetClipExtents();
  clippedFrameSurfaceRect.RoundOut();

  IntRect result;
  ToRect(clippedFrameSurfaceRect).ToIntRect(&result);
  return mozilla::gfx::Factory::CheckSurfaceSize(result.Size()) ? result
                                                                : IntRect();
}

typedef nsSVGIntegrationUtils::PaintFramesParams PaintFramesParams;

static nsPoint
ComputeOffsetToUserSpace(const PaintFramesParams& aParams)
{
  nsIFrame* frame = aParams.frame;
  nsPoint offsetToBoundingBox = aParams.builder->ToReferenceFrame(frame) -
                         nsSVGIntegrationUtils::GetOffsetToBoundingBox(frame);
  if (!frame->IsFrameOfType(nsIFrame::eSVG)) {
    // Snap the offset if the reference frame is not a SVG frame, since other
    // frames will be snapped to pixel when rendering.
    offsetToBoundingBox = nsPoint(
      frame->PresContext()->RoundAppUnitsToNearestDevPixels(offsetToBoundingBox.x),
      frame->PresContext()->RoundAppUnitsToNearestDevPixels(offsetToBoundingBox.y));
  }

  // After applying only "offsetToBoundingBox", aParams.ctx would have its
  // origin at the top left corner of frame's bounding box (over all
  // continuations).
  // However, SVG painting needs the origin to be located at the origin of the
  // SVG frame's "user space", i.e. the space in which, for example, the
  // frame's BBox lives.
  // SVG geometry frames and foreignObject frames apply their own offsets, so
  // their position is relative to their user space. So for these frame types,
  // if we want aCtx to be in user space, we first need to subtract the
  // frame's position so that SVG painting can later add it again and the
  // frame is painted in the right place.
  gfxPoint toUserSpaceGfx = nsSVGUtils::FrameSpaceInCSSPxToUserSpaceOffset(frame);
  nsPoint toUserSpace =
    nsPoint(nsPresContext::CSSPixelsToAppUnits(float(toUserSpaceGfx.x)),
            nsPresContext::CSSPixelsToAppUnits(float(toUserSpaceGfx.y)));

  return (offsetToBoundingBox - toUserSpace);
}

static void
ComputeMaskGeometry(PaintFramesParams& aParams)
{
  // Properties are added lazily and may have been removed by a restyle, so
  // make sure all applicable ones are set again.
  nsIFrame* firstFrame =
    nsLayoutUtils::FirstContinuationOrIBSplitSibling(aParams.frame);

  const nsStyleSVGReset *svgReset = firstFrame->StyleSVGReset();

  nsSVGEffects::EffectProperties effectProperties =
    nsSVGEffects::GetEffectProperties(firstFrame);
  nsTArray<nsSVGMaskFrame *> maskFrames = effectProperties.GetMaskFrames();

  if (maskFrames.Length() == 0) {
    return;
  }

  gfxContext& ctx = aParams.ctx;
  nsIFrame* frame = aParams.frame;

  nsPoint offsetToUserSpace = ComputeOffsetToUserSpace(aParams);
  gfxPoint devPixelOffsetToUserSpace =
    nsLayoutUtils::PointToGfxPoint(offsetToUserSpace,
                                   frame->PresContext()->AppUnitsPerDevPixel());

  gfxContextMatrixAutoSaveRestore matSR(&ctx);
  ctx.SetMatrix(ctx.CurrentMatrix().Translate(devPixelOffsetToUserSpace));

  // Convert boaderArea and dirtyRect to user space.
  int32_t appUnitsPerDevPixel = frame->PresContext()->AppUnitsPerDevPixel();
  nsRect userSpaceBorderArea = aParams.borderArea - offsetToUserSpace;
  nsRect userSpaceDirtyRect = aParams.dirtyRect - offsetToUserSpace;

  // Union all mask layer rectangles in user space.
  gfxRect maskInUserSpace;
  for (size_t i = 0; i < maskFrames.Length() ; i++) {
    nsSVGMaskFrame* maskFrame = maskFrames[i];
    gfxRect currentMaskSurfaceRect;

    if (maskFrame) {
      currentMaskSurfaceRect = maskFrame->GetMaskArea(aParams.frame);
    } else {
      nsCSSRendering::ImageLayerClipState clipState;
      nsCSSRendering::GetImageLayerClip(svgReset->mMask.mLayers[i],
                                       frame,
                                       *frame->StyleBorder(),
                                       userSpaceBorderArea,
                                       userSpaceDirtyRect,
                                       false, /* aWillPaintBorder */
                                       appUnitsPerDevPixel,
                                       &clipState);
      currentMaskSurfaceRect = clipState.mDirtyRectInDevPx;
    }

    maskInUserSpace = maskInUserSpace.Union(currentMaskSurfaceRect);
  }

  ctx.Save();

  if (!maskInUserSpace.IsEmpty()) {
    ctx.Clip(maskInUserSpace);
  }

  IntRect result = ComputeClipExtsInDeviceSpace(ctx);
  ctx.Restore();

  aParams.maskRect = result;
}

nsDisplayMask::nsDisplayMask(nsDisplayListBuilder* aBuilder,
                             nsIFrame* aFrame, nsDisplayList* aList,
                             bool aHandleOpacity,
                             const ActiveScrolledRoot* aActiveScrolledRoot)
  : nsDisplaySVGEffects(aBuilder, aFrame, aList, aHandleOpacity, aActiveScrolledRoot)
{
  MOZ_COUNT_CTOR(nsDisplayMask);

  nsPresContext* presContext = mFrame->PresContext();
  uint32_t flags = aBuilder->GetBackgroundPaintFlags() |
                   nsCSSRendering::PAINTBG_MASK_IMAGE;
  const nsStyleSVGReset *svgReset = aFrame->StyleSVGReset();
  NS_FOR_VISIBLE_IMAGE_LAYERS_BACK_TO_FRONT(i, svgReset->mMask) {
    bool isTransformedFixed;
    nsBackgroundLayerState state =
      nsCSSRendering::PrepareImageLayer(presContext, aFrame, flags,
                                        mFrame->GetRectRelativeToSelf(),
                                        mFrame->GetRectRelativeToSelf(),
                                        svgReset->mMask.mLayers[i],
                                        &isTransformedFixed);
    mDestRects.AppendElement(state.mDestArea);
  }
}

#ifdef NS_BUILD_REFCNT_LOGGING
nsDisplayMask::~nsDisplayMask()
{
  MOZ_COUNT_DTOR(nsDisplayMask);
}
#endif

bool nsDisplayMask::TryMerge(nsDisplayItem* aItem)
{
  if (aItem->GetType() != TYPE_MASK)
    return false;

  // items for the same content element should be merged into a single
  // compositing group
  // aItem->GetUnderlyingFrame() returns non-null because it's nsDisplaySVGEffects
  if (aItem->Frame()->GetContent() != mFrame->GetContent()) {
    return false;
  }
  if (aItem->GetClipChain() != GetClipChain()) {
    return false;
  }

  // Do not merge if mFrame has mask. Continuation frames should apply mask
  // independently(just like nsDisplayBackgroundImage).
  if (mFrame->StyleSVGReset()->HasMask()) {
    return false;
  }

  nsDisplayMask* other = static_cast<nsDisplayMask*>(aItem);
  MergeFromTrackingMergedFrames(other);
  mEffectsBounds.UnionRect(mEffectsBounds,
    other->mEffectsBounds + other->mFrame->GetOffsetTo(mFrame));

  return true;
}

already_AddRefed<Layer>
nsDisplayMask::BuildLayer(nsDisplayListBuilder* aBuilder,
                          LayerManager* aManager,
                          const ContainerLayerParameters& aContainerParameters)
{
  if (!ValidateSVGFrame()) {
    return nullptr;
  }

  if (mFrame->StyleEffects()->mOpacity == 0.0f && mHandleOpacity) {
    return nullptr;
  }

  nsIFrame* firstFrame =
    nsLayoutUtils::FirstContinuationOrIBSplitSibling(mFrame);
  nsSVGEffects::EffectProperties effectProperties =
    nsSVGEffects::GetEffectProperties(firstFrame);

  if (effectProperties.HasInvalidClipPath() ||
      effectProperties.HasInvalidMask()) {
    return nullptr;
  }

  RefPtr<ContainerLayer> container = aManager->GetLayerBuilder()->
    BuildContainerLayerFor(aBuilder, aManager, mFrame, this, &mList,
                           aContainerParameters, nullptr);

  return container.forget();
}

bool
nsDisplayMask::PaintMask(nsDisplayListBuilder* aBuilder,
                         gfxContext* aMaskContext)
{
  MOZ_ASSERT(aMaskContext->GetDrawTarget()->GetFormat() == SurfaceFormat::A8);

  uint32_t flags = aBuilder->ShouldSyncDecodeImages()
                  ? imgIContainer::FLAG_SYNC_DECODE
                  : imgIContainer::FLAG_SYNC_DECODE_IF_FAST;
  nsRect borderArea = nsRect(ToReferenceFrame(), mFrame->GetSize());
  nsSVGIntegrationUtils::PaintFramesParams params(*aMaskContext,
                                                  mFrame,  mVisibleRect,
                                                  borderArea, aBuilder,
                                                  nullptr,
                                                  mHandleOpacity, flags);
  ComputeMaskGeometry(params);
  image::DrawResult result = nsSVGIntegrationUtils::PaintMask(params);

  nsDisplayMaskGeometry::UpdateDrawResult(this, result);
  return (result == image::DrawResult::SUCCESS) ? true : false;
}

LayerState
nsDisplayMask::GetLayerState(nsDisplayListBuilder* aBuilder,
                             LayerManager* aManager,
                             const ContainerLayerParameters& aParameters)
{
  if (ShouldPaintOnMaskLayer(aManager)) {
    return RequiredLayerStateForChildren(aBuilder, aManager, aParameters,
                                         mList, GetAnimatedGeometryRoot());
  }

  return LAYER_SVG_EFFECTS;
}

bool nsDisplayMask::ShouldPaintOnMaskLayer(LayerManager* aManager)
{
  if (!aManager->IsCompositingCheap()) {
    return false;
  }

  nsSVGUtils::MaskUsage maskUsage;
  nsSVGUtils::DetermineMaskUsage(mFrame, mHandleOpacity, maskUsage);

  // XXX Temporary disable paint clip-path onto mask before figure out
  // performance regression(bug 1325550).
  if (maskUsage.shouldApplyClipPath) {
    return false;
  }

  if (!nsSVGIntegrationUtils::IsMaskResourceReady(mFrame)) {
    return false;
  }

  if (gfxPrefs::DrawMaskLayer()) {
    return false;
  }

  return true;
}

bool nsDisplayMask::ComputeVisibility(nsDisplayListBuilder* aBuilder,
                                      nsRegion* aVisibleRegion)
{
  // Our children may be made translucent or arbitrarily deformed so we should
  // not allow them to subtract area from aVisibleRegion.
  nsRegion childrenVisible(mVisibleRect);
  nsRect r = mVisibleRect.Intersect(
    mList.GetClippedBoundsWithRespectToASR(aBuilder, mActiveScrolledRoot));
  mList.ComputeVisibilityForSublist(aBuilder, &childrenVisible, r);
  return true;
}

void
nsDisplayMask::ComputeInvalidationRegion(nsDisplayListBuilder* aBuilder,
                                         const nsDisplayItemGeometry* aGeometry,
                                         nsRegion* aInvalidRegion)
{
  nsDisplaySVGEffects::ComputeInvalidationRegion(aBuilder, aGeometry,
                                                 aInvalidRegion);

  const nsDisplayMaskGeometry* geometry =
    static_cast<const nsDisplayMaskGeometry*>(aGeometry);
  bool snap;
  nsRect bounds = GetBounds(aBuilder, &snap);

  if (mDestRects.Length() != geometry->mDestRects.Length()) {
    aInvalidRegion->Or(bounds, geometry->mBounds);
  } else {
    for (size_t i = 0; i < mDestRects.Length(); i++) {
      if (!mDestRects[i].IsEqualInterior(geometry->mDestRects[i])) {
        aInvalidRegion->Or(bounds, geometry->mBounds);
        break;
      }
    }
  }

  if (aBuilder->ShouldSyncDecodeImages() &&
      geometry->ShouldInvalidateToSyncDecodeImages()) {
    const nsStyleSVGReset *svgReset = mFrame->StyleSVGReset();
    NS_FOR_VISIBLE_IMAGE_LAYERS_BACK_TO_FRONT(i, svgReset->mMask) {
      const nsStyleImage& image = svgReset->mMask.mLayers[i].mImage;
      if (image.GetType() == eStyleImageType_Image ) {
        aInvalidRegion->Or(*aInvalidRegion, bounds);
        break;
      }
    }
  }
}

void
nsDisplayMask::PaintAsLayer(nsDisplayListBuilder* aBuilder,
                            nsRenderingContext* aCtx,
                            LayerManager* aManager)
{
  MOZ_ASSERT(!ShouldPaintOnMaskLayer(aManager));

  uint32_t flags = aBuilder->ShouldSyncDecodeImages()
                  ? imgIContainer::FLAG_SYNC_DECODE
                  : imgIContainer::FLAG_SYNC_DECODE_IF_FAST;
  nsRect borderArea = nsRect(ToReferenceFrame(), mFrame->GetSize());
  nsSVGIntegrationUtils::PaintFramesParams params(*aCtx->ThebesContext(),
                                                  mFrame,  mVisibleRect,
                                                  borderArea, aBuilder,
                                                  aManager,
                                                  mHandleOpacity, flags);

  // Clip the drawing target by mVisibleRect, which contains the visible
  // region of the target frame and its out-of-flow and inflow descendants.
  gfxContext* context = aCtx->ThebesContext();
  context->Clip(NSRectToSnappedRect(mVisibleRect,
                                    mFrame->PresContext()->AppUnitsPerDevPixel(),
                                    *aCtx->GetDrawTarget()));

  ComputeMaskGeometry(params);

  image::DrawResult result =
    nsSVGIntegrationUtils::PaintMaskAndClipPath(params);

  context->PopClip();

  nsDisplayMaskGeometry::UpdateDrawResult(this, result);
}

#ifdef MOZ_DUMP_PAINTING
void
nsDisplayMask::PrintEffects(nsACString& aTo)
{
  nsIFrame* firstFrame =
    nsLayoutUtils::FirstContinuationOrIBSplitSibling(mFrame);
  nsSVGEffects::EffectProperties effectProperties =
    nsSVGEffects::GetEffectProperties(firstFrame);
  nsSVGClipPathFrame *clipPathFrame = effectProperties.GetClipPathFrame();
  bool first = true;
  aTo += " effects=(";
  if (mFrame->StyleEffects()->mOpacity != 1.0f && mHandleOpacity) {
    first = false;
    aTo += nsPrintfCString("opacity(%f)", mFrame->StyleEffects()->mOpacity);
  }
  if (clipPathFrame) {
    if (!first) {
      aTo += ", ";
    }
    aTo += nsPrintfCString("clip(%s)", clipPathFrame->IsTrivial() ? "trivial" : "non-trivial");
    first = false;
  }
  const nsStyleSVGReset *style = mFrame->StyleSVGReset();
  if (style->HasClipPath() && !clipPathFrame) {
    if (!first) {
      aTo += ", ";
    }
    aTo += "clip(basic-shape)";
    first = false;
  }

  nsTArray<nsSVGMaskFrame*> masks = effectProperties.GetMaskFrames();
  if (!masks.IsEmpty() && masks[0]) {
    if (!first) {
      aTo += ", ";
    }
    aTo += "mask";
  }
  aTo += ")";
}
#endif

nsDisplayFilter::nsDisplayFilter(nsDisplayListBuilder* aBuilder,
                                 nsIFrame* aFrame, nsDisplayList* aList,
                                 bool aHandleOpacity)
  : nsDisplaySVGEffects(aBuilder, aFrame, aList, aHandleOpacity)
{
  MOZ_COUNT_CTOR(nsDisplayFilter);
}

#ifdef NS_BUILD_REFCNT_LOGGING
nsDisplayFilter::~nsDisplayFilter()
{
  MOZ_COUNT_DTOR(nsDisplayFilter);
}
#endif

already_AddRefed<Layer>
nsDisplayFilter::BuildLayer(nsDisplayListBuilder* aBuilder,
                           LayerManager* aManager,
                           const ContainerLayerParameters& aContainerParameters)
{
  if (!ValidateSVGFrame()) {
    return nullptr;
  }

  if (mFrame->StyleEffects()->mOpacity == 0.0f && mHandleOpacity) {
    return nullptr;
  }

  nsIFrame* firstFrame =
    nsLayoutUtils::FirstContinuationOrIBSplitSibling(mFrame);
  nsSVGEffects::EffectProperties effectProperties =
    nsSVGEffects::GetEffectProperties(firstFrame);

  if (effectProperties.HasInvalidFilter()) {
    return nullptr;
  }

  MOZ_ASSERT(effectProperties.mFilter && mFrame->StyleEffects()->HasFilters(),
             "By getting here, we must have valid CSS filters.");

  ContainerLayerParameters newContainerParameters = aContainerParameters;
  newContainerParameters.mDisableSubpixelAntialiasingInDescendants = true;

  RefPtr<ContainerLayer> container = aManager->GetLayerBuilder()->
    BuildContainerLayerFor(aBuilder, aManager, mFrame, this, &mList,
                           newContainerParameters, nullptr);

  return container.forget();
}

bool nsDisplayFilter::TryMerge(nsDisplayItem* aItem)
{
  if (aItem->GetType() != TYPE_FILTER) {
    return false;
  }

  // items for the same content element should be merged into a single
  // compositing group.
  // aItem->Frame() returns non-null because it's nsDisplayFilter
  if (aItem->Frame()->GetContent() != mFrame->GetContent()) {
    return false;
  }
  if (aItem->GetClipChain() != GetClipChain()) {
    return false;
  }

  nsDisplayFilter* other = static_cast<nsDisplayFilter*>(aItem);
  MergeFromTrackingMergedFrames(other);
  mEffectsBounds.UnionRect(mEffectsBounds,
    other->mEffectsBounds + other->mFrame->GetOffsetTo(mFrame));

  return true;
}

LayerState
nsDisplayFilter::GetLayerState(nsDisplayListBuilder* aBuilder,
                               LayerManager* aManager,
                               const ContainerLayerParameters& aParameters)
{
  return LAYER_SVG_EFFECTS;
}

bool nsDisplayFilter::ComputeVisibility(nsDisplayListBuilder* aBuilder,
                                        nsRegion* aVisibleRegion)
{
  nsPoint offset = ToReferenceFrame();
  nsRect dirtyRect =
    nsSVGIntegrationUtils::GetRequiredSourceForInvalidArea(mFrame,
                                                           mVisibleRect - offset) +
    offset;

  // Our children may be made translucent or arbitrarily deformed so we should
  // not allow them to subtract area from aVisibleRegion.
  nsRegion childrenVisible(dirtyRect);
  nsRect r = dirtyRect.Intersect(
    mList.GetClippedBoundsWithRespectToASR(aBuilder, mActiveScrolledRoot));
  mList.ComputeVisibilityForSublist(aBuilder, &childrenVisible, r);
  return true;
}

void
nsDisplayFilter::ComputeInvalidationRegion(nsDisplayListBuilder* aBuilder,
                                           const nsDisplayItemGeometry* aGeometry,
                                           nsRegion* aInvalidRegion)
{
  nsDisplaySVGEffects::ComputeInvalidationRegion(aBuilder, aGeometry,
                                                 aInvalidRegion);

  const nsDisplayFilterGeometry* geometry =
    static_cast<const nsDisplayFilterGeometry*>(aGeometry);

  if (aBuilder->ShouldSyncDecodeImages() &&
      geometry->ShouldInvalidateToSyncDecodeImages()) {
    bool snap;
    nsRect bounds = GetBounds(aBuilder, &snap);
    aInvalidRegion->Or(*aInvalidRegion, bounds);
  }
}

void
nsDisplayFilter::PaintAsLayer(nsDisplayListBuilder* aBuilder,
                              nsRenderingContext* aCtx,
                              LayerManager* aManager)
{
  uint32_t flags = aBuilder->ShouldSyncDecodeImages()
                  ? imgIContainer::FLAG_SYNC_DECODE
                  : imgIContainer::FLAG_SYNC_DECODE_IF_FAST;
  nsRect borderArea = nsRect(ToReferenceFrame(), mFrame->GetSize());
  nsSVGIntegrationUtils::PaintFramesParams params(*aCtx->ThebesContext(),
                                                  mFrame,  mVisibleRect,
                                                  borderArea, aBuilder,
                                                  aManager,
                                                  mHandleOpacity, flags);

  image::DrawResult result = nsSVGIntegrationUtils::PaintFilter(params);
  nsDisplayFilterGeometry::UpdateDrawResult(this, result);
}

#ifdef MOZ_DUMP_PAINTING
void
nsDisplayFilter::PrintEffects(nsACString& aTo)
{
  nsIFrame* firstFrame =
    nsLayoutUtils::FirstContinuationOrIBSplitSibling(mFrame);
  nsSVGEffects::EffectProperties effectProperties =
    nsSVGEffects::GetEffectProperties(firstFrame);
  bool first = true;
  aTo += " effects=(";
  if (mFrame->StyleEffects()->mOpacity != 1.0f && mHandleOpacity) {
    first = false;
    aTo += nsPrintfCString("opacity(%f)", mFrame->StyleEffects()->mOpacity);
  }
  if (effectProperties.HasValidFilter()) {
    if (!first) {
      aTo += ", ";
    }
    aTo += "filter";
  }
  aTo += ")";
}
#endif

namespace mozilla {

uint32_t PaintTelemetry::sPaintLevel = 0;
uint32_t PaintTelemetry::sMetricLevel = 0;
EnumeratedArray<PaintTelemetry::Metric,
                PaintTelemetry::Metric::COUNT,
                double> PaintTelemetry::sMetrics;

PaintTelemetry::AutoRecordPaint::AutoRecordPaint()
{
  // Don't record nested paints.
  if (sPaintLevel++ > 0) {
    return;
  }

  // Reset metrics for a new paint.
  for (auto& metric : sMetrics) {
    metric = 0.0;
  }
  mStart = TimeStamp::Now();
}

PaintTelemetry::AutoRecordPaint::~AutoRecordPaint()
{
  MOZ_ASSERT(sPaintLevel != 0);
  if (--sPaintLevel > 0) {
    return;
  }

  // If we're in multi-process mode, don't include paint times for the parent
  // process.
  if (gfxVars::BrowserTabsRemoteAutostart() && XRE_IsParentProcess()) {
    return;
  }

  double totalMs = (TimeStamp::Now() - mStart).ToMilliseconds();

  // Record the total time.
  Telemetry::Accumulate(Telemetry::CONTENT_PAINT_TIME, static_cast<uint32_t>(totalMs));

  // If the total time was >= 16ms, then it's likely we missed a frame due to
  // painting. In this case we'll gather some detailed metrics below.
  if (totalMs <= 16.0) {
    return;
  }

  auto record = [=](const char* aKey, double aDurationMs) -> void {
    MOZ_ASSERT(aDurationMs <= totalMs);

    uint32_t amount = static_cast<int32_t>((aDurationMs / totalMs) * 100.0);

    nsDependentCString key(aKey);
    Telemetry::Accumulate(Telemetry::CONTENT_LARGE_PAINT_PHASE_WEIGHT, key, amount);
  };

  double dlMs = sMetrics[Metric::DisplayList];
  double flbMs = sMetrics[Metric::Layerization];
  double rMs = sMetrics[Metric::Rasterization];

  // Record all permutations since aggregation makes it difficult to
  // correlate. For example we can't derive "flb+r" from "dl" because we
  // don't know the total time associated with a bucket entry. So we just
  // play it safe and include everything. We can however derive "other" time
  // from the final permutation.
  record("dl", dlMs);
  record("flb", flbMs);
  record("r", rMs);
  record("dl,flb", dlMs + flbMs);
  record("dl,r", dlMs + rMs);
  record("flb,r", flbMs + rMs);
  record("dl,flb,r", dlMs + flbMs + rMs);
}

PaintTelemetry::AutoRecord::AutoRecord(Metric aMetric)
 : mMetric(aMetric)
{
  // Don't double-record anything nested.
  if (sMetricLevel++ > 0) {
    return;
  }

  // Don't record inside nested paints, or outside of paints.
  if (sPaintLevel != 1) {
    return;
  }

  mStart = TimeStamp::Now();
}

PaintTelemetry::AutoRecord::~AutoRecord()
{
  MOZ_ASSERT(sMetricLevel != 0);

  sMetricLevel--;
  if (mStart.IsNull()) {
    return;
  }

  sMetrics[mMetric] += (TimeStamp::Now() - mStart).ToMilliseconds();
}

} // namespace mozilla<|MERGE_RESOLUTION|>--- conflicted
+++ resolved
@@ -3482,14 +3482,9 @@
 nsDisplayBackgroundImage::CanBuildWebRenderDisplayItems(LayerManager* aManager)
 {
   return mBackgroundStyle->mImage.mLayers[mLayer].mClip != StyleGeometryBox::Text &&
-<<<<<<< HEAD
          nsCSSRendering::CanBuildWebRenderDisplayItemsForStyleImageLayer(aManager,
-                                                                         *mFrame->PresContext(),
-                                                                         mFrame,
-=======
-         nsCSSRendering::CanBuildWebRenderDisplayItemsForStyleImageLayer(*StyleFrame()->PresContext(),
+                                                                         *StyleFrame()->PresContext(),
                                                                          StyleFrame(),
->>>>>>> 7e1e3260
                                                                          mBackgroundStyle,
                                                                          mLayer);
 }
